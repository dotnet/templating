trigger:
  batch: true
  branches:
    include:
    - stabilize
    - main
    - release/*
    - internal/release/*
    - feature/*
    - legacy/*
pr:
  branches:
    include:
    - stabilize
    - main
    - release/*
    - feature/*
    - legacy/*

variables:
  # Cannot use key:value syntax in root defined variables
  - name: _TeamName
    value: NETDevUX
  - name: _PublishUsingPipelines
    value: true
  - name: Codeql.Enabled
    value: true
  - name: EnableReleaseOneLocBuild
    value: false
  - template: /eng/common/templates-official/variables/pool-providers.yml

resources:
  repositories:
  - repository: 1esPipelines
    type: git
    name: 1ESPipelineTemplates/1ESPipelineTemplates
    ref: refs/tags/release

# This is necessary because 1ES doesn't work using strategy & matrix
parameters:
- name: buildConfigurations
  type: object
  default:
  # Always build the Release configuration, but never sign for PRs.
  - buildConfig: Release

extends:
  ${{ if ne(variables['Build.Reason'], 'PullRequest') }}:
    template: v1/1ES.Official.PipelineTemplate.yml@1esPipelines
  ${{ else }}:
    template: v1/1ES.Unofficial.PipelineTemplate.yml@1esPipelines
  parameters:
    sdl:
      sourceAnalysisPool:
        name: $(DncEngInternalBuildPool)
        image: 1es-windows-2022
        os: windows
      policheck:
        enabled: true
      tsa:
        enabled: true
    stages:
    - stage: build
      displayName: Build
      jobs:
      - ${{ if and( ne(variables['System.TeamProject'], 'public'), notin(variables['Build.Reason'], 'PullRequest')) }}:
        # The localization setup for main branch. Note difference in package ID. Should not be used with release/ branches.
        - ${{ if eq(variables['Build.SourceBranch'], 'refs/heads/main') }}:
          - template: /eng/common/templates-official/job/onelocbuild.yml@self
            parameters:
              MirrorRepo: templating
              LclSource: lclFilesfromPackage
              LclPackageId: 'LCL-JUNO-PROD-TMPLTNGMAIN'
              MirrorBranch: 'main'
              JobNameSuffix: '_main'
              condition: eq(variables['Build.SourceBranch'], 'refs/heads/main')
      - template: /eng/common/templates-official/jobs/jobs.yml@self
        parameters:
          enableMicrobuild: true
          enablePublishBuildArtifacts: true
          enablePublishTestResults: true
          enablePublishBuildAssets: true
          enablePublishUsingPipelines: ${{ variables._PublishUsingPipelines }}
          enableSourceBuild: true
          publishAssetsImmediately: true
          sourceBuildParameters:
            enableInternalSources: true
          enableTelemetry: true
          helixRepo: dotnet/templating
          templateContext:
            sdl:
              binskim:
                analyzeTargetGlob: +:f|artifacts\bin\**\*.dll;+:f|artifacts\bin\**\*.exe;-:f|artifacts\bin\**\xunit*.dll;-:f|artifacts\bin\**\verify*.dll;
          # WORKAROUND: BinSkim requires the folder exist prior to scanning.
          preSteps:
          - powershell: New-Item -ItemType Directory -Path $(Build.SourcesDirectory)/artifacts/bin -Force
            displayName: Create artifacts/bin directory
          jobs:
          - ${{ each config in parameters.buildConfigurations }}:
            - job: Windows_NT_${{ config.buildConfig }}
              displayName: Windows_NT ${{ config.buildConfig }}
              timeoutInMinutes: 90
              pool:
                name: $(DncEngInternalBuildPool)
                image: 1es-windows-2022
                os: windows
              variables:
              - _BuildConfig: ${{ config.buildConfig }}
              - _SignType: test
              - ${{ if notin(variables['Build.Reason'], 'PullRequest') }}:
                - _SignType: real
              - _InternalBuildArgs: ''
              # Only enable publishing in non-public, non PR scenarios.
              - ${{ if and(ne(variables['System.TeamProject'], 'public'), notin(variables['Build.Reason'], 'PullRequest')) }}:
                # DotNet-Symbol-Server-Pats provides: microsoft-symbol-server-pat, symweb-symbol-server-pat
                # Publish-Build-Assets provides: MaestroAccessToken, BotAccount-dotnet-maestro-bot-PAT
                - group: Publish-Build-Assets
                - _InternalBuildArgs: /p:DotNetSignType=$(_SignType) /p:TeamName=$(_TeamName)
                    /p:DotNetPublishUsingPipelines=$(_PublishUsingPipelines)
                    /p:OfficialBuildId=$(BUILD.BUILDNUMBER)
              steps:
              # Use utility script to run script command dependent on agent OS.
<<<<<<< HEAD
              - ${{ if in(variables['Build.Reason'], 'PullRequest') }}:
                - script: eng/common/cibuild.cmd
                    -configuration $(_BuildConfig)
                    -prepareMachine
                    -integrationTest
                    $(_InternalBuildArgs)
                  displayName: Windows Build / Publish
              - ${{ else }}:
                - script: eng/common/cibuild.cmd
                    -configuration $(_BuildConfig)
                    -prepareMachine
                    /p:Test=false
                    $(_InternalBuildArgs)
                  displayName: Windows Build / Publish
=======
              - template: /eng/common/templates-official/steps/enable-internal-sources.yml@self
              - script: eng/common/cibuild.cmd
                  -configuration $(_BuildConfig)
                  -prepareMachine
                  -integrationTest
                  $(_InternalBuildArgs)
                displayName: Windows Build / Publish
>>>>>>> d3e7172c

          - ${{ if in(variables['Build.Reason'], 'PullRequest') }}:
            - ${{ each config in parameters.buildConfigurations }}:
              - job: OSX_${{ config.buildConfig }}
                displayName: OSX ${{ config.buildConfig }}
                pool:
                  vmImage: 'macOS-latest'
                variables:
                - _BuildConfig: ${{ config.buildConfig }}
                - _SignType: none
                steps:
                - template: /eng/common/templates-official/steps/enable-internal-sources.yml@self
                - script: eng/common/cibuild.sh
                    --configuration $(_BuildConfig)
                    --prepareMachine
                    --integrationTest
                  name: Build
                  displayName: Build

          - ${{ if in(variables['Build.Reason'], 'PullRequest') }}:
            - ${{ each config in parameters.buildConfigurations }}:
              - job: Linux_${{ config.buildConfig }}
                displayName: Linux ${{ config.buildConfig }}
                pool:
                  ${{ if eq(variables['System.TeamProject'], 'public') }}:
                    name: $(DncEngPublicBuildPool)
                    image: 1es-ubuntu-2204-open
                    os: linux
                  ${{ if eq(variables['System.TeamProject'], 'internal') }}:
                    name: $(DncEngInternalBuildPool)
                    image: 1es-ubuntu-2204
                    os: linux
                variables:
                - _BuildConfig: ${{ config.buildConfig }}
                - _SignType: none
                steps:
                - template: /eng/common/templates-official/steps/enable-internal-sources.yml@self
                - script: eng/common/cibuild.sh
                    --configuration $(_BuildConfig)
                    --prepareMachine
                    --integrationTest
                  name: Build
                  displayName: Build
                  condition: succeeded()<|MERGE_RESOLUTION|>--- conflicted
+++ resolved
@@ -120,7 +120,7 @@
                     /p:OfficialBuildId=$(BUILD.BUILDNUMBER)
               steps:
               # Use utility script to run script command dependent on agent OS.
-<<<<<<< HEAD
+              - template: /eng/common/templates-official/steps/enable-internal-sources.yml@self
               - ${{ if in(variables['Build.Reason'], 'PullRequest') }}:
                 - script: eng/common/cibuild.cmd
                     -configuration $(_BuildConfig)
@@ -135,15 +135,6 @@
                     /p:Test=false
                     $(_InternalBuildArgs)
                   displayName: Windows Build / Publish
-=======
-              - template: /eng/common/templates-official/steps/enable-internal-sources.yml@self
-              - script: eng/common/cibuild.cmd
-                  -configuration $(_BuildConfig)
-                  -prepareMachine
-                  -integrationTest
-                  $(_InternalBuildArgs)
-                displayName: Windows Build / Publish
->>>>>>> d3e7172c
 
           - ${{ if in(variables['Build.Reason'], 'PullRequest') }}:
             - ${{ each config in parameters.buildConfigurations }}:
