trigger:
  batch: true
  branches:
    include:
    - stabilize
    - main
    - release/*
    - internal/release/*
    - feature/*
    - legacy/*
pr:
  branches:
    include:
    - stabilize
    - main
    - release/*
    - feature/*
    - legacy/*

variables:
  # Cannot use key:value syntax in root defined variables
  - name: _TeamName
    value: NETDevUX
  - name: _PublishUsingPipelines
    value: true
  - name: Codeql.Enabled
    value: true
  - name: EnableReleaseOneLocBuild
    value: false
  - ${{ if and(ne(variables['System.TeamProject'], 'public'), notin(variables['Build.Reason'], 'PullRequest')) }}:
    - group: Templating-SDLValidation-Params
  - ${{ if ne(variables['System.TeamProject'], 'public') }}:
    - group: DotNetBuilds storage account read tokens
    - name: _InternalRuntimeDownloadArgs
      value: /p:DotNetRuntimeSourceFeed=https://dotnetbuilds.blob.core.windows.net/internal 
        /p:DotNetRuntimeSourceFeedKey=$(dotnetbuilds-internal-container-read-token-base64)
  - ${{ if eq(variables['System.TeamProject'], 'public') }}:
    - name: _InternalRuntimeDownloadArgs
      value: ''
  - template: /eng/common/templates-official/variables/pool-providers.yml
<<<<<<< HEAD

resources:
  repositories:
  - repository: 1esPipelines
    type: git
    name: 1ESPipelineTemplates/1ESPipelineTemplates
    ref: refs/tags/release

# This is necessary because 1ES doesn't work using strategy & matrix
parameters:
- name: buildConfigurations
  type: object
  default:
  # Always build the Release configuration, but never sign for PRs.
  - buildConfig: Release

extends:
  ${{ if notin(variables['Build.Reason'], 'PullRequest') }}:
    template: v1/1ES.Official.PipelineTemplate.yml@1esPipelines
  ${{ else }}:
    template: v1/1ES.Unofficial.PipelineTemplate.yml@1esPipelines
  parameters:
    sdl:
      sourceAnalysisPool:
        name: $(DncEngInternalBuildPool)
        image: 1es-windows-2022
        os: windows
    stages:
    - stage: build
      displayName: Build
      jobs:
      - ${{ if and( ne(variables['System.TeamProject'], 'public'), notin(variables['Build.Reason'], 'PullRequest')) }}:
        # The localization setup for main branch. Note difference in package ID. Should not be used with release/ branches.
        - ${{ if eq(variables['Build.SourceBranch'], 'refs/heads/main') }}:
          - template: /eng/common/templates-official/job/onelocbuild.yml@self
            parameters:
              MirrorRepo: templating
              LclSource: lclFilesfromPackage
              LclPackageId: 'LCL-JUNO-PROD-TMPLTNGMAIN'
              MirrorBranch: 'main'
              JobNameSuffix: '_main'
              condition: eq(variables['Build.SourceBranch'], 'refs/heads/main')
      - template: /eng/common/templates-official/jobs/jobs.yml@self
        parameters:
          enableMicrobuild: true
          enablePublishBuildArtifacts: true
          enablePublishTestResults: true
          enablePublishBuildAssets: true
          enablePublishUsingPipelines: ${{ variables._PublishUsingPipelines }}
          enableSourceBuild: true
          enableTelemetry: true
          helixRepo: dotnet/templating
          jobs:
          - ${{ each config in parameters.buildConfigurations }}:
            - job: Windows_NT_${{ config.buildConfig }}
              displayName: Windows_NT ${{ config.buildConfig }}
              timeoutInMinutes: 90
              pool:
                name: $(DncEngInternalBuildPool)
                demands: ImageOverride -equals windows.vs2019.amd64
              variables:
              - _BuildConfig: ${{ config.buildConfig }}
              - _SignType: test
              - ${{ if notin(variables['Build.Reason'], 'PullRequest') }}:
                - _SignType: real
              - _InternalBuildArgs: ''              
              # Only enable publishing in non-public, non PR scenarios.
              - ${{ if and(ne(variables['System.TeamProject'], 'public'), notin(variables['Build.Reason'], 'PullRequest')) }}:
                # DotNet-Symbol-Server-Pats provides: microsoft-symbol-server-pat, symweb-symbol-server-pat
                # Publish-Build-Assets provides: MaestroAccessToken, BotAccount-dotnet-maestro-bot-PAT
                - group: Publish-Build-Assets
                - _InternalBuildArgs: /p:DotNetSignType=$(_SignType) /p:TeamName=$(_TeamName)
                    /p:DotNetPublishUsingPipelines=$(_PublishUsingPipelines)
                    /p:OfficialBuildId=$(BUILD.BUILDNUMBER)

=======

resources:
  repositories:
  - repository: 1esPipelines
    type: git
    name: 1ESPipelineTemplates/1ESPipelineTemplates
    ref: refs/tags/release

# This is necessary because 1ES doesn't work using strategy & matrix
parameters:
- name: buildConfigurations
  type: object
  default:
  # Always build the Release configuration, but never sign for PRs.
  - buildConfig: Release

extends:
  ${{ if notin(variables['Build.Reason'], 'PullRequest') }}:
    template: v1/1ES.Official.PipelineTemplate.yml@1esPipelines
  ${{ else }}:
    template: v1/1ES.Unofficial.PipelineTemplate.yml@1esPipelines
  parameters:
    sdl:
      sourceAnalysisPool:
        name: $(DncEngInternalBuildPool)
        image: 1es-windows-2022
        os: windows
    stages:
    - stage: build
      displayName: Build
      jobs:
      - ${{ if and( ne(variables['System.TeamProject'], 'public'), notin(variables['Build.Reason'], 'PullRequest')) }}:
        # The localization setup for main branch. Note difference in package ID. Should not be used with release/ branches.
        - ${{ if eq(variables['Build.SourceBranch'], 'refs/heads/main') }}:
          - template: /eng/common/templates-official/job/onelocbuild.yml@self
            parameters:
              MirrorRepo: templating
              LclSource: lclFilesfromPackage
              LclPackageId: 'LCL-JUNO-PROD-TMPLTNGMAIN'
              MirrorBranch: 'main'
              JobNameSuffix: '_main'
              condition: eq(variables['Build.SourceBranch'], 'refs/heads/main')
      - template: /eng/common/templates-official/jobs/jobs.yml@self
        parameters:
          enableMicrobuild: true
          enablePublishBuildArtifacts: true
          enablePublishTestResults: true
          enablePublishBuildAssets: true
          enablePublishUsingPipelines: ${{ variables._PublishUsingPipelines }}
          enableSourceBuild: true
          enableTelemetry: true
          helixRepo: dotnet/templating
          jobs:
          - ${{ each config in parameters.buildConfigurations }}:
            - job: Windows_NT_${{ config.buildConfig }}
              displayName: Windows_NT ${{ config.buildConfig }}
              timeoutInMinutes: 90
              pool:
                name: $(DncEngInternalBuildPool)
                image: 1es-windows-2022
                os: windows
              variables:
              - _BuildConfig: ${{ config.buildConfig }}
              - _SignType: test
              - ${{ if notin(variables['Build.Reason'], 'PullRequest') }}:
                - _SignType: real
              - _InternalBuildArgs: ''              
              # Only enable publishing in non-public, non PR scenarios.
              - ${{ if and(ne(variables['System.TeamProject'], 'public'), notin(variables['Build.Reason'], 'PullRequest')) }}:
                # DotNet-Symbol-Server-Pats provides: microsoft-symbol-server-pat, symweb-symbol-server-pat
                # Publish-Build-Assets provides: MaestroAccessToken, BotAccount-dotnet-maestro-bot-PAT
                - group: Publish-Build-Assets
                - _InternalBuildArgs: /p:DotNetSignType=$(_SignType) /p:TeamName=$(_TeamName)
                    /p:DotNetPublishUsingPipelines=$(_PublishUsingPipelines)
                    /p:OfficialBuildId=$(BUILD.BUILDNUMBER)
>>>>>>> d5b9c05c
              steps:
              - checkout: self
                clean: true
              - ${{ if ne(variables['System.TeamProject'], 'public') }}:
                - task: PowerShell@2
                  displayName: Setup Private Feeds Credentials
                  inputs:
                    filePath: $(Build.SourcesDirectory)/eng/common/SetupNugetSources.ps1
                    arguments: -ConfigFile $(Build.SourcesDirectory)/NuGet.config -Password $Env:Token
                  env:
                    Token: $(dn-bot-dnceng-artifact-feeds-rw)
              # Use utility script to run script command dependent on agent OS.
              - script: eng/common/cibuild.cmd
                  -configuration $(_BuildConfig)
                  -prepareMachine
                  -integrationTest
                  $(_InternalBuildArgs)
                  $(_InternalRuntimeDownloadArgs)
                displayName: Windows Build / Publish

          - ${{ if in(variables['Build.Reason'], 'PullRequest') }}:
            - ${{ each config in parameters.buildConfigurations }}:
              - job: OSX_${{ config.buildConfig }}
                displayName: OSX ${{ config.buildConfig }}
                pool:
                  vmImage: 'macOS-latest'
                variables:
                - _BuildConfig: ${{ config.buildConfig }}
                - _SignType: none
                steps:
                - ${{ if ne(variables['System.TeamProject'], 'public') }}:
                  - task: Bash@3
                    displayName: Setup Private Feeds Credentials
                    inputs:
                      filePath: $(Build.SourcesDirectory)/eng/common/SetupNugetSources.sh
                      arguments: $(Build.SourcesDirectory)/NuGet.config $Token
                    env:
                      Token: $(dn-bot-dnceng-artifact-feeds-rw)
                - script: eng/common/cibuild.sh
                    --configuration $(_BuildConfig)
                    --prepareMachine
                    --integrationTest
                    $(_InternalRuntimeDownloadArgs)
                  name: Build
                  displayName: Build
    
          - ${{ if in(variables['Build.Reason'], 'PullRequest') }}:
            - ${{ each config in parameters.buildConfigurations }}:
              - job: Linux_${{ config.buildConfig }}
                displayName: Linux ${{ config.buildConfig }}
                pool:
                  ${{ if eq(variables['System.TeamProject'], 'public') }}:
                    name: $(DncEngPublicBuildPool)
                    image: 1es-ubuntu-2204-open
                    os: linux
                  ${{ if eq(variables['System.TeamProject'], 'internal') }}:
                    name: $(DncEngInternalBuildPool)
                    image: 1es-ubuntu-2204
                    os: linux
                variables:
                - _BuildConfig: ${{ config.buildConfig }}
                - _SignType: none
                steps:
                - ${{ if ne(variables['System.TeamProject'], 'public') }}:
                  - task: Bash@3
                    displayName: Setup Private Feeds Credentials
                    inputs:
                      filePath: $(Build.SourcesDirectory)/eng/common/SetupNugetSources.sh
                      arguments: $(Build.SourcesDirectory)/NuGet.config $Token
                    env:
                      Token: $(dn-bot-dnceng-artifact-feeds-rw)
                - script: eng/common/cibuild.sh
                    --configuration $(_BuildConfig)
                    --prepareMachine
                    --integrationTest
                    $(_InternalRuntimeDownloadArgs)
                  name: Build
                  displayName: Build
                  condition: succeeded()
    
    - ${{ if and(ne(variables['System.TeamProject'], 'public'), notin(variables['Build.Reason'], 'PullRequest')) }}:
      - template: eng/common/templates-official/post-build/post-build.yml@self
        parameters:
          publishingInfraVersion: 3
          # Symbol validation isn't being very reliable lately. This should be enabled back
          # once this issue is resolved: https://github.com/dotnet/arcade/issues/2871
          enableSymbolValidation: false
          # Sourcelink validation isn't passing for Arcade due to some regressions. This should be
          # enabled back once this issue is resolved: https://github.com/dotnet/arcade/issues/2912
          enableSourceLinkValidation: false
          publishDependsOn:
          - Validate
          # This is to enable SDL runs part of Post-Build Validation Stage
          SDLValidationParameters:
            enable: true
            continueOnError: false
            params: ' -SourceToolsList @("policheck","credscan")
            -ArtifactToolsList @("binskim")
            -BinskimAdditionalRunConfigParams @("IgnorePdbLoadError < True","Recurse < True")
            -TsaInstanceURL $(_TsaInstanceURL)
            -TsaProjectName $(_TsaProjectName)
            -TsaNotificationEmail $(_TsaNotificationEmail)
            -TsaCodebaseAdmin $(_TsaCodebaseAdmin)
            -TsaBugAreaPath $(_TsaBugAreaPath)
            -TsaIterationPath $(_TsaIterationPath)
            -TsaRepositoryName $(_TsaRepsitoryName)
            -TsaCodebaseName $(_TsaCodebaseName)
<<<<<<< HEAD
            -TsaPublish $True'
=======
            -TsaPublish $True'
>>>>>>> d5b9c05c
<|MERGE_RESOLUTION|>--- conflicted
+++ resolved
@@ -38,83 +38,6 @@
     - name: _InternalRuntimeDownloadArgs
       value: ''
   - template: /eng/common/templates-official/variables/pool-providers.yml
-<<<<<<< HEAD
-
-resources:
-  repositories:
-  - repository: 1esPipelines
-    type: git
-    name: 1ESPipelineTemplates/1ESPipelineTemplates
-    ref: refs/tags/release
-
-# This is necessary because 1ES doesn't work using strategy & matrix
-parameters:
-- name: buildConfigurations
-  type: object
-  default:
-  # Always build the Release configuration, but never sign for PRs.
-  - buildConfig: Release
-
-extends:
-  ${{ if notin(variables['Build.Reason'], 'PullRequest') }}:
-    template: v1/1ES.Official.PipelineTemplate.yml@1esPipelines
-  ${{ else }}:
-    template: v1/1ES.Unofficial.PipelineTemplate.yml@1esPipelines
-  parameters:
-    sdl:
-      sourceAnalysisPool:
-        name: $(DncEngInternalBuildPool)
-        image: 1es-windows-2022
-        os: windows
-    stages:
-    - stage: build
-      displayName: Build
-      jobs:
-      - ${{ if and( ne(variables['System.TeamProject'], 'public'), notin(variables['Build.Reason'], 'PullRequest')) }}:
-        # The localization setup for main branch. Note difference in package ID. Should not be used with release/ branches.
-        - ${{ if eq(variables['Build.SourceBranch'], 'refs/heads/main') }}:
-          - template: /eng/common/templates-official/job/onelocbuild.yml@self
-            parameters:
-              MirrorRepo: templating
-              LclSource: lclFilesfromPackage
-              LclPackageId: 'LCL-JUNO-PROD-TMPLTNGMAIN'
-              MirrorBranch: 'main'
-              JobNameSuffix: '_main'
-              condition: eq(variables['Build.SourceBranch'], 'refs/heads/main')
-      - template: /eng/common/templates-official/jobs/jobs.yml@self
-        parameters:
-          enableMicrobuild: true
-          enablePublishBuildArtifacts: true
-          enablePublishTestResults: true
-          enablePublishBuildAssets: true
-          enablePublishUsingPipelines: ${{ variables._PublishUsingPipelines }}
-          enableSourceBuild: true
-          enableTelemetry: true
-          helixRepo: dotnet/templating
-          jobs:
-          - ${{ each config in parameters.buildConfigurations }}:
-            - job: Windows_NT_${{ config.buildConfig }}
-              displayName: Windows_NT ${{ config.buildConfig }}
-              timeoutInMinutes: 90
-              pool:
-                name: $(DncEngInternalBuildPool)
-                demands: ImageOverride -equals windows.vs2019.amd64
-              variables:
-              - _BuildConfig: ${{ config.buildConfig }}
-              - _SignType: test
-              - ${{ if notin(variables['Build.Reason'], 'PullRequest') }}:
-                - _SignType: real
-              - _InternalBuildArgs: ''              
-              # Only enable publishing in non-public, non PR scenarios.
-              - ${{ if and(ne(variables['System.TeamProject'], 'public'), notin(variables['Build.Reason'], 'PullRequest')) }}:
-                # DotNet-Symbol-Server-Pats provides: microsoft-symbol-server-pat, symweb-symbol-server-pat
-                # Publish-Build-Assets provides: MaestroAccessToken, BotAccount-dotnet-maestro-bot-PAT
-                - group: Publish-Build-Assets
-                - _InternalBuildArgs: /p:DotNetSignType=$(_SignType) /p:TeamName=$(_TeamName)
-                    /p:DotNetPublishUsingPipelines=$(_PublishUsingPipelines)
-                    /p:OfficialBuildId=$(BUILD.BUILDNUMBER)
-
-=======
 
 resources:
   repositories:
@@ -190,7 +113,6 @@
                 - _InternalBuildArgs: /p:DotNetSignType=$(_SignType) /p:TeamName=$(_TeamName)
                     /p:DotNetPublishUsingPipelines=$(_PublishUsingPipelines)
                     /p:OfficialBuildId=$(BUILD.BUILDNUMBER)
->>>>>>> d5b9c05c
               steps:
               - checkout: self
                 clean: true
@@ -298,8 +220,4 @@
             -TsaIterationPath $(_TsaIterationPath)
             -TsaRepositoryName $(_TsaRepsitoryName)
             -TsaCodebaseName $(_TsaCodebaseName)
-<<<<<<< HEAD
             -TsaPublish $True'
-=======
-            -TsaPublish $True'
->>>>>>> d5b9c05c
