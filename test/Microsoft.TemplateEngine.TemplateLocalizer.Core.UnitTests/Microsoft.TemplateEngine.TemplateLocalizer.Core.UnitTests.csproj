<Project Sdk="Microsoft.NET.Sdk">
  <PropertyGroup>
    <TargetFramework>$(NETCoreTargetFramework)</TargetFramework>
<<<<<<< HEAD
    <ImplicitUsings>enable</ImplicitUsings>
=======
    <IsPackable>false</IsPackable>
>>>>>>> 97370ca0
  </PropertyGroup>

  <ItemGroup>
    <ProjectReference Include="$(ToolsDir)Microsoft.TemplateEngine.TemplateLocalizer.Core\Microsoft.TemplateEngine.TemplateLocalizer.Core.csproj" />
    <ProjectReference Include="$(TestDir)Microsoft.TemplateEngine.TestTemplates\Microsoft.TemplateEngine.TestTemplates.csproj" />
  </ItemGroup>
</Project><|MERGE_RESOLUTION|>--- conflicted
+++ resolved
@@ -1,11 +1,6 @@
 <Project Sdk="Microsoft.NET.Sdk">
   <PropertyGroup>
     <TargetFramework>$(NETCoreTargetFramework)</TargetFramework>
-<<<<<<< HEAD
-    <ImplicitUsings>enable</ImplicitUsings>
-=======
-    <IsPackable>false</IsPackable>
->>>>>>> 97370ca0
   </PropertyGroup>
 
   <ItemGroup>
