--- conflicted
+++ resolved
@@ -279,21 +279,5 @@
             securePackages.Should().NotBeEmpty();
             securePackages.Should().Equal(expectedOutcome);
         }
-<<<<<<< HEAD
-
-        [Fact]
-        public async Task GetPackageMetadataByVersionAsync_GetMetadataFromNugetOrgFeed()
-        {
-            NuGetApiPackageManager packageManager = new NuGetApiPackageManager(_environmentSettingsHelper.CreateEnvironment(virtualize: true));
-
-            var (owners, verified) = await packageManager.GetMigrationPackageMetadata(
-                "Microsoft.Azure.WebJobs.ProjectTemplates",
-                new PackageSource(_additionalSources.First())).ConfigureAwait(false);
-
-            owners.Should().Be("azure-sdk, Microsoft");
-            verified.Should().BeTrue();
-        }
-=======
->>>>>>> 28f57b23
     }
 }