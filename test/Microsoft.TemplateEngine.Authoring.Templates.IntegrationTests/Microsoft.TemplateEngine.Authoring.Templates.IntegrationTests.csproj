--- conflicted
+++ resolved
@@ -2,11 +2,6 @@
 
   <PropertyGroup>
     <TargetFramework>$(NETCoreTargetFramework)</TargetFramework>
-<<<<<<< HEAD
-    <ImplicitUsings>enable</ImplicitUsings>
-=======
-    <IsPackable>false</IsPackable>
->>>>>>> 97370ca0
   </PropertyGroup>
 
   <ItemGroup>
