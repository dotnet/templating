<<<<<<< HEAD
<!-- Copyright (c) .NET Foundation and contributors. All rights reserved. Licensed under the MIT license. See License.txt in the project root for full license information. -->
=======
<?xml version="1.0" encoding="utf-8"?>
>>>>>>> 92df2ef6
<Project>
  <Import Project="..\Directory.Build.props" />
  <PropertyGroup>
    <ExcludeFromSourceBuild>true</ExcludeFromSourceBuild>
  </PropertyGroup>
</Project><|MERGE_RESOLUTION|>--- conflicted
+++ resolved
@@ -1,8 +1,3 @@
-<<<<<<< HEAD
-<!-- Copyright (c) .NET Foundation and contributors. All rights reserved. Licensed under the MIT license. See License.txt in the project root for full license information. -->
-=======
-<?xml version="1.0" encoding="utf-8"?>
->>>>>>> 92df2ef6
 <Project>
   <Import Project="..\Directory.Build.props" />
   <PropertyGroup>
