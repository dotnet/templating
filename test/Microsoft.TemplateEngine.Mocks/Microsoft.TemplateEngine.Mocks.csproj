<Project Sdk="Microsoft.NET.Sdk" ToolsVersion="15.0">
    <PropertyGroup>
        <TargetFrameworks Condition="'$(PackSpecific)' != 'true'">$(NETStandardTargetFramework);$(NETFullTargetFramework)</TargetFrameworks>
        <TargetFrameworks Condition="'$(PackSpecific)' == 'true'">$(NETStandardTargetFramework)</TargetFrameworks>
        <IsPackable>true</IsPackable>
<<<<<<< HEAD
        <IsShipping>false</IsShipping>
=======
		<IsShipping>false</IsShipping>
        <IsTestProject>false</IsTestProject>
>>>>>>> fba0000e
    </PropertyGroup>

    <ItemGroup>
        <ProjectReference Include="$(SrcDir)Microsoft.TemplateEngine.Abstractions\Microsoft.TemplateEngine.Abstractions.csproj" />
        <ProjectReference Include="$(SrcDir)Microsoft.TemplateEngine.Core.Contracts\Microsoft.TemplateEngine.Core.Contracts.csproj" />
        <ProjectReference Include="$(SrcDir)Microsoft.TemplateEngine.Core\Microsoft.TemplateEngine.Core.csproj" />
        <ProjectReference Include="$(SrcDir)Microsoft.TemplateEngine.Edge\Microsoft.TemplateEngine.Edge.csproj" />
        <ProjectReference Include="$(SrcDir)Microsoft.TemplateEngine.Utils\Microsoft.TemplateEngine.Utils.csproj" />
    </ItemGroup>

    <ItemGroup>
        <PackageReference Include="xunit" />
    </ItemGroup>

</Project><|MERGE_RESOLUTION|>--- conflicted
+++ resolved
@@ -3,12 +3,8 @@
         <TargetFrameworks Condition="'$(PackSpecific)' != 'true'">$(NETStandardTargetFramework);$(NETFullTargetFramework)</TargetFrameworks>
         <TargetFrameworks Condition="'$(PackSpecific)' == 'true'">$(NETStandardTargetFramework)</TargetFrameworks>
         <IsPackable>true</IsPackable>
-<<<<<<< HEAD
-        <IsShipping>false</IsShipping>
-=======
 		<IsShipping>false</IsShipping>
         <IsTestProject>false</IsTestProject>
->>>>>>> fba0000e
     </PropertyGroup>
 
     <ItemGroup>
