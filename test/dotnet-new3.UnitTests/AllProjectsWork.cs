--- conflicted
+++ resolved
@@ -4,6 +4,7 @@
 using System.IO;
 using Microsoft.NET.TestFramework.Assertions;
 using Microsoft.NET.TestFramework.Commands;
+using Microsoft.TemplateEngine.TestHelper;
 using Xunit;
 using Xunit.Abstractions;
 
@@ -33,12 +34,7 @@
         [InlineData("library_cs-50", "classlib", "-f", "net5.0")]
         public void AllWebProjectsRestoreAndBuild(string testName, params string[] args)
         {
-<<<<<<< HEAD
             string workingDir = TestUtils.CreateTemporaryFolder(testName);
-=======
-            string workingDir = Path.Combine(_fixture.BaseWorkingDirectory, testName);
-            Directory.CreateDirectory(workingDir);
->>>>>>> 137f20df
 
             new DotnetNewCommand(_log, args)
                 .WithWorkingDirectory(workingDir)
@@ -73,7 +69,7 @@
     {
         public AllProjectsWorkFixture(IMessageSink messageSink) : base(messageSink)
         {
-            BaseWorkingDirectory = Helpers.CreateTemporaryFolder(nameof(AllProjectsWork));
+            BaseWorkingDirectory = TestUtils.CreateTemporaryFolder(nameof(AllProjectsWork));
             // create nuget.config file with nuget.org listed
             new DotnetNewCommand(Log, "nugetconfig")
                 .WithWorkingDirectory(BaseWorkingDirectory)
