// Licensed to the .NET Foundation under one or more agreements.
// The .NET Foundation licenses this file to you under the MIT license.

using System;
using System.Collections.Generic;
using System.IO;
using Microsoft.NET.TestFramework.Assertions;
<<<<<<< HEAD
using Microsoft.TemplateEngine.TestHelper;
=======
>>>>>>> 137f20df
using Xunit.Abstractions;

namespace dotnet_new3.UnitTests
{
    /// <summary>
    /// This class represents shared /tmp/RANDOM-GUID/.templateengine/dotnetcli-preview/ folder
    /// shared between multiple unit tests in same class, this is so each test
    /// doesn't have to install everything from 0. To save some time executing tests.
    /// </summary>
    public class SharedHomeDirectory : IDisposable
    {
<<<<<<< HEAD
        private readonly ITestOutputHelper log;

        public string HomeDirectory { get; } = TestUtils.CreateTemporaryFolder("Home");
        public string HomeVariable { get; } = TestUtils.HomeEnvironmentVariableName;
=======
        private readonly HashSet<string> _installedPackages = new HashSet<string>();
>>>>>>> 137f20df

        public SharedHomeDirectory(IMessageSink messageSink)
        {
            Log = new SharedTestOutputHelper(messageSink);
            Initialize();
        }

        public string HomeDirectory { get; } = Helpers.CreateTemporaryFolder("Home");
        public string HomeVariable { get; } = Helpers.HomeEnvironmentVariableName;

        protected ITestOutputHelper Log { get; private set; }

        public void Dispose() => Directory.Delete(HomeDirectory, true);

        public void InstallPackage(string packageName, string workingDirectory = null, string nugetSource = null)
        {
            if (!_installedPackages.Add(packageName))
            {
                return;
            }
            if (string.IsNullOrWhiteSpace(workingDirectory))
            {
                workingDirectory = Directory.GetCurrentDirectory();
            }
            var args = new List<string> { "-i", packageName, };
            if (!string.IsNullOrWhiteSpace(nugetSource))
            {
                args.AddRange(new[] { "--nuget-source", nugetSource });
            }
            new DotnetNewCommand(Log, args.ToArray())
                .WithEnvironmentVariable(HomeVariable, HomeDirectory)
                .WithWorkingDirectory(workingDirectory)
                .Execute()
                .Should()
                .ExitWith(0)
                .And
                .NotHaveStdErr();
        }

        private void Initialize()
        {
            var dn3Path = Environment.GetEnvironmentVariable("DN3");
            if (string.IsNullOrEmpty(dn3Path))
            {
                var path = typeof(AllProjectsWork).Assembly.Location;
                while (path != null && !File.Exists(Path.Combine(path, "Microsoft.TemplateEngine.sln")))
                {
                    path = Path.GetDirectoryName(path);
                }
                dn3Path = path ?? throw new Exception("Couldn't find repository root, because \"Microsoft.TemplateEngine.sln\" is not in any of parent directories.");
            }

            new DotnetNewCommand(Log)
                .WithEnvironmentVariable(HomeVariable, HomeDirectory)
                .WithEnvironmentVariable("DN3", dn3Path)
                .Execute()
                .Should()
                .ExitWith(0)
                .And
                .NotHaveStdErr();
        }
    }
}<|MERGE_RESOLUTION|>--- conflicted
+++ resolved
@@ -5,10 +5,7 @@
 using System.Collections.Generic;
 using System.IO;
 using Microsoft.NET.TestFramework.Assertions;
-<<<<<<< HEAD
 using Microsoft.TemplateEngine.TestHelper;
-=======
->>>>>>> 137f20df
 using Xunit.Abstractions;
 
 namespace dotnet_new3.UnitTests
@@ -20,14 +17,7 @@
     /// </summary>
     public class SharedHomeDirectory : IDisposable
     {
-<<<<<<< HEAD
-        private readonly ITestOutputHelper log;
-
-        public string HomeDirectory { get; } = TestUtils.CreateTemporaryFolder("Home");
-        public string HomeVariable { get; } = TestUtils.HomeEnvironmentVariableName;
-=======
         private readonly HashSet<string> _installedPackages = new HashSet<string>();
->>>>>>> 137f20df
 
         public SharedHomeDirectory(IMessageSink messageSink)
         {
@@ -35,8 +25,8 @@
             Initialize();
         }
 
-        public string HomeDirectory { get; } = Helpers.CreateTemporaryFolder("Home");
-        public string HomeVariable { get; } = Helpers.HomeEnvironmentVariableName;
+        public string HomeDirectory { get; } = TestUtils.CreateTemporaryFolder("Home");
+        public string HomeVariable { get; } = TestUtils.HomeEnvironmentVariableName;
 
         protected ITestOutputHelper Log { get; private set; }
 
