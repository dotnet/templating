// Licensed to the .NET Foundation under one or more agreements.
// The .NET Foundation licenses this file to you under the MIT license.

using System.Text.RegularExpressions;
using FluentAssertions;
using Microsoft.NET.TestFramework.Assertions;
using Microsoft.TemplateEngine.TestHelper;
using VerifyTests;
using VerifyXunit;
using Xunit;

namespace Dotnet_new3.IntegrationTests
{
    [UsesVerify]
    public partial class DotnetNewInstantiate
    {
        [Fact]
        public Task CannotInstantiateUnknownTemplate()
        {
            var commandResult = new DotnetNewCommand(_log, "webapp")
                .WithCustomHive(_fixture.HomeDirectory)
                .WithWorkingDirectory(TestUtils.CreateTemporaryFolder())
                .Execute();

            commandResult
                .Should()
                .Fail()
                .And.NotHaveStdOut();

            return Verifier.Verify(commandResult.StdErr, _verifySettings);
        }

        [Fact]
        public Task CannotInstantiateTemplateWithUnknownLanguage()
        {
            var commandResult = new DotnetNewCommand(_log, "console", "--language", "D#")
                .WithCustomHive(_fixture.HomeDirectory)
                .WithWorkingDirectory(TestUtils.CreateTemporaryFolder())
                .Execute();

            commandResult
                .Should()
                .Fail()
                .And.NotHaveStdOut();

            return Verifier.Verify(commandResult.StdErr, _verifySettings);
        }

        [Fact]
        public Task CannotInstantiateTemplateWithUnknownType()
        {
            var commandResult = new DotnetNewCommand(_log, "console", "--type", "item")
                .WithCustomHive(_fixture.HomeDirectory)
                .WithWorkingDirectory(TestUtils.CreateTemporaryFolder())
                .Execute();

            commandResult
                .Should()
                .Fail()
                .And.NotHaveStdOut();

            return Verifier.Verify(commandResult.StdErr, _verifySettings);
        }

        [Fact]
        public Task CannotInstantiateTemplate_WhenAmbiguousLanguageChoice()
        {
            string home = TestUtils.CreateTemporaryFolder("Home");
            string workingDirectory = TestUtils.CreateTemporaryFolder();
            Helpers.InstallTestTemplate("TemplateResolution/DifferentLanguagesGroup/BasicFSharp", _log, home, workingDirectory);
            Helpers.InstallTestTemplate("TemplateResolution/DifferentLanguagesGroup/BasicVB", _log, home, workingDirectory);

            var commandResult = new DotnetNewCommand(_log, "basic")
                .WithCustomHive(home)
                .WithWorkingDirectory(workingDirectory)
                .Execute();

            commandResult
                .Should()
                .Fail()
                .And.NotHaveStdOut();

            return Verifier.Verify(commandResult.StdErr, _verifySettings);
        }

        [Fact]
        public Task CannotInstantiateTemplate_WhenAmbiguousShortNameChoice()
        {
            string home = TestUtils.CreateTemporaryFolder("Home");
            string workingDirectory = TestUtils.CreateTemporaryFolder();
            string templateOneLocation = Helpers.InstallTestTemplate("TemplateResolution/SameShortName/BasicFSharp", _log, home, workingDirectory);
            string templateTwoLocation = Helpers.InstallTestTemplate("TemplateResolution/SameShortName/BasicVB", _log, home, workingDirectory);

            var commandResult = new DotnetNewCommand(_log, "basic")
                .WithCustomHive(home)
                .WithWorkingDirectory(workingDirectory)
                .Execute();

            commandResult
                .Should()
                .Fail()
                .And.NotHaveStdOut();

            return Verifier.Verify(commandResult.StdErr, _verifySettings)
                .AddScrubber(output =>
                {
                    //package locaions are machine specific so we cannot use them in approval tests
                    output.Replace(templateOneLocation, "%TEMPLATE ONE LOCATION%");
                    output.Replace(templateTwoLocation, "%TEMPLATE TWO LOCATION%");

                    //removes the delimiter line as we don't know the length of last columns containing paths above
                    output.ScrubTableHeaderDelimiter();
                    //removes the spaces after "Package" column header as we don't know the amount of spaces after it (depends on the paths above)
                    output.ScrubByRegex("Package *", "Package");
                });
        }

        [Fact]
        public Task CannotInstantiateTemplate_WhenFullNameIsUsed()
        {
            string workingDirectory = TestUtils.CreateTemporaryFolder();

            var commandResult = new DotnetNewCommand(_log, "Console App")
                .WithCustomHive(_fixture.HomeDirectory)
                .WithWorkingDirectory(workingDirectory)
                .Execute();

            commandResult
                .Should().Fail()
                .And.NotHaveStdOut();

            return Verifier.Verify(commandResult.StdErr, _verifySettings);
        }

        [Fact]
        public Task CannotInstantiateTemplate_WhenParameterIsInvalid()
        {
            string workingDirectory = TestUtils.CreateTemporaryFolder();

            var commandResult = new DotnetNewCommand(_log, "console", "--fake")
                .WithCustomHive(_fixture.HomeDirectory)
                .WithWorkingDirectory(workingDirectory)
                .Execute();

            commandResult
                .Should()
                .Fail()
                .And.NotHaveStdOut();

            return Verifier.Verify(commandResult.StdErr, _verifySettings);
        }

        [Fact]
        public Task CannotInstantiateTemplate_WhenChoiceParameterValueIsInvalid()
        {
            string workingDirectory = TestUtils.CreateTemporaryFolder();

            var commandResult = new DotnetNewCommand(_log, "console", "--framework", "fake")
                .WithCustomHive(_fixture.HomeDirectory)
                .WithWorkingDirectory(workingDirectory)
                .Execute();

            commandResult
                .Should()
                .Fail()
                .And.NotHaveStdOut();

            return Verifier.Verify(commandResult.StdErr, _verifySettings);
        }

        [Fact]
        public Task CannotInstantiateTemplate_WhenChoiceParameterValueIsNotComplete()
        {
            string workingDirectory = TestUtils.CreateTemporaryFolder();

            var commandResult = new DotnetNewCommand(_log, "console", "--framework", "netcoreapp")
                .WithCustomHive(_fixture.HomeDirectory)
                .WithWorkingDirectory(workingDirectory)
                .Execute();

            commandResult
                .Should()
                .Fail()
                .And.NotHaveStdOut();

            return Verifier.Verify(commandResult.StdErr, _verifySettings);
        }

        [Fact]
        public Task CannotInstantiateTemplate_OnMultipleParameterErrors()
        {
            string workingDirectory = TestUtils.CreateTemporaryFolder();

            var commandResult = new DotnetNewCommand(_log, "console", "--framework", "netcoreapp", "--fake")
                .WithCustomHive(_fixture.HomeDirectory)
                .WithWorkingDirectory(workingDirectory)
                .Execute();

            commandResult
                .Should()
                .Fail()
                .And.NotHaveStdOut();

            return Verifier.Verify(commandResult.StdErr, _verifySettings);
        }

        [Fact]
        public Task CannotInstantiateTemplate_WhenPrecedenceIsSame()
        {
            string home = TestUtils.CreateTemporaryFolder("Home");
            string workingDirectory = TestUtils.CreateTemporaryFolder();
            var templateOneLocation = Helpers.InstallTestTemplate("TemplateResolution/SamePrecedenceGroup/BasicTemplate1", _log, home, workingDirectory);
            var templateTwoLocation = Helpers.InstallTestTemplate("TemplateResolution/SamePrecedenceGroup/BasicTemplate2", _log, home, workingDirectory);

            var commandResult = new DotnetNewCommand(_log, "basic")
                .WithCustomHive(home)
                .WithWorkingDirectory(workingDirectory)
                .Execute();

            commandResult
                .Should()
                .Fail()
                .And.NotHaveStdOut()
                .And.HaveStdErrContaining(templateOneLocation)
                .And.HaveStdErrContaining(templateTwoLocation);

            return Verifier.Verify(commandResult.StdErr, _verifySettings)
                .AddScrubber(output =>
                {
                    //package locaions are machine specific so we cannot use them in approval tests
                    output.Replace(templateOneLocation, "%TEMPLATE ONE LOCATION%");
                    output.Replace(templateTwoLocation, "%TEMPLATE TWO LOCATION%");

                    //removes the delimiter line as we don't know the length of last columns containing paths above
                    output.ScrubTableHeaderDelimiter();
                    //removes the spaces after "Package" column header as we don't know the amount of spaces after it (depends on the paths above)
                    output.ScrubByRegex("Package *", "Package");
                });
        }

        [Fact]
        public async Task CanInstantiateTemplate_MultiValueChoiceParameterConditions()
        {
            // We cannot use Data-driven unit test (InlineData) as it's not supported by verifier framework (unless separate file per parameters is supplied)
            await MultiValueChoiceParameterConditionsExecutor(new[] { "TestAssets.TemplateWithMultiValueChoice", "--Platform", "MacOS", "--Platform", "iOS" });
            await MultiValueChoiceParameterConditionsExecutor(new[] { "TestAssets.TemplateWithMultiValueChoice", "--Platform", "MacOS", "iOS" });
        }

        private Task MultiValueChoiceParameterConditionsExecutor(string[] args)
        {
            string home = TestUtils.CreateTemporaryFolder("Home");
            string workingDirectory = TestUtils.CreateTemporaryFolder();
            Helpers.InstallTestTemplate("TemplateWithMultiValueChoice", _log, home, workingDirectory);

            var commandResult = new DotnetNewCommand(_log, args)
                .WithCustomHive(home)
                .WithWorkingDirectory(workingDirectory)
                .Execute();

            commandResult
                .Should()
                .Pass()
                .And.NotHaveStdErr()
                .And.HaveStdOutMatching("The template \"TemplateWithMultiValueChoice\" was created successfully\\.");

            string resultFileContent = File.ReadAllText(Path.Combine(workingDirectory, "Test.cs"));

            var settings = new VerifySettings();
            settings.UseDirectory("Approvals");
            settings.DisableRequireUniquePrefix();

            return Verifier.Verify(resultFileContent, settings);
        }

        [Fact]
<<<<<<< HEAD
        public Task CanInstantiateTemplate_MultiValueChoiceParameterExplicitlyUnset()
        {
            string home = TestUtils.CreateTemporaryFolder("Home");
            string workingDirectory = TestUtils.CreateTemporaryFolder();
            Helpers.InstallTestTemplate("TemplateWithMultiValueChoice", _log, home, workingDirectory);

            var commandResult = new DotnetNewCommand(_log, "TestAssets.TemplateWithMultiValueChoice", "--Platform", "")
                .WithCustomHive(home)
                .WithWorkingDirectory(workingDirectory)
                .Execute();

            commandResult
                .Should()
                .Pass()
                .And.NotHaveStdErr()
                .And.HaveStdOutMatching("The template \"TemplateWithMultiValueChoice\" was created successfully\\.");

            string resultFileContent = File.ReadAllText(Path.Combine(workingDirectory, "Test.cs"));

            return Verifier.Verify(resultFileContent, _verifySettings);
        }

        [Fact]
        public void CannotInstantiateTemplate_MultiValueChoiceParameterWithExplicitUnsetAndOtherChoice()
        {
            string home = TestUtils.CreateTemporaryFolder("Home");
            string workingDirectory = TestUtils.CreateTemporaryFolder();
            Helpers.InstallTestTemplate("TemplateWithMultiValueChoice", _log, home, workingDirectory);

            var commandResult = new DotnetNewCommand(_log, "TestAssets.TemplateWithMultiValueChoice", "--Platform", "", "--Platform", "MacOS")
                .WithCustomHive(home)
                .WithWorkingDirectory(workingDirectory)
                .Execute();

            commandResult
                .Should()
                .Fail()
                .And.HaveStdErrContaining("is not a valid value for --Platform.");
=======
        public Task CanInstantiateTemplate_ConditionalProcessing()
        {
            string workingDirectory = TestUtils.CreateTemporaryFolder();
            string home = TestUtils.CreateTemporaryFolder("Home");
            Helpers.InstallTestTemplate($"TemplateConditionalProcessing", _log, home, workingDirectory);

            new DotnetNewCommand(_log, "TestAssets.TemplateConditionalProcessing")
                .WithCustomHive(home)
                .WithWorkingDirectory(workingDirectory)
                .Execute()
                .Should()
                .ExitWith(0)
                .And.NotHaveStdErr()
                .And.HaveStdOutContaining("The template \"TemplateConditionalProcessing\" was created successfully.");

            string[] actualFiles = Directory.GetFiles(workingDirectory);

            return Task.WhenAll(
                actualFiles.Select(
                    async (file) =>
                    await Verifier.VerifyFile(file, _verifySettings)
                    .UseMethodName($"CanInstantiateTemplate_ConditionalProcessing_{Path.GetFileName(file)}")
                    .UseExtension("txt")
                    ));
>>>>>>> 9582b36f
        }

        [Fact]
        public Task DryRunRespectsTargetPathAndOutputDir()
        {
            const string _OUT_FOLDER = "folderF";
            string home = TestUtils.CreateTemporaryFolder("Home");
            string workingDirectory = TestUtils.CreateTemporaryFolder();
            Helpers.InstallTestTemplate("TemplateWithSourceNameAndCustomTargetPath", _log, home, workingDirectory);

            var commandResult = new DotnetNewCommand(_log, "TestAssets.TemplateWithSourceNameAndCustomTargetPath", "-o", _OUT_FOLDER, "--dry-run")
                .WithCustomHive(home)
                .WithWorkingDirectory(workingDirectory)
                .Execute();

            commandResult
                .Should()
                .ExitWith(0)
                .And.NotHaveStdErr();

            string[] expectedFiles = new[] { $"{_OUT_FOLDER}.name.txt", $"{_OUT_FOLDER}/{_OUT_FOLDER}.cs" };

            return Verifier.Verify(commandResult.StdOut, _verifySettings)
                .AddScrubber(output =>
                {
                    //unify directory separators
                    output = output.Replace("\\", "/");
                    //order of files may vary, replace filename with placeholders
                    //filenames are verified above
                    foreach (var file in expectedFiles)
                    {
                        output = output.Replace(file, "%FILENAME%");
                    }
                });
        }

        [Fact]
        public Task CannotOverwriteFilesWithoutForce()
        {
            string workingDirectory = TestUtils.CreateTemporaryFolder();

            new DotnetNewCommand(_log, "console", "--name", "overwrite-test", "-o", "folderA")
                .WithCustomHive(_fixture.HomeDirectory)
                .WithWorkingDirectory(workingDirectory)
                .Execute()
                .Should()
                .ExitWith(0)
                .And.NotHaveStdErr()
                .And.HaveStdOutContaining("The template \"Console App\" was created successfully.");

            var commandResult = new DotnetNewCommand(_log, "console", "--name", "overwrite-test", "-o", "folderA")
                .WithCustomHive(_fixture.HomeDirectory)
                .WithWorkingDirectory(workingDirectory)
                .Execute();

            string[] expectedFiles = new[] { "overwrite-test.csproj", "Program.cs" };

            commandResult
                .Should().Fail();

            foreach (var file in expectedFiles)
            {
                commandResult.Should().HaveStdErrContaining(file);
            }

            return Verifier.Verify(commandResult.StdErr, _verifySettings)
                .AddScrubber(output =>
                {
                    //unify directory separators
                    output = output.Replace("\\", "/");
                    //order of files may vary, replace filename with placeholders
                    //filenames are verified above
                    foreach (var file in expectedFiles)
                    {
                        output = output.Replace(file, "%FILENAME%");
                    }
                });
        }

        [Fact]
        public Task CanShowWarning_WhenHostDataIsIncorrect()
        {
            string home = TestUtils.CreateTemporaryFolder("Home");
            string workingDirectory = TestUtils.CreateTemporaryFolder();
            var templateLocation = Helpers.InstallTestTemplate("Invalid/InvalidHostData", _log, home, workingDirectory);

            var commandResult = new DotnetNewCommand(_log, "TestAssets.Invalid.InvalidHostData")
                .WithCustomHive(home)
                .WithWorkingDirectory(workingDirectory)
                .Execute();

            commandResult
                .Should()
                .ExitWith(0)
                .And.NotHaveStdErr();

            return Verifier.Verify(commandResult.StdOut, _verifySettings)
            .AddScrubber(output =>
            {
                //output contains path to host.json file - it is machine-specific.
                output.Replace($"{templateLocation}{Path.DirectorySeparatorChar}", "%TEMPLATE ROOT%");
                //details varies based on OS
                output.ScrubDetails();
            });
        }

        [Fact]
        public Task CanShowWarningIfPackageIsAvailableFromBuiltInSources()
        {
            string home = TestUtils.CreateTemporaryFolder("Home");
            string workingDirectory = TestUtils.CreateTemporaryFolder();
            new DotnetNewCommand(_log, "install", "Microsoft.DotNet.Common.ItemTemplates::6.0.100", "--force")
                .WithCustomHive(home)
                .WithWorkingDirectory(workingDirectory)
                .Execute()
                .Should().Pass();

            var commandResult = new DotnetNewCommand(_log, "gitignore")
                  .WithCustomHive(home)
                  .WithWorkingDirectory(workingDirectory)
                  .Execute();

            commandResult
                .Should()
                .ExitWith(0)
                .And.NotHaveStdErr();

            return Verifier.Verify(commandResult.StdOut, _verifySettings)
            .AddScrubber(output =>
            {
                output.ScrubByRegex("'Microsoft\\.DotNet\\.Common\\.ItemTemplates::[A-Za-z0-9.-]+' is available in", "'Microsoft.DotNet.Common.ItemTemplates::%VERSION%' is available in");
                output.ScrubByRegex("install Microsoft\\.DotNet\\.Common\\.ItemTemplates::[A-Za-z0-9.-]+", "install Microsoft.DotNet.Common.ItemTemplates::%VERSION%");
            });
        }
        
        [Fact]
        public Task CanShowError_OnTemplatesWithSameShortName()
        {
            string home = TestUtils.CreateTemporaryFolder("Home");
            string workingDirectory = TestUtils.CreateTemporaryFolder();
            string templateLocation = Helpers.InstallTestTemplate("Invalid/SameShortName", _log, home, workingDirectory);

            var commandResult = new DotnetNewCommand(_log, "sameshortname")
                .WithCustomHive(home)
                .WithWorkingDirectory(workingDirectory)
                .Execute();

            commandResult
                .Should()
                .Fail()
                .And.NotHaveStdOut();

            return Verifier.Verify(commandResult.StdErr, _verifySettings)
            .AddScrubber(output =>
            {
                //removes the delimiter line as we don't know the length of last columns containing paths above
                output.ScrubTableHeaderDelimiter();
                //removes the spaces after "Package" column header as we don't know the amount of spaces after it (depends on the paths above)
                output.ScrubByRegex("Package *", "Package");
                output = output.Replace(templateLocation, "%TEMPLATE LOCATION%");
            });
        }

    }
}<|MERGE_RESOLUTION|>--- conflicted
+++ resolved
@@ -273,7 +273,6 @@
         }
 
         [Fact]
-<<<<<<< HEAD
         public Task CanInstantiateTemplate_MultiValueChoiceParameterExplicitlyUnset()
         {
             string home = TestUtils.CreateTemporaryFolder("Home");
@@ -312,7 +311,8 @@
                 .Should()
                 .Fail()
                 .And.HaveStdErrContaining("is not a valid value for --Platform.");
-=======
+
+        [Fact]
         public Task CanInstantiateTemplate_ConditionalProcessing()
         {
             string workingDirectory = TestUtils.CreateTemporaryFolder();
@@ -337,7 +337,6 @@
                     .UseMethodName($"CanInstantiateTemplate_ConditionalProcessing_{Path.GetFileName(file)}")
                     .UseExtension("txt")
                     ));
->>>>>>> 9582b36f
         }
 
         [Fact]
