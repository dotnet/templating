﻿// Licensed to the .NET Foundation under one or more agreements.
// The .NET Foundation licenses this file to you under the MIT license.

using FluentAssertions;
using Microsoft.TemplateSearch.TemplateDiscovery.NuGet;
using Newtonsoft.Json.Linq;
using NuGet.Protocol;
using NuGet.Protocol.Core.Types;
using Xunit;

namespace Microsoft.TemplateSearch.TemplateDiscovery.IntegrationTests
{
    public class NuGetTests
    {
        [Fact]
        public async Task CanReadPackageInfo()
        {
            string nuGetOrgFeed = "https://api.nuget.org/v3/index.json";
            var repository = Repository.Factory.GetCoreV3(nuGetOrgFeed);
            ServiceIndexResourceV3 indexResource = repository.GetResource<ServiceIndexResourceV3>();
            IReadOnlyList<ServiceIndexEntry> searchResources = indexResource.GetServiceEntries("SearchQueryService");
            string queryString = $"{searchResources[0].Uri}?q=Microsoft.DotNet.Common.ProjectTemplates.5.0&skip=0&take=10&prerelease=true&semVerLevel=2.0.0";
            Uri queryUri = new Uri(queryString);
            using (HttpClient client = new HttpClient())
            using (HttpResponseMessage response = await client.GetAsync(queryUri, CancellationToken.None).ConfigureAwait(false))
            {
                if (response.IsSuccessStatusCode)
                {
                    string responseText = await response.Content.ReadAsStringAsync(CancellationToken.None).ConfigureAwait(false);

                    NuGetPackageSearchResult resultsForPage = NuGetPackageSearchResult.FromJObject(JObject.Parse(responseText));
                    Assert.Equal(1, resultsForPage.TotalHits);
                    Assert.Equal(1, resultsForPage.Data.Count);

                    var packageInfo = resultsForPage.Data[0];

                    Assert.Equal("Microsoft.DotNet.Common.ProjectTemplates.5.0", packageInfo.Name);
                    Assert.NotEmpty(packageInfo.Version);
                    Assert.True(packageInfo.TotalDownloads > 0);
                    Assert.True(packageInfo.Verified);
                    Assert.Contains("Microsoft", packageInfo.Owners);
<<<<<<< HEAD
                    packageInfo.Description.Should().NotBeNullOrEmpty();
                    packageInfo.IconUrl.Should().NotBeNullOrEmpty();
=======
                    Assert.NotNull(packageInfo.Description);
                    Assert.NotNull(packageInfo.IconUrl);
                    Assert.NotEmpty(packageInfo.Description);
                    Assert.NotEmpty(packageInfo.IconUrl);
>>>>>>> eef146a6
                }
                else
                {
                    Assert.True(false, "HTTP request failed.");
                }
            }
        }
    }
}<|MERGE_RESOLUTION|>--- conflicted
+++ resolved
@@ -39,15 +39,10 @@
                     Assert.True(packageInfo.TotalDownloads > 0);
                     Assert.True(packageInfo.Verified);
                     Assert.Contains("Microsoft", packageInfo.Owners);
-<<<<<<< HEAD
-                    packageInfo.Description.Should().NotBeNullOrEmpty();
-                    packageInfo.IconUrl.Should().NotBeNullOrEmpty();
-=======
                     Assert.NotNull(packageInfo.Description);
                     Assert.NotNull(packageInfo.IconUrl);
                     Assert.NotEmpty(packageInfo.Description);
                     Assert.NotEmpty(packageInfo.IconUrl);
->>>>>>> eef146a6
                 }
                 else
                 {
