// Licensed to the .NET Foundation under one or more agreements.
// The .NET Foundation licenses this file to you under the MIT license.

using Microsoft.TemplateEngine.Abstractions;
using Microsoft.TemplateEngine.Abstractions.TemplateFiltering;
using Microsoft.TemplateEngine.Core;
using Microsoft.TemplateEngine.IDE.IntegrationTests.Utils;
using Microsoft.TemplateEngine.TestHelper;
using Microsoft.TemplateEngine.Utils;

namespace Microsoft.TemplateEngine.IDE.IntegrationTests
{
    [UsesVerify]
    [Collection("Verify Tests")]
    public class BasicTests : BootstrapperTestBase, IClassFixture<PackageManager>
    {
        private PackageManager _packageManager;

        public BasicTests(PackageManager packageManager)
        {
            _packageManager = packageManager;
        }

        [Fact]
        internal async Task GetCreationEffects_BasicTest_Folder()
        {
            using Bootstrapper bootstrapper = GetBootstrapper();
            await InstallTestTemplateAsync(bootstrapper, "TemplateWithSourceName").ConfigureAwait(false);

            string output = TestUtils.CreateTemporaryFolder();
            var foundTemplates = await bootstrapper.GetTemplatesAsync(
                new[] { WellKnownSearchFilters.NameFilter("TestAssets.TemplateWithSourceName") }).ConfigureAwait(false);
            var result = await bootstrapper.GetCreationEffectsAsync(foundTemplates[0].Info, "test", output, new Dictionary<string, string?>()).ConfigureAwait(false);
            Assert.Equal(2, result.CreationEffects?.CreationResult.PrimaryOutputs.Count);
            Assert.Equal(0, result.CreationEffects?.CreationResult.PostActions.Count);
            Assert.Equal(2, result.CreationEffects?.FileChanges.Count);

            var expectedFileChanges = new FileChange[]
            {
                new FileChange ("bar.cs", "test.cs", ChangeKind.Create),
                new FileChange ("bar/bar.cs", "test/test.cs", ChangeKind.Create),
            };
            IFileChangeComparer comparer = new IFileChangeComparer();
<<<<<<< HEAD
            Assert.NotNull(result.CreationEffects?.FileChanges);

=======
            Assert.NotNull(result.CreationEffects);
>>>>>>> eef146a6
            Assert.Equal(
                expectedFileChanges.OrderBy(s => s, comparer),
                result.CreationEffects.FileChanges.OrderBy(s => s, comparer),
                comparer);
        }

        [Fact]
        internal async Task Create_BasicTest_Folder()
        {
            using Bootstrapper bootstrapper = GetBootstrapper(additionalVirtualLocations: new string[] { "test" });
            await InstallTestTemplateAsync(bootstrapper, "TemplateWithSourceName").ConfigureAwait(false);

            string output = TestUtils.CreateTemporaryFolder();
            var foundTemplates = await bootstrapper.GetTemplatesAsync(
                new[] { WellKnownSearchFilters.NameFilter("TestAssets.TemplateWithSourceName") }).ConfigureAwait(false);

            var result = await bootstrapper.CreateAsync(foundTemplates[0].Info, "test", output, new Dictionary<string, string?>()).ConfigureAwait(false);

            Assert.Equal(2, result.CreationResult?.PrimaryOutputs.Count);
            Assert.Equal(0, result.CreationResult?.PostActions.Count);
            Assert.True(File.Exists(Path.Combine(output, "test.cs")));
            Assert.True(File.Exists(Path.Combine(output, "test/test.cs")));
        }

        [Fact]
        internal async Task GetCreationEffects_BasicTest_Package()
        {
            using Bootstrapper bootstrapper = GetBootstrapper();
            string packageLocation = await _packageManager.GetNuGetPackage("Microsoft.DotNet.Common.ProjectTemplates.5.0").ConfigureAwait(false);
            await InstallTemplateAsync(bootstrapper, packageLocation).ConfigureAwait(false);

            string output = TestUtils.CreateTemporaryFolder();

            var foundTemplates = await bootstrapper.GetTemplatesAsync(new[] { WellKnownSearchFilters.NameFilter("console") }).ConfigureAwait(false);
            var result = await bootstrapper.GetCreationEffectsAsync(foundTemplates[0].Info, "test", output, new Dictionary<string, string?>()).ConfigureAwait(false);
            Assert.Equal(2, result.CreationEffects?.CreationResult.PrimaryOutputs.Count);
            Assert.Equal(2, result.CreationEffects?.CreationResult.PostActions.Count);
            Assert.Equal(2, result.CreationEffects?.FileChanges.Count);

            var expectedFileChanges = new FileChange[]
            {
                new FileChange ("Company.ConsoleApplication1.csproj", "test.csproj", ChangeKind.Create),
                new FileChange ("Program.cs", "Program.cs", ChangeKind.Create),
            };
            IFileChangeComparer comparer = new IFileChangeComparer();
<<<<<<< HEAD
            Assert.NotNull(result.CreationEffects?.FileChanges);
=======
            Assert.NotNull(result.CreationEffects);
>>>>>>> eef146a6
            Assert.Equal(
                expectedFileChanges.OrderBy(s => s, comparer),
                result.CreationEffects.FileChanges.OrderBy(s => s, comparer),
                comparer);
        }

        [Fact]
        internal async Task Create_BasicTest_Package()
        {
            using Bootstrapper bootstrapper = GetBootstrapper();
            string packageLocation = await _packageManager.GetNuGetPackage("Microsoft.DotNet.Common.ProjectTemplates.5.0").ConfigureAwait(false);
            await InstallTemplateAsync(bootstrapper, packageLocation).ConfigureAwait(false);

            string output = TestUtils.CreateTemporaryFolder();
            var foundTemplates = await bootstrapper.GetTemplatesAsync(new[] { WellKnownSearchFilters.NameFilter("console") }).ConfigureAwait(false);
            var result = await bootstrapper.CreateAsync(foundTemplates[0].Info, "test", output, new Dictionary<string, string?>()).ConfigureAwait(false);
            Assert.Equal(2, result.CreationResult?.PrimaryOutputs.Count);
            Assert.Equal(2, result.CreationResult?.PostActions.Count);

            Assert.True(File.Exists(Path.Combine(output, "Program.cs")));
            Assert.True(File.Exists(Path.Combine(output, "test.csproj")));
        }

        [Fact]
        internal async Task Create_TemplateWithBinaryFile_Folder()
        {
            using Bootstrapper bootstrapper = GetBootstrapper();
            string templateLocation = GetTestTemplateLocation("TemplateWithBinaryFile");
            await InstallTemplateAsync(bootstrapper, templateLocation).ConfigureAwait(false);

            string output = TestUtils.CreateTemporaryFolder();

            var foundTemplates = await bootstrapper.GetTemplatesAsync(new[] { WellKnownSearchFilters.NameFilter("TestAssets.TemplateWithBinaryFile") }).ConfigureAwait(false);
            var result = await bootstrapper.CreateAsync(foundTemplates[0].Info, "my-test-folder", output, new Dictionary<string, string?>()).ConfigureAwait(false);

            string sourceImage = Path.Combine(templateLocation, "image.png");
            string targetImage = Path.Combine(output, "image.png");

            Assert.True(File.Exists(targetImage));

            Assert.Equal(
                new FileInfo(sourceImage).Length,
                new FileInfo(targetImage).Length);
            Assert.True(TestUtils.CompareFiles(sourceImage, targetImage), $"The content of {sourceImage} and {targetImage} is not same.");
        }

        [Fact]
        internal async Task Create_TemplateWithBinaryFile_Package()
        {
            Console.WriteLine(System.Runtime.InteropServices.RuntimeInformation.FrameworkDescription);
            using Bootstrapper bootstrapper = GetBootstrapper();
            string packageLocation = PackTestTemplatesNuGetPackage(_packageManager);
            await InstallTemplateAsync(bootstrapper, packageLocation).ConfigureAwait(false);
            string templateLocation = GetTestTemplateLocation("TemplateWithBinaryFile");

            string output = TestUtils.CreateTemporaryFolder();

            var foundTemplates = await bootstrapper.GetTemplatesAsync(new[] { WellKnownSearchFilters.NameFilter("TestAssets.TemplateWithBinaryFile") }).ConfigureAwait(false);
            var result = await bootstrapper.CreateAsync(foundTemplates[0].Info, "my-test-folder", output, new Dictionary<string, string?>()).ConfigureAwait(false);

            string sourceImage = Path.Combine(templateLocation, "image.png");
            string targetImage = Path.Combine(output, "image.png");

            Assert.True(File.Exists(targetImage));

            Assert.Equal(
                new FileInfo(sourceImage).Length,
                new FileInfo(targetImage).Length);
            Assert.True(TestUtils.CompareFiles(sourceImage, targetImage), $"The content of {sourceImage} and {targetImage} is not same.");
        }

        [Fact]
        internal async Task GetTemplates_BasicTest()
        {
            using Bootstrapper bootstrapper = GetBootstrapper(loadTestTemplates: true);

            var result1 = await bootstrapper.GetTemplatesAsync(default).ConfigureAwait(false);
            var result2 = await bootstrapper.GetTemplatesAsync(Array.Empty<Func<ITemplateInfo, MatchInfo>>(), cancellationToken: default).ConfigureAwait(false);

            Assert.NotEmpty(result1);
            Assert.Equal(result1.Count, result2.Count);
        }

        [Fact]
        internal async Task SourceNameForms_BasicTest()
        {
            using Bootstrapper bootstrapper = GetBootstrapper();
            string templateLocation = GetTestTemplateLocation("SourceNameForms");
            await InstallTemplateAsync(bootstrapper, templateLocation).ConfigureAwait(false);

            string output = TestUtils.CreateTemporaryFolder();

            var foundTemplates = await bootstrapper.GetTemplatesAsync(new[] { WellKnownSearchFilters.NameFilter("TestAssets.SourceNameForms") }).ConfigureAwait(false);
            var result = await bootstrapper.CreateAsync(foundTemplates[0].Info, "MyApp.1", output, new Dictionary<string, string?>()).ConfigureAwait(false);

            Assert.Equal(Edge.Template.CreationResultStatus.Success, result.Status);

            string targetFile = Path.Combine(output, "myapp.12.cs");
            Assert.True(File.Exists(targetFile));
            string targetFile2 = Path.Combine(output, "MyApp.1.cs");
            Assert.True(File.Exists(targetFile2));

            await Verifier.Verify(File.ReadAllText(targetFile2));
        }
    }
}<|MERGE_RESOLUTION|>--- conflicted
+++ resolved
@@ -41,12 +41,7 @@
                 new FileChange ("bar/bar.cs", "test/test.cs", ChangeKind.Create),
             };
             IFileChangeComparer comparer = new IFileChangeComparer();
-<<<<<<< HEAD
-            Assert.NotNull(result.CreationEffects?.FileChanges);
-
-=======
             Assert.NotNull(result.CreationEffects);
->>>>>>> eef146a6
             Assert.Equal(
                 expectedFileChanges.OrderBy(s => s, comparer),
                 result.CreationEffects.FileChanges.OrderBy(s => s, comparer),
@@ -92,11 +87,7 @@
                 new FileChange ("Program.cs", "Program.cs", ChangeKind.Create),
             };
             IFileChangeComparer comparer = new IFileChangeComparer();
-<<<<<<< HEAD
-            Assert.NotNull(result.CreationEffects?.FileChanges);
-=======
             Assert.NotNull(result.CreationEffects);
->>>>>>> eef146a6
             Assert.Equal(
                 expectedFileChanges.OrderBy(s => s, comparer),
                 result.CreationEffects.FileChanges.OrderBy(s => s, comparer),
