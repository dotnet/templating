--- conflicted
+++ resolved
@@ -49,18 +49,6 @@
             JoinMacroConfig macroConfig = new JoinMacroConfig(variableName, null, definitions, separator, removeEmptyValues);
 
             IVariableCollection variables = new VariableCollection();
-<<<<<<< HEAD
-            IRunnableProjectConfig config = A.Fake<IRunnableProjectConfig>();
-            IParameterSet parameters = new RunnableProjectGenerator.ParameterSet(config);
-            ParameterSetter setter = MacroTestHelpers.TestParameterSetter(_engineEnvironmentSettings, parameters);
-
-            Parameter referenceParam = new Parameter(referenceSymbolName, "parameter", "datatype")
-            {
-                IsVariable = true,
-            };
-
-=======
->>>>>>> 4ba6e00c
             variables[referenceSymbolName] = referenceSymbolValue;
 
             JoinMacro macro = new JoinMacro();
@@ -96,18 +84,6 @@
             GeneratedSymbolDeferredMacroConfig deferredConfig = new GeneratedSymbolDeferredMacroConfig("JoinMacro", null, variableName, jsonParameters);
 
             IVariableCollection variables = new VariableCollection();
-<<<<<<< HEAD
-            IRunnableProjectConfig config = A.Fake<IRunnableProjectConfig>();
-            IParameterSet parameters = new RunnableProjectGenerator.ParameterSet(config);
-            ParameterSetter setter = MacroTestHelpers.TestParameterSetter(_engineEnvironmentSettings, parameters);
-
-            Parameter referenceParam = new Parameter(referenceSymbolName, "parameter", "datatype")
-            {
-                IsVariable = true,
-            };
-
-=======
->>>>>>> 4ba6e00c
             variables[referenceSymbolName] = referenceSymbolValue;
 
             JoinMacro macro = new JoinMacro();
