--- conflicted
+++ resolved
@@ -36,14 +36,6 @@
 
             IVariableCollection variables = new VariableCollection();
             string sourceValue = "Original Value SomethingCamelCase";
-<<<<<<< HEAD
-            Parameter sourceParam = new Parameter(sourceVariable, "parameter", "datatype")
-            {
-                IsVariable = true,
-            };
-
-=======
->>>>>>> 4ba6e00c
             variables[sourceVariable] = sourceValue;
 
             CaseChangeMacro macro = new CaseChangeMacro();
@@ -65,14 +57,6 @@
             IVariableCollection variables = new VariableCollection();
 
             string sourceValue = "Original Value SomethingCamelCase";
-<<<<<<< HEAD
-            Parameter sourceParam = new Parameter(sourceVariable, "parameter", "datatype")
-            {
-                IsVariable = true,
-            };
-
-=======
->>>>>>> 4ba6e00c
             variables[sourceVariable] = sourceValue;
 
             CaseChangeMacro macro = new CaseChangeMacro();
@@ -97,14 +81,6 @@
             IVariableCollection variables = new VariableCollection();
 
             string sourceValue = "Original Value SomethingCamelCase";
-<<<<<<< HEAD
-            Parameter sourceParam = new Parameter(sourceVariable, "parameter", "datatype")
-            {
-                IsVariable = true,
-            };
-
-=======
->>>>>>> 4ba6e00c
             variables[sourceVariable] = sourceValue;
 
             IMacroConfig realConfig = macro.CreateConfig(_engineEnvironmentSettings, deferredConfig);
