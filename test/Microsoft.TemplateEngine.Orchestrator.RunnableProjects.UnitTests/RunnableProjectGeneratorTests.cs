﻿// Licensed to the .NET Foundation under one or more agreements.
// The .NET Foundation licenses this file to you under the MIT license.

#nullable enable

using System;
using System.Collections.Generic;
using System.IO;
using System.Linq;
using System.Threading;
using Microsoft.TemplateEngine.Abstractions;
using Microsoft.TemplateEngine.Abstractions.Mount;
using Microsoft.TemplateEngine.Orchestrator.RunnableProjects.Macros.Config;
using Microsoft.TemplateEngine.Orchestrator.RunnableProjects.UnitTests.TemplateConfigTests;
using Microsoft.TemplateEngine.TestHelper;
<<<<<<< HEAD
using Microsoft.TemplateEngine.Utils;
=======
using Newtonsoft.Json.Linq;
>>>>>>> 381e2155
using Xunit;
using static Microsoft.TemplateEngine.Orchestrator.RunnableProjects.RunnableProjectGenerator;

namespace Microsoft.TemplateEngine.Orchestrator.RunnableProjects.UnitTests
{
    public class RunnableProjectGeneratorTests : IClassFixture<EnvironmentSettingsHelper>
    {
        private EnvironmentSettingsHelper _environmentSettingsHelper;

        public RunnableProjectGeneratorTests(EnvironmentSettingsHelper environmentSettingsHelper)
        {
            _environmentSettingsHelper = environmentSettingsHelper;
        }

        [Fact]
        public async void CreateAsyncTest_GuidsMacroProcessingCaseSensitivity()
        {
            //
            // Template content preparation
            //

            Guid inputTestGuid = new Guid("12aa8f4e-a4aa-4ac1-927c-94cb99485ef1");
<<<<<<< HEAD
            string contentFileNamePrefix = "content-";

            string guidsConfigFormat = @"
{{
  ""guids"": [
    ""{0}"" 
  ]
}}
";
            string guidsConfig = string.Format(guidsConfigFormat, inputTestGuid);
=======
            string contentFileNamePrefix = "content - ";
            SimpleConfigModel config = new SimpleConfigModel()
            {
                Identity = "test",
                Guids = new List<Guid>()
                {
                    inputTestGuid
                }
            };
>>>>>>> 381e2155

            IDictionary<string, string?> templateSourceFiles = new Dictionary<string, string?>();
            // template.json
            templateSourceFiles.Add(TemplateConfigTestHelpers.DefaultConfigRelativePath, config.ToJObject().ToString());

            //content
            foreach (string guidFormat in GuidMacroConfig.DefaultFormats.Select(c => c.ToString()))
            {
                templateSourceFiles.Add(contentFileNamePrefix + guidFormat, inputTestGuid.ToString(guidFormat));
            }

            //
            // Dependencies preparation and mounting
            //

            IEngineEnvironmentSettings environment = _environmentSettingsHelper.CreateEnvironment();
            string sourceBasePath = FileSystemHelpers.GetNewVirtualizedPath(environment);
            string targetDir = FileSystemHelpers.GetNewVirtualizedPath(environment);
            RunnableProjectGenerator rpg = new RunnableProjectGenerator();

            TemplateConfigTestHelpers.WriteTemplateSource(environment, sourceBasePath, templateSourceFiles);
            IMountPoint? sourceMountPoint = TemplateConfigTestHelpers.CreateMountPoint(environment, sourceBasePath);
            IRunnableProjectConfig runnableConfig = new RunnableProjectConfig(environment, rpg, config, sourceMountPoint.FileInfo(TemplateConfigTestHelpers.DefaultConfigRelativePath));
            IParameterSet parameters = new ParameterSet(runnableConfig);
            IDirectory sourceDir = sourceMountPoint!.DirectoryInfo("/");

            //
            // Running the actual scenario: template files processing and generating output (including macros processing)
            //

            await rpg.CreateAsync(environment, runnableConfig, sourceDir, parameters, targetDir, CancellationToken.None);

            //
            // Veryfying the outputs
            //

            Guid expectedResultGuid = Guid.Empty;
            foreach (string guidFormat in GuidMacroConfig.DefaultFormats.Select(c => c.ToString()))
            {
                string resultContent = environment.Host.FileSystem.ReadAllText(Path.Combine(targetDir, contentFileNamePrefix + guidFormat));
                Guid resultGuid;
                Assert.True(
                    Guid.TryParseExact(resultContent, guidFormat, out resultGuid),
                    $"Expected the result conent ({resultContent}) to be parseable by Guid format '{guidFormat}'");

                if (expectedResultGuid == Guid.Empty)
                {
                    expectedResultGuid = resultGuid;
                }
                else
                {
                    Assert.Equal(expectedResultGuid, resultGuid);
                }
            }
            Assert.NotEqual(inputTestGuid, expectedResultGuid);
        }

<<<<<<< HEAD
        [Fact]
        public async void CreateAsyncTest_ConditionWithUnquotedChoiceLiteral()
        {
            //
            // Template content preparation
            //

            string templateConfig = @"
{
    ""symbols"": {	
=======
        private const string TemplateConfigQuotelessLiteralsNotEnabled = @"
{
    ""identity"": ""test.template"",
    ""symbols"": {
>>>>>>> 381e2155
	    ""ChoiceParam"": {
	      ""type"": ""parameter"",
	      ""description"": ""sample switch"",
	      ""datatype"": ""choice"",
	      ""choices"": [
		    {
		      ""choice"": ""FirstChoice"",
		      ""description"": ""First Sample Choice""
		    },
		    {
		      ""choice"": ""SecondChoice"",
		      ""description"": ""Second Sample Choice""
		    },
		    {
		      ""choice"": ""ThirdChoice"",
		      ""description"": ""Third Sample Choice""
		    }
	      ],
          ""defaultValue"": ""ThirdChoice"",
	    }
    }
}
";

<<<<<<< HEAD
            string sourceSnippet = @"
//#if( ChoiceParam == FirstChoice )
FIRST
//#elseif (ChoiceParam == SecondChoice )
SECOND
//#elseif (ChoiceParam == ThirdChoice )
THIRD
//#else
UNKNOWN
//#endif
";

            IDictionary<string, string?> templateSourceFiles = new Dictionary<string, string?>();
            // template.json
            templateSourceFiles.Add(TemplateConfigTestHelpers.DefaultConfigRelativePath, templateConfig);

            //content
            templateSourceFiles.Add("sourcFile", sourceSnippet);

            //
            // Dependencies preparation and mounting
            //

            IEngineEnvironmentSettings environment = _environmentSettingsHelper.CreateEnvironment();
            string sourceBasePath = FileSystemHelpers.GetNewVirtualizedPath(environment);
            string targetDir = FileSystemHelpers.GetNewVirtualizedPath(environment);

            TemplateConfigTestHelpers.WriteTemplateSource(environment, sourceBasePath, templateSourceFiles);
            IMountPoint? sourceMountPoint = TemplateConfigTestHelpers.CreateMountPoint(environment, sourceBasePath);
            IRunnableProjectConfig runnableConfig = TemplateConfigTestHelpers.ConfigFromSource(environment, sourceMountPoint!);
            RunnableProjectGenerator rpg = new RunnableProjectGenerator();
            IParameterSet parameters = new ParameterSet(runnableConfig);
            ITemplateParameter choiceParameter;
            Assert.True(parameters.TryGetParameterDefinition("ChoiceParam", out choiceParameter), "ChoiceParam expected to be extracted from template config");
            parameters.ResolvedValues[choiceParameter] = "SecondChoice";
            IDirectory sourceDir = sourceMountPoint!.DirectoryInfo("/");

            //
            // Running the actual scenario: template files processing and generating output (including macros processing)
            //

            await rpg.CreateAsync(environment, runnableConfig, sourceDir, parameters, targetDir, CancellationToken.None);

            //
            // Veryfying the outputs
            //

            string resultContent = environment.Host.FileSystem.ReadAllText(Path.Combine(targetDir, "sourcFile")).Trim();
            Assert.Equal("SECOND", resultContent);
        }

        [Fact]
        public async void CreateAsyncTest_MultiChoiceParamReplacingAndCondition()
        {
            //
            // Template content preparation
            //

            string templateConfig = @"
{
    ""symbols"": {	
=======
        private const string TemplateConfigQuotelessLiteralsEnabled = @"
{
    ""identity"": ""test.template"",
    ""symbols"": {
>>>>>>> 381e2155
	    ""ChoiceParam"": {
	      ""type"": ""parameter"",
	      ""description"": ""sample switch"",
	      ""datatype"": ""choice"",
<<<<<<< HEAD
          ""allowMultipleValues"": ""true"",
=======
          ""enableQuotelessLiterals"": true,
>>>>>>> 381e2155
	      ""choices"": [
		    {
		      ""choice"": ""FirstChoice"",
		      ""description"": ""First Sample Choice""
		    },
		    {
		      ""choice"": ""SecondChoice"",
		      ""description"": ""Second Sample Choice""
		    },
		    {
		      ""choice"": ""ThirdChoice"",
		      ""description"": ""Third Sample Choice""
		    }
	      ],
          ""defaultValue"": ""ThirdChoice"",
<<<<<<< HEAD
          ""replaces"": ""REPLACE_VALUE""

        }
    }
}
";

            string sourceSnippet = @"
MultiChoiceValue: REPLACE_VALUE
//#if( ChoiceParam == FirstChoice )
FIRST
//#endif
//#if (ChoiceParam == SecondChoice )
SECOND
//#endif
//#if (ChoiceParam == ThirdChoice )
THIRD
//#endif
";

            string expectedSnippet = @"
MultiChoiceValue: SecondChoice|ThirdChoice
SECOND
THIRD
";

=======
	    }
    }
}
";

        [Theory]
        [InlineData(TemplateConfigQuotelessLiteralsNotEnabled, "UNKNOWN")]
        [InlineData(TemplateConfigQuotelessLiteralsEnabled, "SECOND")]
        public async void CreateAsyncTest_ConditionWithUnquotedChoiceLiteral(string templateConfig, string expectedResult)
        {
            //
            // Template content preparation
            //

            string sourceSnippet = @"
//#if( ChoiceParam == FirstChoice )
FIRST
//#elseif (ChoiceParam == SecondChoice )
SECOND
//#elseif (ChoiceParam == ThirsChoice )
THIRD
//#else
UNKNOWN
//#endif
";

>>>>>>> 381e2155
            IDictionary<string, string?> templateSourceFiles = new Dictionary<string, string?>();
            // template.json
            templateSourceFiles.Add(TemplateConfigTestHelpers.DefaultConfigRelativePath, templateConfig);

            //content
            templateSourceFiles.Add("sourcFile", sourceSnippet);

            //
            // Dependencies preparation and mounting
            //

            IEngineEnvironmentSettings environment = _environmentSettingsHelper.CreateEnvironment();
            string sourceBasePath = FileSystemHelpers.GetNewVirtualizedPath(environment);
            string targetDir = FileSystemHelpers.GetNewVirtualizedPath(environment);

            TemplateConfigTestHelpers.WriteTemplateSource(environment, sourceBasePath, templateSourceFiles);
            IMountPoint? sourceMountPoint = TemplateConfigTestHelpers.CreateMountPoint(environment, sourceBasePath);
<<<<<<< HEAD
            IRunnableProjectConfig runnableConfig = TemplateConfigTestHelpers.ConfigFromSource(environment, sourceMountPoint!);
            RunnableProjectGenerator rpg = new RunnableProjectGenerator();
            IParameterSet parameters = new ParameterSet(runnableConfig);
            ITemplateParameter choiceParameter;
            Assert.True(parameters.TryGetParameterDefinition("ChoiceParam", out choiceParameter), "ChoiceParam expected to be extracted from template config");
            parameters.ResolvedValues[choiceParameter] = new MultiValue(new[] { "SecondChoice", "ThirdChoice" });
=======
            RunnableProjectGenerator rpg = new RunnableProjectGenerator();
            SimpleConfigModel configModel = SimpleConfigModel.FromJObject(JObject.Parse(templateConfig));
            IRunnableProjectConfig runnableConfig = new RunnableProjectConfig(environment, rpg, configModel, sourceMountPoint.FileInfo(TemplateConfigTestHelpers.DefaultConfigRelativePath));
            IParameterSet parameters = new ParameterSet(runnableConfig);
            ITemplateParameter choiceParameter;
            Assert.True(parameters.TryGetParameterDefinition("ChoiceParam", out choiceParameter), "ChoiceParam expected to be extracted from template config");
            parameters.ResolvedValues[choiceParameter] = "SecondChoice";
>>>>>>> 381e2155
            IDirectory sourceDir = sourceMountPoint!.DirectoryInfo("/");

            //
            // Running the actual scenario: template files processing and generating output (including macros processing)
            //

            await rpg.CreateAsync(environment, runnableConfig, sourceDir, parameters, targetDir, CancellationToken.None);

            //
            // Veryfying the outputs
            //

<<<<<<< HEAD
            string resultContent = environment.Host.FileSystem.ReadAllText(Path.Combine(targetDir, "sourcFile"));
            Assert.Equal(expectedSnippet, resultContent);
=======
            string resultContent = environment.Host.FileSystem.ReadAllText(Path.Combine(targetDir, "sourcFile")).Trim();
            Assert.Equal(expectedResult, resultContent);
>>>>>>> 381e2155
        }
    }
}<|MERGE_RESOLUTION|>--- conflicted
+++ resolved
@@ -13,11 +13,8 @@
 using Microsoft.TemplateEngine.Orchestrator.RunnableProjects.Macros.Config;
 using Microsoft.TemplateEngine.Orchestrator.RunnableProjects.UnitTests.TemplateConfigTests;
 using Microsoft.TemplateEngine.TestHelper;
-<<<<<<< HEAD
 using Microsoft.TemplateEngine.Utils;
-=======
 using Newtonsoft.Json.Linq;
->>>>>>> 381e2155
 using Xunit;
 using static Microsoft.TemplateEngine.Orchestrator.RunnableProjects.RunnableProjectGenerator;
 
@@ -40,18 +37,6 @@
             //
 
             Guid inputTestGuid = new Guid("12aa8f4e-a4aa-4ac1-927c-94cb99485ef1");
-<<<<<<< HEAD
-            string contentFileNamePrefix = "content-";
-
-            string guidsConfigFormat = @"
-{{
-  ""guids"": [
-    ""{0}"" 
-  ]
-}}
-";
-            string guidsConfig = string.Format(guidsConfigFormat, inputTestGuid);
-=======
             string contentFileNamePrefix = "content - ";
             SimpleConfigModel config = new SimpleConfigModel()
             {
@@ -61,7 +46,6 @@
                     inputTestGuid
                 }
             };
->>>>>>> 381e2155
 
             IDictionary<string, string?> templateSourceFiles = new Dictionary<string, string?>();
             // template.json
@@ -119,23 +103,11 @@
             Assert.NotEqual(inputTestGuid, expectedResultGuid);
         }
 
-<<<<<<< HEAD
-        [Fact]
-        public async void CreateAsyncTest_ConditionWithUnquotedChoiceLiteral()
-        {
-            //
-            // Template content preparation
-            //
-
-            string templateConfig = @"
-{
-    ""symbols"": {	
-=======
+
         private const string TemplateConfigQuotelessLiteralsNotEnabled = @"
 {
     ""identity"": ""test.template"",
     ""symbols"": {
->>>>>>> 381e2155
 	    ""ChoiceParam"": {
 	      ""type"": ""parameter"",
 	      ""description"": ""sample switch"",
@@ -160,83 +132,15 @@
 }
 ";
 
-<<<<<<< HEAD
-            string sourceSnippet = @"
-//#if( ChoiceParam == FirstChoice )
-FIRST
-//#elseif (ChoiceParam == SecondChoice )
-SECOND
-//#elseif (ChoiceParam == ThirdChoice )
-THIRD
-//#else
-UNKNOWN
-//#endif
-";
-
-            IDictionary<string, string?> templateSourceFiles = new Dictionary<string, string?>();
-            // template.json
-            templateSourceFiles.Add(TemplateConfigTestHelpers.DefaultConfigRelativePath, templateConfig);
-
-            //content
-            templateSourceFiles.Add("sourcFile", sourceSnippet);
-
-            //
-            // Dependencies preparation and mounting
-            //
-
-            IEngineEnvironmentSettings environment = _environmentSettingsHelper.CreateEnvironment();
-            string sourceBasePath = FileSystemHelpers.GetNewVirtualizedPath(environment);
-            string targetDir = FileSystemHelpers.GetNewVirtualizedPath(environment);
-
-            TemplateConfigTestHelpers.WriteTemplateSource(environment, sourceBasePath, templateSourceFiles);
-            IMountPoint? sourceMountPoint = TemplateConfigTestHelpers.CreateMountPoint(environment, sourceBasePath);
-            IRunnableProjectConfig runnableConfig = TemplateConfigTestHelpers.ConfigFromSource(environment, sourceMountPoint!);
-            RunnableProjectGenerator rpg = new RunnableProjectGenerator();
-            IParameterSet parameters = new ParameterSet(runnableConfig);
-            ITemplateParameter choiceParameter;
-            Assert.True(parameters.TryGetParameterDefinition("ChoiceParam", out choiceParameter), "ChoiceParam expected to be extracted from template config");
-            parameters.ResolvedValues[choiceParameter] = "SecondChoice";
-            IDirectory sourceDir = sourceMountPoint!.DirectoryInfo("/");
-
-            //
-            // Running the actual scenario: template files processing and generating output (including macros processing)
-            //
-
-            await rpg.CreateAsync(environment, runnableConfig, sourceDir, parameters, targetDir, CancellationToken.None);
-
-            //
-            // Veryfying the outputs
-            //
-
-            string resultContent = environment.Host.FileSystem.ReadAllText(Path.Combine(targetDir, "sourcFile")).Trim();
-            Assert.Equal("SECOND", resultContent);
-        }
-
-        [Fact]
-        public async void CreateAsyncTest_MultiChoiceParamReplacingAndCondition()
-        {
-            //
-            // Template content preparation
-            //
-
-            string templateConfig = @"
-{
-    ""symbols"": {	
-=======
         private const string TemplateConfigQuotelessLiteralsEnabled = @"
 {
     ""identity"": ""test.template"",
     ""symbols"": {
->>>>>>> 381e2155
 	    ""ChoiceParam"": {
 	      ""type"": ""parameter"",
 	      ""description"": ""sample switch"",
 	      ""datatype"": ""choice"",
-<<<<<<< HEAD
-          ""allowMultipleValues"": ""true"",
-=======
           ""enableQuotelessLiterals"": true,
->>>>>>> 381e2155
 	      ""choices"": [
 		    {
 		      ""choice"": ""FirstChoice"",
@@ -252,34 +156,6 @@
 		    }
 	      ],
           ""defaultValue"": ""ThirdChoice"",
-<<<<<<< HEAD
-          ""replaces"": ""REPLACE_VALUE""
-
-        }
-    }
-}
-";
-
-            string sourceSnippet = @"
-MultiChoiceValue: REPLACE_VALUE
-//#if( ChoiceParam == FirstChoice )
-FIRST
-//#endif
-//#if (ChoiceParam == SecondChoice )
-SECOND
-//#endif
-//#if (ChoiceParam == ThirdChoice )
-THIRD
-//#endif
-";
-
-            string expectedSnippet = @"
-MultiChoiceValue: SecondChoice|ThirdChoice
-SECOND
-THIRD
-";
-
-=======
 	    }
     }
 }
@@ -306,7 +182,6 @@
 //#endif
 ";
 
->>>>>>> 381e2155
             IDictionary<string, string?> templateSourceFiles = new Dictionary<string, string?>();
             // template.json
             templateSourceFiles.Add(TemplateConfigTestHelpers.DefaultConfigRelativePath, templateConfig);
@@ -324,14 +199,6 @@
 
             TemplateConfigTestHelpers.WriteTemplateSource(environment, sourceBasePath, templateSourceFiles);
             IMountPoint? sourceMountPoint = TemplateConfigTestHelpers.CreateMountPoint(environment, sourceBasePath);
-<<<<<<< HEAD
-            IRunnableProjectConfig runnableConfig = TemplateConfigTestHelpers.ConfigFromSource(environment, sourceMountPoint!);
-            RunnableProjectGenerator rpg = new RunnableProjectGenerator();
-            IParameterSet parameters = new ParameterSet(runnableConfig);
-            ITemplateParameter choiceParameter;
-            Assert.True(parameters.TryGetParameterDefinition("ChoiceParam", out choiceParameter), "ChoiceParam expected to be extracted from template config");
-            parameters.ResolvedValues[choiceParameter] = new MultiValue(new[] { "SecondChoice", "ThirdChoice" });
-=======
             RunnableProjectGenerator rpg = new RunnableProjectGenerator();
             SimpleConfigModel configModel = SimpleConfigModel.FromJObject(JObject.Parse(templateConfig));
             IRunnableProjectConfig runnableConfig = new RunnableProjectConfig(environment, rpg, configModel, sourceMountPoint.FileInfo(TemplateConfigTestHelpers.DefaultConfigRelativePath));
@@ -339,7 +206,6 @@
             ITemplateParameter choiceParameter;
             Assert.True(parameters.TryGetParameterDefinition("ChoiceParam", out choiceParameter), "ChoiceParam expected to be extracted from template config");
             parameters.ResolvedValues[choiceParameter] = "SecondChoice";
->>>>>>> 381e2155
             IDirectory sourceDir = sourceMountPoint!.DirectoryInfo("/");
 
             //
@@ -352,13 +218,8 @@
             // Veryfying the outputs
             //
 
-<<<<<<< HEAD
-            string resultContent = environment.Host.FileSystem.ReadAllText(Path.Combine(targetDir, "sourcFile"));
-            Assert.Equal(expectedSnippet, resultContent);
-=======
             string resultContent = environment.Host.FileSystem.ReadAllText(Path.Combine(targetDir, "sourcFile")).Trim();
             Assert.Equal(expectedResult, resultContent);
->>>>>>> 381e2155
         }
     }
 }