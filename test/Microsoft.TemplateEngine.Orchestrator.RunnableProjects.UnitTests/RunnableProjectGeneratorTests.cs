﻿// Licensed to the .NET Foundation under one or more agreements.
// The .NET Foundation licenses this file to you under the MIT license.

#nullable enable

using System;
using System.Collections.Generic;
using System.IO;
using System.Linq;
using System.Threading;
using Microsoft.TemplateEngine.Abstractions;
using Microsoft.TemplateEngine.Abstractions.Mount;
using Microsoft.TemplateEngine.Orchestrator.RunnableProjects.Macros.Config;
using Microsoft.TemplateEngine.Orchestrator.RunnableProjects.UnitTests.TemplateConfigTests;
using Microsoft.TemplateEngine.TestHelper;
using NuGet.Protocol;
using Xunit;
using static Microsoft.TemplateEngine.Orchestrator.RunnableProjects.RunnableProjectGenerator;

namespace Microsoft.TemplateEngine.Orchestrator.RunnableProjects.UnitTests
{
    public class RunnableProjectGeneratorTests : IClassFixture<EnvironmentSettingsHelper>
    {
        private EnvironmentSettingsHelper _environmentSettingsHelper;

        public RunnableProjectGeneratorTests(EnvironmentSettingsHelper environmentSettingsHelper)
        {
            _environmentSettingsHelper = environmentSettingsHelper;
        }

        [Fact]
        public async void CreateAsyncTest_GuidsMacroProcessingCaseSensitivity()
        {
            //
            // Template content preparation
            //

            Guid inputTestGuid = new Guid("12aa8f4e-a4aa-4ac1-927c-94cb99485ef1");
<<<<<<< HEAD
            string contentFileNamePrefix = "content-";

            string guidsConfigFormat = @"
{{
  ""guids"": [
    ""{0}"" 
  ]
}}
";
            string guidsConfig = string.Format(guidsConfigFormat, inputTestGuid);
=======
            string contentFileNamePrefix = "content - ";
            SimpleConfigModel config = new SimpleConfigModel()
            {
                Identity = "test",
                Guids = new List<Guid>()
                {
                    inputTestGuid
                }
            };
>>>>>>> 4f609a7a

            IDictionary<string, string?> templateSourceFiles = new Dictionary<string, string?>();
            // template.json
            templateSourceFiles.Add(TemplateConfigTestHelpers.DefaultConfigRelativePath, config.ToJObject().ToString());

            //content
            foreach (string guidFormat in GuidMacroConfig.DefaultFormats.Select(c => c.ToString()))
            {
                templateSourceFiles.Add(contentFileNamePrefix + guidFormat, inputTestGuid.ToString(guidFormat));
            }

            //
            // Dependencies preparation and mounting
            //

            IEngineEnvironmentSettings environment = _environmentSettingsHelper.CreateEnvironment();
            string sourceBasePath = FileSystemHelpers.GetNewVirtualizedPath(environment);
            string targetDir = FileSystemHelpers.GetNewVirtualizedPath(environment);
            RunnableProjectGenerator rpg = new RunnableProjectGenerator();

            TemplateConfigTestHelpers.WriteTemplateSource(environment, sourceBasePath, templateSourceFiles);
            IMountPoint? sourceMountPoint = TemplateConfigTestHelpers.CreateMountPoint(environment, sourceBasePath);
            IRunnableProjectConfig runnableConfig = new RunnableProjectConfig(environment, rpg, config, sourceMountPoint.FileInfo(TemplateConfigTestHelpers.DefaultConfigRelativePath));
            IParameterSet parameters = new ParameterSet(runnableConfig);
            IDirectory sourceDir = sourceMountPoint!.DirectoryInfo("/");

            //
            // Running the actual scenario: template files processing and generating output (including macros processing)
            //

            await rpg.CreateAsync(environment, runnableConfig, sourceDir, parameters, targetDir, CancellationToken.None);

            //
            // Veryfying the outputs
            //

            Guid expectedResultGuid = Guid.Empty;
            foreach (string guidFormat in GuidMacroConfig.DefaultFormats.Select(c => c.ToString()))
            {
                string resultContent = environment.Host.FileSystem.ReadAllText(Path.Combine(targetDir, contentFileNamePrefix + guidFormat));
                Guid resultGuid;
                Assert.True(
                    Guid.TryParseExact(resultContent, guidFormat, out resultGuid),
                    $"Expected the result conent ({resultContent}) to be parseable by Guid format '{guidFormat}'");

                if (expectedResultGuid == Guid.Empty)
                {
                    expectedResultGuid = resultGuid;
                }
                else
                {
                    Assert.Equal(expectedResultGuid, resultGuid);
                }
            }
            Assert.NotEqual(inputTestGuid, expectedResultGuid);
        }

        private const string TemplateConfigQuotelessLiteralsNotEnabled = @"
{
    ""symbols"": {	
	    ""ChoiceParam"": {
	      ""type"": ""parameter"",
	      ""description"": ""sample switch"",
	      ""datatype"": ""choice"",
	      ""choices"": [
		    {
		      ""choice"": ""FirstChoice"",
		      ""description"": ""First Sample Choice""
		    },
		    {
		      ""choice"": ""SecondChoice"",
		      ""description"": ""Second Sample Choice""
		    },
		    {
		      ""choice"": ""ThirdChoice"",
		      ""description"": ""Third Sample Choice""
		    }
	      ],
          ""defaultValue"": ""ThirdChoice"",
	    }
    }
}
";

        private const string TemplateConfigQuotelessLiteralsEnabled = @"
{
    ""symbols"": {	
	    ""ChoiceParam"": {
	      ""type"": ""parameter"",
	      ""description"": ""sample switch"",
	      ""datatype"": ""choice"",
          ""enableQuotelessLiterals"": true,
	      ""choices"": [
		    {
		      ""choice"": ""FirstChoice"",
		      ""description"": ""First Sample Choice""
		    },
		    {
		      ""choice"": ""SecondChoice"",
		      ""description"": ""Second Sample Choice""
		    },
		    {
		      ""choice"": ""ThirdChoice"",
		      ""description"": ""Third Sample Choice""
		    }
	      ],
          ""defaultValue"": ""ThirdChoice"",
	    }
    }
}
";

        [Theory]
        [InlineData(TemplateConfigQuotelessLiteralsNotEnabled, "UNKNOWN")]
        [InlineData(TemplateConfigQuotelessLiteralsEnabled, "SECOND")]
        public async void CreateAsyncTest_ConditionWithUnquotedChoiceLiteral(string templateConfig, string expectedResult)
        {
            //
            // Template content preparation
            //

            string sourceSnippet = @"
//#if( ChoiceParam == FirstChoice )
FIRST
//#elseif (ChoiceParam == SecondChoice )
SECOND
//#elseif (ChoiceParam == ThirsChoice )
THIRD
//#else
UNKNOWN
//#endif
";

            IDictionary<string, string?> templateSourceFiles = new Dictionary<string, string?>();
            // template.json
            templateSourceFiles.Add(TemplateConfigTestHelpers.DefaultConfigRelativePath, templateConfig);

            //content
            templateSourceFiles.Add("sourcFile", sourceSnippet);

            //
            // Dependencies preparation and mounting
            //

            IEngineEnvironmentSettings environment = _environmentSettingsHelper.CreateEnvironment();
            string sourceBasePath = FileSystemHelpers.GetNewVirtualizedPath(environment);
            string targetDir = FileSystemHelpers.GetNewVirtualizedPath(environment);

            TemplateConfigTestHelpers.WriteTemplateSource(environment, sourceBasePath, templateSourceFiles);
            IMountPoint? sourceMountPoint = TemplateConfigTestHelpers.CreateMountPoint(environment, sourceBasePath);
            IRunnableProjectConfig runnableConfig = TemplateConfigTestHelpers.ConfigFromSource(environment, sourceMountPoint!);
            RunnableProjectGenerator rpg = new RunnableProjectGenerator();
            IParameterSet parameters = new ParameterSet(runnableConfig);
            ITemplateParameter choiceParameter;
            Assert.True(parameters.TryGetParameterDefinition("ChoiceParam", out choiceParameter), "ChoiceParam expected to be extracted from template config");
            parameters.ResolvedValues[choiceParameter] = "SecondChoice";
            IDirectory sourceDir = sourceMountPoint!.DirectoryInfo("/");

            //
            // Running the actual scenario: template files processing and generating output (including macros processing)
            //

            await rpg.CreateAsync(environment, runnableConfig, sourceDir, parameters, targetDir, CancellationToken.None);

            //
            // Veryfying the outputs
            //

            string resultContent = environment.Host.FileSystem.ReadAllText(Path.Combine(targetDir, "sourcFile")).Trim();
            Assert.Equal(expectedResult, resultContent);
        }
    }
}<|MERGE_RESOLUTION|>--- conflicted
+++ resolved
@@ -36,18 +36,6 @@
             //
 
             Guid inputTestGuid = new Guid("12aa8f4e-a4aa-4ac1-927c-94cb99485ef1");
-<<<<<<< HEAD
-            string contentFileNamePrefix = "content-";
-
-            string guidsConfigFormat = @"
-{{
-  ""guids"": [
-    ""{0}"" 
-  ]
-}}
-";
-            string guidsConfig = string.Format(guidsConfigFormat, inputTestGuid);
-=======
             string contentFileNamePrefix = "content - ";
             SimpleConfigModel config = new SimpleConfigModel()
             {
@@ -57,7 +45,6 @@
                     inputTestGuid
                 }
             };
->>>>>>> 4f609a7a
 
             IDictionary<string, string?> templateSourceFiles = new Dictionary<string, string?>();
             // template.json
