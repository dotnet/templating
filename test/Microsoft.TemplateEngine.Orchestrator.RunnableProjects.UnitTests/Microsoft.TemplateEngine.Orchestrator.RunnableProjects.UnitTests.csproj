<<<<<<< HEAD
<Project ToolsVersion="15.0" Sdk="Microsoft.NET.Sdk">
    <PropertyGroup>
      <TargetFrameworks Condition="'$(PackSpecific)' != 'true'">$(NETCoreTargetFramework);$(NETFullTargetFramework)</TargetFrameworks>
      <TargetFrameworks Condition="'$(PackSpecific)' == 'true'">$(NETCoreTargetFramework)</TargetFrameworks>
      <ImplicitUsings>enable</ImplicitUsings>
      <!-- TODO: Remove when https://github.com/VerifyTests/Verify/pull/1220 is merged and consumed. -->
      <FlagNetStandard1XDependencies>false</FlagNetStandard1XDependencies>
    </PropertyGroup>
    <ItemGroup>
      <None Remove="xunit.runner.json" />
    </ItemGroup>
    <ItemGroup>
      <Content Include="xunit.runner.json">
        <CopyToOutputDirectory>PreserveNewest</CopyToOutputDirectory>
      </Content>
    </ItemGroup>
    <ItemGroup>
      <PackageReference Include="Newtonsoft.Json.Schema" />
      <PackageReference Include="FakeItEasy" />
      <PackageReference Include="Verify.XUnit" />
      <PackageReference Include="Verify.DiffPlex" />
    </ItemGroup>
=======
<Project Sdk="Microsoft.NET.Sdk">

  <PropertyGroup>
    <TargetFrameworks>$(NETCoreTargetFramework);$(NETFullTargetFramework)</TargetFrameworks>
  </PropertyGroup>

  <ItemGroup>
    <None Update="xunit.runner.json" CopyToOutputDirectory="PreserveNewest" />
  </ItemGroup>

  <ItemGroup>
    <PackageReference Include="Newtonsoft.Json.Schema" />
    <PackageReference Include="FakeItEasy" />
    <PackageReference Include="Verify.XUnit" />
    <PackageReference Include="Verify.DiffPlex" />
  </ItemGroup>

  <ItemGroup>
    <Compile Update="ConditionalTests.*.cs" DependentUpon="ConditionalTests.cs" />
  </ItemGroup>

  <ItemGroup>
    <ProjectReference Include="$(SrcDir)Microsoft.TemplateEngine.Abstractions\Microsoft.TemplateEngine.Abstractions.csproj" />
    <ProjectReference Include="$(SrcDir)Microsoft.TemplateEngine.Core\Microsoft.TemplateEngine.Core.csproj" />
    <ProjectReference Include="$(SrcDir)Microsoft.TemplateEngine.Core.Contracts\Microsoft.TemplateEngine.Core.Contracts.csproj" />
    <ProjectReference Include="$(SrcDir)Microsoft.TemplateEngine.Orchestrator.RunnableProjects\Microsoft.TemplateEngine.Orchestrator.RunnableProjects.csproj" />
    <ProjectReference Include="$(TestDir)Microsoft.TemplateEngine.Mocks\Microsoft.TemplateEngine.Mocks.csproj" />
    <ProjectReference Include="$(TestDir)Microsoft.TemplateEngine.TestHelper\Microsoft.TemplateEngine.TestHelper.csproj" />
  </ItemGroup>

  <ItemGroup Condition="'$(TargetFrameworkIdentifier)' == '.NETCoreApp'">
    <ProjectReference Include="$(ToolsDir)Microsoft.TemplateEngine.Authoring.TemplateApiVerifier\Microsoft.TemplateEngine.Authoring.TemplateApiVerifier.csproj" />
    <ProjectReference Include="$(ToolsDir)Microsoft.TemplateEngine.Authoring.TemplateVerifier\Microsoft.TemplateEngine.Authoring.TemplateVerifier.csproj" />
  </ItemGroup>

  <ItemGroup>
    <Compile Include="..\Shared\**\*.cs" Link="%(RecursiveDir)%(Filename)%(Extension)" />
  </ItemGroup>

  <ItemGroup>
    <Compile Remove="Approvals\**\*" />
    <None Include="Approvals\**\*" CopyToOutputDirectory="Never" />
  </ItemGroup>

  <ItemGroup>
    <None Include="$(SolutionDir)src\Microsoft.TemplateEngine.Orchestrator.RunnableProjects\Schemas\JSON\template.json"
          CopyToOutputDirectory="PreserveNewest"
          Link="SchemaTests\%(Filename)%(Extension)" />

    <None Update="SchemaTests\ConditionalParametersTest.json" CopyToOutputDirectory="PreserveNewest" />
    <None Update="SchemaTests\ConstraintsTest.json" CopyToOutputDirectory="PreserveNewest" />
    <None Update="SchemaTests\BasicTest.json" CopyToOutputDirectory="PreserveNewest" />
    <None Update="SchemaTests\GeneratorTest.json" CopyToOutputDirectory="PreserveNewest" />
    <None Update="SchemaTests\MultiValueChoiceTest.json" CopyToOutputDirectory="PreserveNewest" />
    <None Update="SchemaTests\PostActionTest.json" CopyToOutputDirectory="PreserveNewest" />
    <None Update="SchemaTests\StarterWebTest.json" CopyToOutputDirectory="PreserveNewest" />
    <None Update="SchemaTests\SymbolsTest.json" CopyToOutputDirectory="PreserveNewest" />
  </ItemGroup>
>>>>>>> 16e5d812

</Project><|MERGE_RESOLUTION|>--- conflicted
+++ resolved
@@ -1,31 +1,9 @@
-<<<<<<< HEAD
-<Project ToolsVersion="15.0" Sdk="Microsoft.NET.Sdk">
-    <PropertyGroup>
-      <TargetFrameworks Condition="'$(PackSpecific)' != 'true'">$(NETCoreTargetFramework);$(NETFullTargetFramework)</TargetFrameworks>
-      <TargetFrameworks Condition="'$(PackSpecific)' == 'true'">$(NETCoreTargetFramework)</TargetFrameworks>
-      <ImplicitUsings>enable</ImplicitUsings>
-      <!-- TODO: Remove when https://github.com/VerifyTests/Verify/pull/1220 is merged and consumed. -->
-      <FlagNetStandard1XDependencies>false</FlagNetStandard1XDependencies>
-    </PropertyGroup>
-    <ItemGroup>
-      <None Remove="xunit.runner.json" />
-    </ItemGroup>
-    <ItemGroup>
-      <Content Include="xunit.runner.json">
-        <CopyToOutputDirectory>PreserveNewest</CopyToOutputDirectory>
-      </Content>
-    </ItemGroup>
-    <ItemGroup>
-      <PackageReference Include="Newtonsoft.Json.Schema" />
-      <PackageReference Include="FakeItEasy" />
-      <PackageReference Include="Verify.XUnit" />
-      <PackageReference Include="Verify.DiffPlex" />
-    </ItemGroup>
-=======
 <Project Sdk="Microsoft.NET.Sdk">
 
   <PropertyGroup>
     <TargetFrameworks>$(NETCoreTargetFramework);$(NETFullTargetFramework)</TargetFrameworks>
+    <!-- TODO: Remove when https://github.com/VerifyTests/Verify/pull/1220 is merged and consumed. -->
+    <FlagNetStandard1XDependencies>false</FlagNetStandard1XDependencies>
   </PropertyGroup>
 
   <ItemGroup>
@@ -80,6 +58,5 @@
     <None Update="SchemaTests\StarterWebTest.json" CopyToOutputDirectory="PreserveNewest" />
     <None Update="SchemaTests\SymbolsTest.json" CopyToOutputDirectory="PreserveNewest" />
   </ItemGroup>
->>>>>>> 16e5d812
 
 </Project>