// Licensed to the .NET Foundation under one or more agreements.
// The .NET Foundation licenses this file to you under the MIT license.

#nullable enable

using System;
using System.Collections.Generic;
using System.IO;
using Newtonsoft.Json;
using Newtonsoft.Json.Linq;
using Newtonsoft.Json.Schema;
using Xunit;

namespace Microsoft.TemplateEngine.Orchestrator.RunnableProjects.UnitTests.SchemaTests
{
    public class JSONSchemaTests
    {
        [Theory(DisplayName = nameof(IsJSONSchemaValid))]
        [InlineData(@"SchemaTests/BasicTest.json")]
        [InlineData(@"SchemaTests/GeneratorTest.json")]
        [InlineData(@"SchemaTests/StarterWebTest.json")]
        [InlineData(@"SchemaTests/PostActionTest.json")]
        [InlineData(@"SchemaTests/SymbolsTest.json")]
        [InlineData(@"SchemaTests/MultiValueChoice.json")]
<<<<<<< HEAD
=======
        [InlineData(@"SchemaTests/ConstraintsTest.json")]
>>>>>>> c82f2fd6
        public void IsJSONSchemaValid(string testFile)
        {
            using (TextReader schemaFileStream = File.OpenText(@"SchemaTests/template.json"))
            {
                JSchema schema = JSchema.Load(new JsonTextReader(schemaFileStream));
                using (TextReader jsonFileStream = File.OpenText(testFile))
                {
                    using (JsonTextReader jsonReader = new JsonTextReader(jsonFileStream))
                    {
                        JObject templateConfig = (JObject)JToken.ReadFrom(jsonReader);
                        Assert.True(
                            templateConfig.IsValid(schema, out IList<string> errors),
                            "The JSON file is not valid against the schema" +
                            Environment.NewLine +
                            string.Join(Environment.NewLine, errors));
                    }
                }
            }
        }
    }
}<|MERGE_RESOLUTION|>--- conflicted
+++ resolved
@@ -22,10 +22,7 @@
         [InlineData(@"SchemaTests/PostActionTest.json")]
         [InlineData(@"SchemaTests/SymbolsTest.json")]
         [InlineData(@"SchemaTests/MultiValueChoice.json")]
-<<<<<<< HEAD
-=======
         [InlineData(@"SchemaTests/ConstraintsTest.json")]
->>>>>>> c82f2fd6
         public void IsJSONSchemaValid(string testFile)
         {
             using (TextReader schemaFileStream = File.OpenText(@"SchemaTests/template.json"))
