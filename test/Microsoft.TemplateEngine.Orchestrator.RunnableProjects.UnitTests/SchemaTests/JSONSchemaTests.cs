// Licensed to the .NET Foundation under one or more agreements.
// The .NET Foundation licenses this file to you under the MIT license.

#nullable enable

using System;
using System.Collections.Generic;
using System.IO;
using Newtonsoft.Json;
using Newtonsoft.Json.Linq;
using Newtonsoft.Json.Schema;
using Xunit;

namespace Microsoft.TemplateEngine.Orchestrator.RunnableProjects.UnitTests.SchemaTests
{
    public class JSONSchemaTests
    {
        [Theory(DisplayName = nameof(IsJSONSchemaValid))]
        [InlineData(@"SchemaTests/BasicTest.json")]
        [InlineData(@"SchemaTests/GeneratorTest.json")]
        [InlineData(@"SchemaTests/StarterWebTest.json")]
        [InlineData(@"SchemaTests/PostActionTest.json")]
        [InlineData(@"SchemaTests/SymbolsTest.json")]
<<<<<<< HEAD
        [InlineData(@"SchemaTests/MultiValueChoice.json")]
=======
        [InlineData(@"SchemaTests/ConstraintsTest.json")]
>>>>>>> d3e6a653
        public void IsJSONSchemaValid(string testFile)
        {
            using (TextReader schemaFileStream = File.OpenText(@"SchemaTests/template.json"))
            {
                JSchema schema = JSchema.Load(new JsonTextReader(schemaFileStream));
                using (TextReader jsonFileStream = File.OpenText(testFile))
                {
                    using (JsonTextReader jsonReader = new JsonTextReader(jsonFileStream))
                    {
                        JObject templateConfig = (JObject)JToken.ReadFrom(jsonReader);
                        Assert.True(
                            templateConfig.IsValid(schema, out IList<string> errors),
                            "The JSON file is not valid against the schema" +
                            Environment.NewLine +
                            string.Join(Environment.NewLine, errors));
                    }
                }
            }
        }
    }
}<|MERGE_RESOLUTION|>--- conflicted
+++ resolved
@@ -21,11 +21,8 @@
         [InlineData(@"SchemaTests/StarterWebTest.json")]
         [InlineData(@"SchemaTests/PostActionTest.json")]
         [InlineData(@"SchemaTests/SymbolsTest.json")]
-<<<<<<< HEAD
         [InlineData(@"SchemaTests/MultiValueChoice.json")]
-=======
         [InlineData(@"SchemaTests/ConstraintsTest.json")]
->>>>>>> d3e6a653
         public void IsJSONSchemaValid(string testFile)
         {
             using (TextReader schemaFileStream = File.OpenText(@"SchemaTests/template.json"))
