--- conflicted
+++ resolved
@@ -73,34 +73,17 @@
         }
 
         [Fact]
-<<<<<<< HEAD
-        public Task TestTemplateWithGeneratedInComputed()
-        {
-            string templateLocation = GetTestTemplateLocation("TemplateWithGeneratedInComputed");
-
-            string workingDir = TestUtils.CreateTemporaryFolder();
-
-            var templateParams = new Dictionary<string, string?>()
-            {
-                { "dependencyInjection", "true" },
-                { "navigation", "regions" }
-            };
-
-            TemplateVerifierOptions options =
-                new TemplateVerifierOptions(templateName: "TestAssets.TemplateWithGeneratedInComputed")
-=======
         public Task TestCoalesce_EmptyStringForMultiChoices()
         {
             string templateLocation = GetTestTemplateLocation("TemplateWithMultipleChoicesAndCoalesce");
             var templateParams = new Dictionary<string, string?>()
-            {
-                { "tests", string.Empty }
-            };
+    {
+        { "tests", string.Empty }
+    };
             string workingDir = TestUtils.CreateTemporaryFolder();
 
             TemplateVerifierOptions options =
                 new TemplateVerifierOptions(templateName: "TestAssets.TemplateWithMultipleChoicesAndCoalesce")
->>>>>>> da869e8d
                 {
                     TemplatePath = templateLocation,
                     OutputDirectory = workingDir,
@@ -115,22 +98,6 @@
         }
 
         [Fact]
-<<<<<<< HEAD
-        public Task TestTemplateWithGeneratedSwitchInComputed()
-        {
-            string templateLocation = GetTestTemplateLocation("TemplateWithGeneratedSwitchInComputed");
-
-            string workingDir = TestUtils.CreateTemporaryFolder();
-
-            var templateParams = new Dictionary<string, string?>()
-            {
-                { "dependencyInjection", "true" },
-                { "navigation", "regions" }
-            };
-
-            TemplateVerifierOptions options =
-                new TemplateVerifierOptions(templateName: "TestAssets.TemplateWithGeneratedSwitchInComputed")
-=======
         public Task TestSingleSelectionForMultiChoices()
         {
             string templateLocation = GetTestTemplateLocation("TemplateWithMultipleChoicesAndCoalesce");
@@ -142,7 +109,6 @@
 
             TemplateVerifierOptions options =
                 new TemplateVerifierOptions(templateName: "TestAssets.TemplateWithMultipleChoicesAndCoalesce")
->>>>>>> da869e8d
                 {
                     TemplatePath = templateLocation,
                     OutputDirectory = workingDir,
@@ -155,118 +121,7 @@
             VerificationEngine engine = new VerificationEngine(_log);
             return engine.Execute(options);
         }
-<<<<<<< HEAD
-
-        [Fact]
-        public Task TestTemplateWithComputedInGenerated()
-        {
-            string templateLocation = GetTestTemplateLocation("TemplateWithComputedInGenerated");
-
-            TemplateVerifierOptions options =
-                new TemplateVerifierOptions(templateName: "TestAssets.TemplateWithComputedInGenerated")
-                {
-                    TemplatePath = templateLocation,
-                    OutputDirectory = TestUtils.CreateTemporaryFolder(),
-                    DoNotAppendTemplateArgsToScenarioName = true,
-                    DoNotPrependTemplateNameToScenarioName = true,
-                    SnapshotsDirectory = "Approvals"
-                }
-                .WithInstantiationThroughTemplateCreatorApi(new Dictionary<string, string?>());
-
-            VerificationEngine engine = new VerificationEngine(_log);
-            return engine.Execute(options);
-        }
-
-        [Fact]
-        public Task TestTemplateWithComputedInDerivedThroughGenerated()
-        {
-            string templateLocation = GetTestTemplateLocation("TemplateWithComputedInDerivedThroughGenerated");
-
-            TemplateVerifierOptions options =
-                new TemplateVerifierOptions(templateName: "TestAssets.TemplateWithComputedInDerivedThroughGenerated")
-                {
-                    TemplatePath = templateLocation,
-                    OutputDirectory = TestUtils.CreateTemporaryFolder(),
-                    DoNotAppendTemplateArgsToScenarioName = true,
-                    DoNotPrependTemplateNameToScenarioName = true,
-                    SnapshotsDirectory = "Approvals"
-                }
-                .WithInstantiationThroughTemplateCreatorApi(new Dictionary<string, string?>());
-
-            VerificationEngine engine = new VerificationEngine(_log);
-            return engine.Execute(options);
-        }
-
-        [Fact]
-        public Task TestTemplateWithBrokenGeneratedInComputed()
-        {
-            string templateLocation = GetTestTemplateLocation("TemplateWithBrokenGeneratedInComputed");
-            var templateParams = new Dictionary<string, string?>()
-            {
-                { "dependencyInjection", "true" }
-            };
-
-            TemplateVerifierOptions options =
-                new TemplateVerifierOptions(templateName: "TestAssets.TemplateWithBrokenGeneratedInComputed")
-                {
-                    TemplatePath = templateLocation,
-                    OutputDirectory = TestUtils.CreateTemporaryFolder(),
-                    DoNotAppendTemplateArgsToScenarioName = true,
-                    DoNotPrependTemplateNameToScenarioName = true,
-                    SnapshotsDirectory = "Approvals",
-                    VerifyCommandOutput = true
-                }
-                .WithInstantiationThroughTemplateCreatorApi(templateParams);
-
-            return new VerificationEngine(_log)
-                .Execute(options);
-        }
-
-        [Fact]
-        public Task TestTemplateWithVariablesInGeneratedThatUsedInComputed()
-        {
-            string templateLocation = GetTestTemplateLocation("TemplateWithBrokenGeneratedInComputed");
-
-            TemplateVerifierOptions options =
-                new TemplateVerifierOptions(templateName: "TestAssets.TemplateWithBrokenGeneratedInComputed")
-                {
-                    TemplatePath = templateLocation,
-                    OutputDirectory = TestUtils.CreateTemporaryFolder(),
-                    DoNotAppendTemplateArgsToScenarioName = true,
-                    DoNotPrependTemplateNameToScenarioName = true,
-                    SnapshotsDirectory = "Approvals",
-                    VerifyCommandOutput = true
-                }
-                .WithInstantiationThroughTemplateCreatorApi(new Dictionary<string, string?>());
-
-            return new VerificationEngine(_log)
-                .Execute(options);
-        }
-
-        [Fact]
-        public Task TestTemplateWithCircleDependencyInMacros()
-        {
-            string templateLocation = GetTestTemplateLocation("TemplateWithCircleDependencyInMacros");
-
-            TemplateVerifierOptions options =
-                new TemplateVerifierOptions(templateName: "TestAssets.TemplateWithCircleDependencyInMacros")
-                {
-                    TemplatePath = templateLocation,
-                    OutputDirectory = TestUtils.CreateTemporaryFolder(),
-                    DoNotAppendTemplateArgsToScenarioName = true,
-                    DoNotPrependTemplateNameToScenarioName = true,
-                    SnapshotsDirectory = "Approvals",
-                    IsCommandExpectedToFail = true,
-                    VerifyCommandOutput = true
-                }
-                .WithInstantiationThroughTemplateCreatorApi(new Dictionary<string, string?>());
-
-            return new VerificationEngine(_log)
-                .Execute(options);
-        }
-=======
->>>>>>> da869e8d
     }
 }
 
-#endif+#endif
