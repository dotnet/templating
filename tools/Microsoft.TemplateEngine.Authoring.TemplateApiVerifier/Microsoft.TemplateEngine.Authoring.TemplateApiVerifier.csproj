<Project Sdk="Microsoft.NET.Sdk">

  <PropertyGroup>
    <OutputType>Library</OutputType>
    <TargetFramework>$(NETCoreTargetFramework)</TargetFramework>
    <Description>The extension of templates verification engine enabling verification testing through dotnet template engine API.</Description>
<<<<<<< HEAD
    <ImplicitUsings>enable</ImplicitUsings>
=======
    <IsPackable>false</IsPackable>
>>>>>>> 97370ca0
    <EnablePublicApiAnalyzer>true</EnablePublicApiAnalyzer>
    <GenerateDocumentationFile>true</GenerateDocumentationFile>
  </PropertyGroup>

  <ItemGroup>
    <PackageReference Include="Microsoft.Extensions.Logging" />
  </ItemGroup>

  <ItemGroup>
    <ProjectReference Include="$(SrcDir)Microsoft.TemplateEngine.Utils\Microsoft.TemplateEngine.Utils.csproj" />
	  <ProjectReference Include="$(SrcDir)Microsoft.TemplateEngine.Edge\Microsoft.TemplateEngine.Edge.csproj" />
    <ProjectReference Include="$(SrcDir)Microsoft.TemplateEngine.IDE\Microsoft.TemplateEngine.IDE.csproj" />
	  <ProjectReference Include="$(ToolsDir)Microsoft.TemplateEngine.Authoring.TemplateVerifier\Microsoft.TemplateEngine.Authoring.TemplateVerifier.csproj" />
	  <ProjectReference Include="$(TestDir)Microsoft.TemplateEngine.TestHelper\Microsoft.TemplateEngine.TestHelper.csproj" />
  </ItemGroup>

  <ItemGroup>
    <Compile Update="LocalizableStrings.Designer.cs">
      <DesignTime>True</DesignTime>
      <AutoGen>True</AutoGen>
      <DependentUpon>LocalizableStrings.resx</DependentUpon>
    </Compile>
  </ItemGroup>

  <ItemGroup>
    <EmbeddedResource Update="LocalizableStrings.resx">
      <Generator>ResXFileCodeGenerator</Generator>
      <LastGenOutput>LocalizableStrings.Designer.cs</LastGenOutput>
    </EmbeddedResource>
  </ItemGroup>
</Project><|MERGE_RESOLUTION|>--- conflicted
+++ resolved
@@ -4,11 +4,6 @@
     <OutputType>Library</OutputType>
     <TargetFramework>$(NETCoreTargetFramework)</TargetFramework>
     <Description>The extension of templates verification engine enabling verification testing through dotnet template engine API.</Description>
-<<<<<<< HEAD
-    <ImplicitUsings>enable</ImplicitUsings>
-=======
-    <IsPackable>false</IsPackable>
->>>>>>> 97370ca0
     <EnablePublicApiAnalyzer>true</EnablePublicApiAnalyzer>
     <GenerateDocumentationFile>true</GenerateDocumentationFile>
   </PropertyGroup>
