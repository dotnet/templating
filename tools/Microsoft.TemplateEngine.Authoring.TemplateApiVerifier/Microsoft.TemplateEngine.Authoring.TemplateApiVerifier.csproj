<Project Sdk="Microsoft.NET.Sdk">

  <PropertyGroup>
    <TargetFramework>$(NETCoreTargetFramework)</TargetFramework>
    <Description>The extension of templates verification engine enabling verification testing through dotnet template engine API.</Description>
<<<<<<< HEAD
    <ImplicitUsings>enable</ImplicitUsings>
=======
    <IsPackable>false</IsPackable>
>>>>>>> 97370ca0
    <EnablePublicApiAnalyzer>true</EnablePublicApiAnalyzer>
    <GenerateDocumentationFile>true</GenerateDocumentationFile>
  </PropertyGroup>

  <ItemGroup>
    <PackageReference Include="Microsoft.Extensions.Logging" />
  </ItemGroup>

  <ItemGroup>
    <ProjectReference Include="$(SrcDir)Microsoft.TemplateEngine.Utils\Microsoft.TemplateEngine.Utils.csproj" />
	  <ProjectReference Include="$(SrcDir)Microsoft.TemplateEngine.Edge\Microsoft.TemplateEngine.Edge.csproj" />
    <ProjectReference Include="$(SrcDir)Microsoft.TemplateEngine.IDE\Microsoft.TemplateEngine.IDE.csproj" />
	  <ProjectReference Include="$(ToolsDir)Microsoft.TemplateEngine.Authoring.TemplateVerifier\Microsoft.TemplateEngine.Authoring.TemplateVerifier.csproj" />
	  <ProjectReference Include="$(TestDir)Microsoft.TemplateEngine.TestHelper\Microsoft.TemplateEngine.TestHelper.csproj" />
  </ItemGroup>

  <ItemGroup>
    <Compile Update="LocalizableStrings.Designer.cs"
             DesignTime="True"
             AutoGen="True"
             DependentUpon="LocalizableStrings.resx" />
  </ItemGroup>

  <ItemGroup>
    <EmbeddedResource Update="LocalizableStrings.resx"
                      Generator="ResXFileCodeGenerator"
                      LastGenOutput="LocalizableStrings.Designer.cs" />
  </ItemGroup>

</Project><|MERGE_RESOLUTION|>--- conflicted
+++ resolved
@@ -3,11 +3,6 @@
   <PropertyGroup>
     <TargetFramework>$(NETCoreTargetFramework)</TargetFramework>
     <Description>The extension of templates verification engine enabling verification testing through dotnet template engine API.</Description>
-<<<<<<< HEAD
-    <ImplicitUsings>enable</ImplicitUsings>
-=======
-    <IsPackable>false</IsPackable>
->>>>>>> 97370ca0
     <EnablePublicApiAnalyzer>true</EnablePublicApiAnalyzer>
     <GenerateDocumentationFile>true</GenerateDocumentationFile>
   </PropertyGroup>
