--- conflicted
+++ resolved
@@ -171,11 +171,7 @@
         }
 
         /// <summary>
-<<<<<<< HEAD
-        /// Case insensitive version for <see cref="CliOption{TOption}.AcceptOnlyFromAmong(string[])"/>.
-=======
-        /// Case insensitive version for <see cref="Option{T}.AcceptOnlyFromAmong(string[])"/>.
->>>>>>> 22a15ed6
+        /// Case insensitive version for <see cref="CliOption{T}.AcceptOnlyFromAmong(string[])"/>.
         /// </summary>
         private static void FromAmongCaseInsensitive(CliOption<IEnumerable<UniqueForOption>> option, string[]? allowedValues = null, string? allowedHiddenValue = null)
         {
