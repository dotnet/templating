--- conflicted
+++ resolved
@@ -420,11 +420,7 @@
             }
         }
 
-<<<<<<< HEAD
-        private async Task VerifyResult(TemplateVerifierOptions args, IInstantiationResult commandResultData, string callerDir, string callerMethodName)
-=======
-        private async Task VerifyResult(TemplateVerifierOptions args, CommandResultData commandResultData, CallerInfo callerInfo)
->>>>>>> de84f80a
+        private async Task VerifyResult(TemplateVerifierOptions args, IInstantiationResult commandResultData, CallerInfo callerInfo)
         {
             UsesVerifyAttribute a = new UsesVerifyAttribute();
             // https://github.com/VerifyTests/Verify/blob/d8cbe38f527d6788ecadd6205c82803bec3cdfa6/src/Verify.Xunit/Verifier.cs#L10
@@ -457,11 +453,7 @@
                     .ConfigureAwait(false);
             }
 
-<<<<<<< HEAD
-            Task verifyTask = CreateVerificationTask(commandResultData.InstantiatedContentDirectory, callerDir, callerMethodName, args, _fileSystem);
-=======
             Task verifyTask = CreateVerificationTask(callerInfo, args, _fileSystem);
->>>>>>> de84f80a
 
             try
             {
