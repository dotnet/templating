<Project>

  <Import Project="$(RepositoryEngineeringDir)Package.props" />
  <Import Project="Sdk.targets" Sdk="Microsoft.DotNet.Arcade.Sdk" />

  <ItemGroup Condition="'$(TargetFrameworkIdentifier)' == '.NETCoreApp' AND '$(BuildingInsideVisualStudio)' != 'true'">
    <FrameworkReference
        Update="Microsoft.NETCore.App"
        TargetingPackVersion="$(MicrosoftNETCoreAppRefPackageVersion)"
        RuntimeFrameworkVersion="$(MicrosoftNETCoreAppRuntimewinx64PackageVersion)" />
  </ItemGroup>

<<<<<<< HEAD
  <!-- TODO: Remove with transitive pinning when enabling NuGet Central Package Management. -->
  <ItemGroup Condition="'$(IsTestProject)' == 'true'">
    <PackageReference Include="Newtonsoft.Json" Version="13.0.3" />
  </ItemGroup>

=======
>>>>>>> 16e5d812
  <ItemGroup>
    <None Include="$(RepoRoot)LICENSE.txt" PackagePath="LICENSE.txt" Pack="true"/>
    <None Include="$(RepoRoot)THIRD-PARTY-NOTICES.txt" PackagePath="THIRD-PARTY-NOTICES.txt" Pack="true"/>
  </ItemGroup>

</Project><|MERGE_RESOLUTION|>--- conflicted
+++ resolved
@@ -10,14 +10,11 @@
         RuntimeFrameworkVersion="$(MicrosoftNETCoreAppRuntimewinx64PackageVersion)" />
   </ItemGroup>
 
-<<<<<<< HEAD
   <!-- TODO: Remove with transitive pinning when enabling NuGet Central Package Management. -->
   <ItemGroup Condition="'$(IsTestProject)' == 'true'">
     <PackageReference Include="Newtonsoft.Json" Version="13.0.3" />
   </ItemGroup>
 
-=======
->>>>>>> 16e5d812
   <ItemGroup>
     <None Include="$(RepoRoot)LICENSE.txt" PackagePath="LICENSE.txt" Pack="true"/>
     <None Include="$(RepoRoot)THIRD-PARTY-NOTICES.txt" PackagePath="THIRD-PARTY-NOTICES.txt" Pack="true"/>
