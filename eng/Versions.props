--- conflicted
+++ resolved
@@ -1,10 +1,6 @@
 <Project>
   <PropertyGroup>
-<<<<<<< HEAD
-    <VersionPrefix>9.0.203</VersionPrefix>
-=======
     <VersionPrefix>9.0.300</VersionPrefix>
->>>>>>> 0c087312
     <!-- When StabilizePackageVersion is set to 'true', this branch will produce stable outputs for 'Shipping' packages -->
     <StabilizePackageVersion Condition="'$(StabilizePackageVersion)' == ''">false</StabilizePackageVersion>
     <DotNetFinalVersionKind Condition="'$(StabilizePackageVersion)' == 'true'">release</DotNetFinalVersionKind>
