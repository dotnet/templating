<Project>
  <PropertyGroup>
<<<<<<< HEAD
    <UsingToolXliff>true</UsingToolXliff>
    <UsingToolNetFrameworkReferenceAssemblies>true</UsingToolNetFrameworkReferenceAssemblies>
    <VersionPrefix>8.0.413</VersionPrefix>
=======
    <VersionPrefix>9.0.109</VersionPrefix>
>>>>>>> 3e28f6fb
    <!-- When StabilizePackageVersion is set to 'true', this branch will produce stable outputs for 'Shipping' packages -->
    <StabilizePackageVersion Condition="'$(StabilizePackageVersion)' == ''">true</StabilizePackageVersion>
    <DotNetFinalVersionKind Condition="'$(StabilizePackageVersion)' == 'true'">release</DotNetFinalVersionKind>
    <!-- Calculate prerelease label -->
    <PreReleaseVersionLabel Condition="'$(StabilizePackageVersion)' != 'true'">rtm</PreReleaseVersionLabel>
    <PreReleaseVersionLabel Condition="'$(StabilizePackageVersion)' == 'true' and $(VersionPrefix.EndsWith('00'))">rtm</PreReleaseVersionLabel>
    <PreReleaseVersionLabel Condition="'$(StabilizePackageVersion)' == 'true' and !$(VersionPrefix.EndsWith('00'))">servicing</PreReleaseVersionLabel>
    <PreReleaseVersionIteration Condition="'$(StabilizePackageVersion)' != 'true'">
    </PreReleaseVersionIteration>
    <UsingToolXliff>true</UsingToolXliff>
    <FlagNetStandard1XDependencies>true</FlagNetStandard1XDependencies>
  </PropertyGroup>
  <PropertyGroup>
    <!-- Command-line-api dependencies -->
    <SystemCommandLinePackageVersion>2.0.0-beta4.24324.3</SystemCommandLinePackageVersion>
  </PropertyGroup>
  <PropertyGroup>
    <!-- Non-maestro versions -->
    <SystemFormatsAsn1Version>9.0.0</SystemFormatsAsn1Version>
    <MicrosoftExtensionsLoggingPackageVersion>9.0.3</MicrosoftExtensionsLoggingPackageVersion>
    <MicrosoftExtensionsLoggingAbstractionsPackageVersion>9.0.3</MicrosoftExtensionsLoggingAbstractionsPackageVersion>
    <MicrosoftExtensionsLoggingConsolePackageVersion>9.0.3</MicrosoftExtensionsLoggingConsolePackageVersion>
    <MicrosoftExtensionsDependencyInjectionAbstractionsPackageVersion>9.0.3</MicrosoftExtensionsDependencyInjectionAbstractionsPackageVersion>
  </PropertyGroup>
</Project><|MERGE_RESOLUTION|>--- conflicted
+++ resolved
@@ -1,12 +1,6 @@
 <Project>
   <PropertyGroup>
-<<<<<<< HEAD
-    <UsingToolXliff>true</UsingToolXliff>
-    <UsingToolNetFrameworkReferenceAssemblies>true</UsingToolNetFrameworkReferenceAssemblies>
-    <VersionPrefix>8.0.413</VersionPrefix>
-=======
     <VersionPrefix>9.0.109</VersionPrefix>
->>>>>>> 3e28f6fb
     <!-- When StabilizePackageVersion is set to 'true', this branch will produce stable outputs for 'Shipping' packages -->
     <StabilizePackageVersion Condition="'$(StabilizePackageVersion)' == ''">true</StabilizePackageVersion>
     <DotNetFinalVersionKind Condition="'$(StabilizePackageVersion)' == 'true'">release</DotNetFinalVersionKind>
