<Project>
  <PropertyGroup>
<<<<<<< HEAD
    <UsingToolXliff>true</UsingToolXliff>
    <UsingToolNetFrameworkReferenceAssemblies>true</UsingToolNetFrameworkReferenceAssemblies>
    <VersionPrefix>8.0.411</VersionPrefix>
=======
    <VersionPrefix>9.0.107</VersionPrefix>
>>>>>>> 54d8e4f7
    <!-- When StabilizePackageVersion is set to 'true', this branch will produce stable outputs for 'Shipping' packages -->
    <StabilizePackageVersion Condition="'$(StabilizePackageVersion)' == ''">true</StabilizePackageVersion>
    <DotNetFinalVersionKind Condition="'$(StabilizePackageVersion)' == 'true'">release</DotNetFinalVersionKind>
    <!-- Calculate prerelease label -->
    <PreReleaseVersionLabel Condition="'$(StabilizePackageVersion)' != 'true'">rtm</PreReleaseVersionLabel>
    <PreReleaseVersionLabel Condition="'$(StabilizePackageVersion)' == 'true' and $(VersionPrefix.EndsWith('00'))">rtm</PreReleaseVersionLabel>
    <PreReleaseVersionLabel Condition="'$(StabilizePackageVersion)' == 'true' and !$(VersionPrefix.EndsWith('00'))">servicing</PreReleaseVersionLabel>
    <PreReleaseVersionIteration Condition="'$(StabilizePackageVersion)' != 'true'">
    </PreReleaseVersionIteration>
    <UsingToolXliff>true</UsingToolXliff>
    <FlagNetStandard1XDependencies>true</FlagNetStandard1XDependencies>
  </PropertyGroup>
  <PropertyGroup>
    <!-- Command-line-api dependencies -->
    <SystemCommandLinePackageVersion>2.0.0-beta4.24324.3</SystemCommandLinePackageVersion>
  </PropertyGroup>
  <PropertyGroup>
    <!-- Non-maestro versions -->
    <SystemFormatsAsn1Version>9.0.0</SystemFormatsAsn1Version>
    <MicrosoftExtensionsLoggingPackageVersion>9.0.3</MicrosoftExtensionsLoggingPackageVersion>
    <MicrosoftExtensionsLoggingAbstractionsPackageVersion>9.0.3</MicrosoftExtensionsLoggingAbstractionsPackageVersion>
    <MicrosoftExtensionsLoggingConsolePackageVersion>9.0.3</MicrosoftExtensionsLoggingConsolePackageVersion>
    <MicrosoftExtensionsDependencyInjectionAbstractionsPackageVersion>9.0.3</MicrosoftExtensionsDependencyInjectionAbstractionsPackageVersion>
  </PropertyGroup>
</Project><|MERGE_RESOLUTION|>--- conflicted
+++ resolved
@@ -1,12 +1,6 @@
 <Project>
   <PropertyGroup>
-<<<<<<< HEAD
-    <UsingToolXliff>true</UsingToolXliff>
-    <UsingToolNetFrameworkReferenceAssemblies>true</UsingToolNetFrameworkReferenceAssemblies>
-    <VersionPrefix>8.0.411</VersionPrefix>
-=======
     <VersionPrefix>9.0.107</VersionPrefix>
->>>>>>> 54d8e4f7
     <!-- When StabilizePackageVersion is set to 'true', this branch will produce stable outputs for 'Shipping' packages -->
     <StabilizePackageVersion Condition="'$(StabilizePackageVersion)' == ''">true</StabilizePackageVersion>
     <DotNetFinalVersionKind Condition="'$(StabilizePackageVersion)' == 'true'">release</DotNetFinalVersionKind>
