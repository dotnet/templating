--- conflicted
+++ resolved
@@ -1,12 +1,6 @@
 <Project>
   <PropertyGroup>
-<<<<<<< HEAD
-    <UsingToolXliff>true</UsingToolXliff>
-    <UsingToolNetFrameworkReferenceAssemblies>true</UsingToolNetFrameworkReferenceAssemblies>
-    <VersionPrefix>8.0.402</VersionPrefix>
-=======
     <VersionPrefix>9.0.100</VersionPrefix>
->>>>>>> 132e1125
     <!-- When StabilizePackageVersion is set to 'true', this branch will produce stable outputs for 'Shipping' packages -->
     <StabilizePackageVersion Condition="'$(StabilizePackageVersion)' == ''">false</StabilizePackageVersion>
     <DotNetFinalVersionKind Condition="'$(StabilizePackageVersion)' == 'true'">release</DotNetFinalVersionKind>
