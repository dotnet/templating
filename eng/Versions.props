<Project>
  <Import Project="Version.Details.props" Condition="Exists('Version.Details.props')" />
  <PropertyGroup>
<<<<<<< HEAD
    <VersionPrefix>10.0.103</VersionPrefix>
    <PreReleaseVersionLabel>servicing</PreReleaseVersionLabel>
    <PreReleaseVersionIteration></PreReleaseVersionIteration>
    <!-- Allowed values: '', 'prerelease', 'release'. Set to 'release' when stabilizing. -->
    <DotNetFinalVersionKind></DotNetFinalVersionKind>

    <!-- Opt-in/out repo features -->
=======
    <VersionPrefix>10.0.200</VersionPrefix>
    <!-- When StabilizePackageVersion is set to 'true', this branch will produce stable outputs for 'Shipping' packages -->
    <StabilizePackageVersion Condition="'$(StabilizePackageVersion)' == ''">false</StabilizePackageVersion>
    <DotNetFinalVersionKind Condition="'$(StabilizePackageVersion)' == 'true'">release</DotNetFinalVersionKind>
    <!-- Calculate prerelease label -->
    <PreReleaseVersionLabel Condition="'$(StabilizePackageVersion)' != 'true'">preview</PreReleaseVersionLabel>
    <PreReleaseVersionLabel Condition="'$(StabilizePackageVersion)' == 'true' and $(VersionPrefix.EndsWith('00'))">rtm</PreReleaseVersionLabel>
    <PreReleaseVersionLabel Condition="'$(StabilizePackageVersion)' == 'true' and !$(VersionPrefix.EndsWith('00'))">servicing</PreReleaseVersionLabel>
    <PreReleaseVersionIteration Condition="'$(StabilizePackageVersion)' != 'true'"></PreReleaseVersionIteration>
>>>>>>> e4ef6e04
    <UsingToolXliff>true</UsingToolXliff>
    <FlagNetStandard1XDependencies>true</FlagNetStandard1XDependencies>
  </PropertyGroup>
</Project><|MERGE_RESOLUTION|>--- conflicted
+++ resolved
@@ -1,15 +1,6 @@
 <Project>
   <Import Project="Version.Details.props" Condition="Exists('Version.Details.props')" />
   <PropertyGroup>
-<<<<<<< HEAD
-    <VersionPrefix>10.0.103</VersionPrefix>
-    <PreReleaseVersionLabel>servicing</PreReleaseVersionLabel>
-    <PreReleaseVersionIteration></PreReleaseVersionIteration>
-    <!-- Allowed values: '', 'prerelease', 'release'. Set to 'release' when stabilizing. -->
-    <DotNetFinalVersionKind></DotNetFinalVersionKind>
-
-    <!-- Opt-in/out repo features -->
-=======
     <VersionPrefix>10.0.200</VersionPrefix>
     <!-- When StabilizePackageVersion is set to 'true', this branch will produce stable outputs for 'Shipping' packages -->
     <StabilizePackageVersion Condition="'$(StabilizePackageVersion)' == ''">false</StabilizePackageVersion>
@@ -19,7 +10,6 @@
     <PreReleaseVersionLabel Condition="'$(StabilizePackageVersion)' == 'true' and $(VersionPrefix.EndsWith('00'))">rtm</PreReleaseVersionLabel>
     <PreReleaseVersionLabel Condition="'$(StabilizePackageVersion)' == 'true' and !$(VersionPrefix.EndsWith('00'))">servicing</PreReleaseVersionLabel>
     <PreReleaseVersionIteration Condition="'$(StabilizePackageVersion)' != 'true'"></PreReleaseVersionIteration>
->>>>>>> e4ef6e04
     <UsingToolXliff>true</UsingToolXliff>
     <FlagNetStandard1XDependencies>true</FlagNetStandard1XDependencies>
   </PropertyGroup>
