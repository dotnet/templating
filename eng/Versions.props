<?xml version="1.0" encoding="utf-8"?>
<Project ToolsVersion="4.0" xmlns="http://schemas.microsoft.com/developer/msbuild/2003">
  <!-- Opt out of certain Arcade features -->
  <PropertyGroup>
    <UsingToolXliff>true</UsingToolXliff>
    <UsingToolNetFrameworkReferenceAssemblies>true</UsingToolNetFrameworkReferenceAssemblies>
<<<<<<< HEAD
    <VersionPrefix>6.0.428</VersionPrefix>
=======
    <VersionPrefix>6.0.429</VersionPrefix>
>>>>>>> b289fdb0
    <PreReleaseVersionLabel>rtm</PreReleaseVersionLabel>
    <!--
        When StabilizePackageVersion is set to 'true', this branch will produce stable outputs for 'Shipping' packages
    -->
    <StabilizePackageVersion Condition="'$(StabilizePackageVersion)' == ''">true</StabilizePackageVersion>
    <DotNetFinalVersionKind Condition="'$(StabilizePackageVersion)' == 'true'">release</DotNetFinalVersionKind>
    <PackSpecific Condition="'$(OS)' != 'Windows_NT'">true</PackSpecific>
    <NewtonsoftJsonPackageVersion>13.0.1</NewtonsoftJsonPackageVersion>
    <SystemDiagnosticsProcessPackageVersion>4.3.0</SystemDiagnosticsProcessPackageVersion>
    <SystemIOCompressionPackageVersion>4.3.0</SystemIOCompressionPackageVersion>
    <SystemRuntimeLoaderPackageVersion>4.3.0</SystemRuntimeLoaderPackageVersion>
    <!-- Dependencies from https://github.com/dotnet/command-line-api -->
    <SystemCommandLinePackageVersion>2.0.0-beta4.22351.1</SystemCommandLinePackageVersion>
    <!-- Dependencies from https://github.com/nuget/nuget.client -->
    <NuGetCredentialsPackageVersion>6.3.2-rc.9</NuGetCredentialsPackageVersion>
    <NuGetConfigurationPackageVersion>6.3.2-rc.9</NuGetConfigurationPackageVersion>
    <NuGetProtocolPackageVersion>6.3.2-rc.9</NuGetProtocolPackageVersion>
    <!-- Dependencies from https://github.com/dotnet/runtime -->
    <MicrosoftNETCoreAppRefPackageVersion>6.0.37</MicrosoftNETCoreAppRefPackageVersion>
    <MicrosoftNETCoreAppRuntimewinx64PackageVersion>6.0.37</MicrosoftNETCoreAppRuntimewinx64PackageVersion>
    <VSRedistCommonNetCoreSharedFrameworkx6460PackageVersion>6.0.37-servicing.24605.7</VSRedistCommonNetCoreSharedFrameworkx6460PackageVersion>
    <MicrosoftExtensionsLoggingAbstractionsPackageVersion>6.0.4</MicrosoftExtensionsLoggingAbstractionsPackageVersion>
    <MicrosoftExtensionsLoggingPackageVersion>6.0.1</MicrosoftExtensionsLoggingPackageVersion>
    <MicrosoftExtensionsLoggingConsolePackageVersion>6.0.1</MicrosoftExtensionsLoggingConsolePackageVersion>
    <!-- Dependencies from https://github.com/dotnet/clicommandlineparser -->
    <MicrosoftDotNetCliCommandLinePackageVersion>1.0.0-preview.19208.1</MicrosoftDotNetCliCommandLinePackageVersion>
    <WcwidthSourcesPackageVersion>0.5.0</WcwidthSourcesPackageVersion>
  </PropertyGroup>
</Project><|MERGE_RESOLUTION|>--- conflicted
+++ resolved
@@ -4,11 +4,7 @@
   <PropertyGroup>
     <UsingToolXliff>true</UsingToolXliff>
     <UsingToolNetFrameworkReferenceAssemblies>true</UsingToolNetFrameworkReferenceAssemblies>
-<<<<<<< HEAD
-    <VersionPrefix>6.0.428</VersionPrefix>
-=======
     <VersionPrefix>6.0.429</VersionPrefix>
->>>>>>> b289fdb0
     <PreReleaseVersionLabel>rtm</PreReleaseVersionLabel>
     <!--
         When StabilizePackageVersion is set to 'true', this branch will produce stable outputs for 'Shipping' packages
