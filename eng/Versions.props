<?xml version="1.0" encoding="utf-8"?>
<Project ToolsVersion="4.0" xmlns="http://schemas.microsoft.com/developer/msbuild/2003">
  <!-- Opt out of certain Arcade features -->
  <PropertyGroup>
    <UsingToolXliff>true</UsingToolXliff>
    <UsingToolNetFrameworkReferenceAssemblies>true</UsingToolNetFrameworkReferenceAssemblies>
<<<<<<< HEAD
    <VersionPrefix>8.0.108</VersionPrefix>
=======
    <VersionPrefix>8.0.304</VersionPrefix>
>>>>>>> 411e4990
    <!-- When StabilizePackageVersion is set to 'true', this branch will produce stable outputs for 'Shipping' packages -->
    <StabilizePackageVersion Condition="'$(StabilizePackageVersion)' == ''">true</StabilizePackageVersion>
    <DotNetFinalVersionKind Condition="'$(StabilizePackageVersion)' == 'true'">release</DotNetFinalVersionKind>
    <PackSpecific Condition="'$(OS)' != 'Windows_NT'">true</PackSpecific>
    <!-- Calculate prerelease label -->
    <PreReleaseVersionLabel Condition="'$(StabilizePackageVersion)' != 'true'">preview</PreReleaseVersionLabel>
    <PreReleaseVersionLabel Condition="'$(StabilizePackageVersion)' == 'true' and $(VersionPrefix.EndsWith('00'))">rtm</PreReleaseVersionLabel>
    <PreReleaseVersionLabel Condition="'$(StabilizePackageVersion)' == 'true' and !$(VersionPrefix.EndsWith('00'))">servicing</PreReleaseVersionLabel>
    <PreReleaseVersionIteration Condition="'$(StabilizePackageVersion)' != 'true'">
    </PreReleaseVersionIteration>
  </PropertyGroup>
  <!-- Package Versions -->
  <PropertyGroup>
    <!-- Maestro-managed Package Versions - Ordered by repo name -->
    <!-- Dependencies from https://github.com/dotnet/command-line-api -->
<<<<<<< HEAD
    <SystemCommandLinePackageVersion>2.0.0-beta4.24324.3</SystemCommandLinePackageVersion>
=======
    <SystemCommandLinePackageVersion>2.0.0-beta4.23407.1</SystemCommandLinePackageVersion>
>>>>>>> 411e4990
  </PropertyGroup>
</Project><|MERGE_RESOLUTION|>--- conflicted
+++ resolved
@@ -4,11 +4,7 @@
   <PropertyGroup>
     <UsingToolXliff>true</UsingToolXliff>
     <UsingToolNetFrameworkReferenceAssemblies>true</UsingToolNetFrameworkReferenceAssemblies>
-<<<<<<< HEAD
-    <VersionPrefix>8.0.108</VersionPrefix>
-=======
     <VersionPrefix>8.0.304</VersionPrefix>
->>>>>>> 411e4990
     <!-- When StabilizePackageVersion is set to 'true', this branch will produce stable outputs for 'Shipping' packages -->
     <StabilizePackageVersion Condition="'$(StabilizePackageVersion)' == ''">true</StabilizePackageVersion>
     <DotNetFinalVersionKind Condition="'$(StabilizePackageVersion)' == 'true'">release</DotNetFinalVersionKind>
@@ -24,10 +20,6 @@
   <PropertyGroup>
     <!-- Maestro-managed Package Versions - Ordered by repo name -->
     <!-- Dependencies from https://github.com/dotnet/command-line-api -->
-<<<<<<< HEAD
-    <SystemCommandLinePackageVersion>2.0.0-beta4.24324.3</SystemCommandLinePackageVersion>
-=======
     <SystemCommandLinePackageVersion>2.0.0-beta4.23407.1</SystemCommandLinePackageVersion>
->>>>>>> 411e4990
   </PropertyGroup>
 </Project>