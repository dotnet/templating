<?xml version="1.0" encoding="utf-8"?>
<Project ToolsVersion="4.0" xmlns="http://schemas.microsoft.com/developer/msbuild/2003">
  <!-- Opt out of certain Arcade features -->
  <PropertyGroup>
    <UsingToolXliff>true</UsingToolXliff>
    <UsingToolNetFrameworkReferenceAssemblies>true</UsingToolNetFrameworkReferenceAssemblies>
<<<<<<< HEAD
    <VersionPrefix>8.0.121</VersionPrefix>
=======
    <VersionPrefix>8.0.318</VersionPrefix>
>>>>>>> e4812e5b
    <!-- When StabilizePackageVersion is set to 'true', this branch will produce stable outputs for 'Shipping' packages -->
    <StabilizePackageVersion Condition="'$(StabilizePackageVersion)' == ''">true</StabilizePackageVersion>
    <DotNetFinalVersionKind Condition="'$(StabilizePackageVersion)' == 'true'">release</DotNetFinalVersionKind>
    <PackSpecific Condition="'$(OS)' != 'Windows_NT'">true</PackSpecific>
    <!-- Calculate prerelease label -->
    <PreReleaseVersionLabel Condition="'$(StabilizePackageVersion)' != 'true'">preview</PreReleaseVersionLabel>
    <PreReleaseVersionLabel Condition="'$(StabilizePackageVersion)' == 'true' and $(VersionPrefix.EndsWith('00'))">rtm</PreReleaseVersionLabel>
    <PreReleaseVersionLabel Condition="'$(StabilizePackageVersion)' == 'true' and !$(VersionPrefix.EndsWith('00'))">servicing</PreReleaseVersionLabel>
    <PreReleaseVersionIteration Condition="'$(StabilizePackageVersion)' != 'true'">
    </PreReleaseVersionIteration>
  </PropertyGroup>
  <!-- Package Versions -->
  <PropertyGroup>
    <!-- Maestro-managed Package Versions - Ordered by repo name -->
    <!-- Dependencies from https://github.com/dotnet/command-line-api -->
    <SystemCommandLinePackageVersion>2.0.0-beta4.23407.1</SystemCommandLinePackageVersion>
  </PropertyGroup>
  <PropertyGroup>
    <!-- Non-maestro versions -->
    <SystemFormatsAsn1Version>8.0.1</SystemFormatsAsn1Version>
    <MicrosoftExtensionsLoggingPackageVersion>8.0.1</MicrosoftExtensionsLoggingPackageVersion>
    <MicrosoftExtensionsLoggingAbstractionsPackageVersion>8.0.2</MicrosoftExtensionsLoggingAbstractionsPackageVersion>
    <MicrosoftExtensionsLoggingConsolePackageVersion>8.0.1</MicrosoftExtensionsLoggingConsolePackageVersion>
    <MicrosoftExtensionsDependencyInjectionAbstractionsPackageVersion>8.0.2</MicrosoftExtensionsDependencyInjectionAbstractionsPackageVersion>
  </PropertyGroup>
</Project><|MERGE_RESOLUTION|>--- conflicted
+++ resolved
@@ -4,11 +4,7 @@
   <PropertyGroup>
     <UsingToolXliff>true</UsingToolXliff>
     <UsingToolNetFrameworkReferenceAssemblies>true</UsingToolNetFrameworkReferenceAssemblies>
-<<<<<<< HEAD
-    <VersionPrefix>8.0.121</VersionPrefix>
-=======
     <VersionPrefix>8.0.318</VersionPrefix>
->>>>>>> e4812e5b
     <!-- When StabilizePackageVersion is set to 'true', this branch will produce stable outputs for 'Shipping' packages -->
     <StabilizePackageVersion Condition="'$(StabilizePackageVersion)' == ''">true</StabilizePackageVersion>
     <DotNetFinalVersionKind Condition="'$(StabilizePackageVersion)' == 'true'">release</DotNetFinalVersionKind>
