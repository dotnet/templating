<Project>

  <Import Project="Version.Details.props" />

  <PropertyGroup>
<<<<<<< HEAD
    <VersionPrefix>10.0.102</VersionPrefix>
    <PreReleaseVersionLabel>servicing</PreReleaseVersionLabel>
    <PreReleaseVersionIteration></PreReleaseVersionIteration>
    <!-- Allowed values: '', 'prerelease', 'release'. Set to 'release' when stabilizing. -->
    <DotNetFinalVersionKind></DotNetFinalVersionKind>

    <!-- Opt-in/out repo features -->
=======
    <VersionPrefix>10.0.200</VersionPrefix>
    <!-- When StabilizePackageVersion is set to 'true', this branch will produce stable outputs for 'Shipping' packages -->
    <StabilizePackageVersion Condition="'$(StabilizePackageVersion)' == ''">false</StabilizePackageVersion>
    <DotNetFinalVersionKind Condition="'$(StabilizePackageVersion)' == 'true'">release</DotNetFinalVersionKind>
    <!-- Calculate prerelease label -->
    <PreReleaseVersionLabel Condition="'$(StabilizePackageVersion)' != 'true'">preview</PreReleaseVersionLabel>
    <PreReleaseVersionLabel Condition="'$(StabilizePackageVersion)' == 'true' and $(VersionPrefix.EndsWith('00'))">rtm</PreReleaseVersionLabel>
    <PreReleaseVersionLabel Condition="'$(StabilizePackageVersion)' == 'true' and !$(VersionPrefix.EndsWith('00'))">servicing</PreReleaseVersionLabel>
    <PreReleaseVersionIteration Condition="'$(StabilizePackageVersion)' != 'true'"></PreReleaseVersionIteration>
>>>>>>> e5e027b7
    <UsingToolXliff>true</UsingToolXliff>
  </PropertyGroup>

</Project><|MERGE_RESOLUTION|>--- conflicted
+++ resolved
@@ -3,15 +3,6 @@
   <Import Project="Version.Details.props" />
 
   <PropertyGroup>
-<<<<<<< HEAD
-    <VersionPrefix>10.0.102</VersionPrefix>
-    <PreReleaseVersionLabel>servicing</PreReleaseVersionLabel>
-    <PreReleaseVersionIteration></PreReleaseVersionIteration>
-    <!-- Allowed values: '', 'prerelease', 'release'. Set to 'release' when stabilizing. -->
-    <DotNetFinalVersionKind></DotNetFinalVersionKind>
-
-    <!-- Opt-in/out repo features -->
-=======
     <VersionPrefix>10.0.200</VersionPrefix>
     <!-- When StabilizePackageVersion is set to 'true', this branch will produce stable outputs for 'Shipping' packages -->
     <StabilizePackageVersion Condition="'$(StabilizePackageVersion)' == ''">false</StabilizePackageVersion>
@@ -21,7 +12,6 @@
     <PreReleaseVersionLabel Condition="'$(StabilizePackageVersion)' == 'true' and $(VersionPrefix.EndsWith('00'))">rtm</PreReleaseVersionLabel>
     <PreReleaseVersionLabel Condition="'$(StabilizePackageVersion)' == 'true' and !$(VersionPrefix.EndsWith('00'))">servicing</PreReleaseVersionLabel>
     <PreReleaseVersionIteration Condition="'$(StabilizePackageVersion)' != 'true'"></PreReleaseVersionIteration>
->>>>>>> e5e027b7
     <UsingToolXliff>true</UsingToolXliff>
   </PropertyGroup>
 
