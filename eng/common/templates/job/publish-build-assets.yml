parameters:
  configuration: 'Debug'

  # Optional: condition for the job to run
  condition: ''

  # Optional: 'true' if future jobs should run even if this job fails
  continueOnError: false

  # Optional: dependencies of the job
  dependsOn: ''

  # Optional: Include PublishBuildArtifacts task
  enablePublishBuildArtifacts: false

  # Optional: A defined YAML pool - https://docs.microsoft.com/en-us/azure/devops/pipelines/yaml-schema?view=vsts&tabs=schema#pool
  pool: {}

  # Optional: should run as a public build even in the internal project
  #           if 'true', the build won't run any of the internal only steps, even if it is running in non-public projects.
  runAsPublic: false

  # Optional: whether the build's artifacts will be published using release pipelines or direct feed publishing
  publishUsingPipelines: false

  # Optional: whether the build's artifacts will be published using release pipelines or direct feed publishing
  publishAssetsImmediately: false

  artifactsPublishingAdditionalParameters: ''

  signingValidationAdditionalParameters: ''

jobs:
- job: Asset_Registry_Publish

  dependsOn: ${{ parameters.dependsOn }}
  timeoutInMinutes: 150

  ${{ if eq(parameters.publishAssetsImmediately, 'true') }}:
    displayName: Publish Assets
  ${{ else }}:
    displayName: Publish to Build Asset Registry

  variables:
  - template: /eng/common/templates/variables/pool-providers.yml
  - ${{ if and(eq(parameters.runAsPublic, 'false'), ne(variables['System.TeamProject'], 'public'), notin(variables['Build.Reason'], 'PullRequest')) }}:
    - group: Publish-Build-Assets
    - group: AzureDevOps-Artifact-Feeds-Pats
    - name: runCodesignValidationInjection
      value: false
    - ${{ if eq(parameters.publishAssetsImmediately, 'true') }}:
      - template: /eng/common/templates/post-build/common-variables.yml

  pool:
    # We don't use the collection uri here because it might vary (.visualstudio.com vs. dev.azure.com)
    ${{ if eq(variables['System.TeamProject'], 'DevDiv') }}:
      name: VSEngSS-MicroBuild2022-1ES
      demands: Cmd
    # If it's not devdiv, it's dnceng
    ${{ if ne(variables['System.TeamProject'], 'DevDiv') }}:
      name: NetCore1ESPool-Publishing-Internal
      demands: ImageOverride -equals windows.vs2019.amd64

  steps:
  - ${{ if and(eq(parameters.runAsPublic, 'false'), ne(variables['System.TeamProject'], 'public'), notin(variables['Build.Reason'], 'PullRequest')) }}:
    - task: DownloadBuildArtifacts@0
      displayName: Download artifact
      inputs:
        artifactName: AssetManifests
        downloadPath: '$(Build.StagingDirectory)/Download'
        checkDownloadedFiles: true
      condition: ${{ parameters.condition }}
      continueOnError: ${{ parameters.continueOnError }}

    - task: NuGetAuthenticate@1

    - task: AzureCLI@2
      displayName: Publish Build Assets
      inputs:
        azureSubscription: "Darc: Maestro Production"
        scriptType: ps
        scriptLocation: scriptPath
        scriptPath: $(Build.SourcesDirectory)/eng/common/sdk-task.ps1
        arguments: >
          -task PublishBuildAssets -restore -msbuildEngine dotnet
          /p:ManifestsPath='$(Build.StagingDirectory)/Download/AssetManifests'
          /p:MaestroApiEndpoint=https://maestro.dot.net
          /p:PublishUsingPipelines=${{ parameters.publishUsingPipelines }}
          /p:OfficialBuildId=$(Build.BuildNumber)
      condition: ${{ parameters.condition }}
      continueOnError: ${{ parameters.continueOnError }}

    - task: powershell@2
      displayName: Create ReleaseConfigs Artifact
      inputs:
        targetType: inline
        script: |
          Add-Content -Path "$(Build.StagingDirectory)/ReleaseConfigs.txt" -Value $(BARBuildId)
          Add-Content -Path "$(Build.StagingDirectory)/ReleaseConfigs.txt" -Value "$(DefaultChannels)"
          Add-Content -Path "$(Build.StagingDirectory)/ReleaseConfigs.txt" -Value $(IsStableBuild)

    - task: PublishBuildArtifacts@1
      displayName: Publish ReleaseConfigs Artifact
      inputs:
        PathtoPublish: '$(Build.StagingDirectory)/ReleaseConfigs.txt'
        PublishLocation: Container
        ArtifactName: ReleaseConfigs

    - task: powershell@2
      displayName: Check if SymbolPublishingExclusionsFile.txt exists
      inputs:
        targetType: inline
        script: |
          $symbolExclusionfile = "$(Build.SourcesDirectory)/eng/SymbolPublishingExclusionsFile.txt"
          if(Test-Path -Path $symbolExclusionfile)
          {
            Write-Host "SymbolExclusionFile exists"
            Write-Host "##vso[task.setvariable variable=SymbolExclusionFile]true"
          }
          else{
           Write-Host "Symbols Exclusion file does not exists"
           Write-Host "##vso[task.setvariable variable=SymbolExclusionFile]false"
          }

    - task: PublishBuildArtifacts@1
      displayName: Publish SymbolPublishingExclusionsFile Artifact
      condition: eq(variables['SymbolExclusionFile'], 'true')
      inputs:
        PathtoPublish: '$(Build.SourcesDirectory)/eng/SymbolPublishingExclusionsFile.txt'
        PublishLocation: Container
        ArtifactName: ReleaseConfigs

    - ${{ if eq(parameters.publishAssetsImmediately, 'true') }}:
      - template: /eng/common/templates/post-build/setup-maestro-vars.yml
        parameters:
          BARBuildId: ${{ parameters.BARBuildId }}
          PromoteToChannelIds: ${{ parameters.PromoteToChannelIds }}

      - task: AzureCLI@2
        displayName: Publish Using Darc
        inputs:
          azureSubscription: "Darc: Maestro Production"
          scriptType: ps
          scriptLocation: scriptPath
          scriptPath: $(Build.SourcesDirectory)/eng/common/post-build/publish-using-darc.ps1
          arguments: -BuildId $(BARBuildId) 
            -PublishingInfraVersion 3
<<<<<<< HEAD
            -AzdoToken '$(publishing-dnceng-devdiv-code-r-build-re)'
=======
            -AzdoToken '$(System.AccessToken)'
>>>>>>> 19ed9a19
            -WaitPublishingFinish true
            -ArtifactsPublishingAdditionalParameters '${{ parameters.artifactsPublishingAdditionalParameters }}'
            -SymbolPublishingAdditionalParameters '${{ parameters.symbolPublishingAdditionalParameters }}'

    - ${{ if eq(parameters.enablePublishBuildArtifacts, 'true') }}:
      - template: /eng/common/templates/steps/publish-logs.yml
        parameters:
          JobLabel: 'Publish_Artifacts_Logs'<|MERGE_RESOLUTION|>--- conflicted
+++ resolved
@@ -145,11 +145,7 @@
           scriptPath: $(Build.SourcesDirectory)/eng/common/post-build/publish-using-darc.ps1
           arguments: -BuildId $(BARBuildId) 
             -PublishingInfraVersion 3
-<<<<<<< HEAD
-            -AzdoToken '$(publishing-dnceng-devdiv-code-r-build-re)'
-=======
             -AzdoToken '$(System.AccessToken)'
->>>>>>> 19ed9a19
             -WaitPublishingFinish true
             -ArtifactsPublishingAdditionalParameters '${{ parameters.artifactsPublishingAdditionalParameters }}'
             -SymbolPublishingAdditionalParameters '${{ parameters.symbolPublishingAdditionalParameters }}'
