Param(
  [Parameter(Mandatory=$true)][string] $barToken,       # Token generated at https://maestro-prod.westus2.cloudapp.azure.com/Account/Tokens
  [Parameter(Mandatory=$true)][string] $gitHubPat,      # GitHub personal access token from https://github.com/settings/tokens (no auth scopes needed)
  [Parameter(Mandatory=$true)][string] $azdoPat,        # Azure Dev Ops tokens from https://dev.azure.com/dnceng/_details/security/tokens (code read scope needed)
  [Parameter(Mandatory=$true)][string] $outputFolder,   # Where the graphviz.txt file will be created
<<<<<<< HEAD
  [string] $darcVersion = '1.1.0-beta.19169.5',         # darc's version
=======
  [string] $darcVersion = '1.1.0-beta.19175.6',         # darc's version
>>>>>>> 2e76333e
  [string] $graphvizVersion = '2.38',                   # GraphViz version
  [switch] $includeToolset                              # Whether the graph should include toolset dependencies or not. i.e. arcade, optimization. For more about
                                                        # toolset dependencies see https://github.com/dotnet/arcade/blob/master/Documentation/Darc.md#toolset-vs-product-dependencies
)

$ErrorActionPreference = "Stop"
. $PSScriptRoot\tools.ps1

Import-Module -Name (Join-Path $PSScriptRoot "native\CommonLibrary.psm1")

function CheckExitCode ([string]$stage)
{
  $exitCode = $LASTEXITCODE
  if ($exitCode  -ne 0) {
    Write-Host "Something failed in stage: '$stage'. Check for errors above. Exiting now..."
    ExitWithExitCode $exitCode
  }
}

try {
  Push-Location $PSScriptRoot
    
  Write-Host "Installing darc..."
  . .\darc-init.ps1 -darcVersion $darcVersion
  CheckExitCode "Running darc-init"

  $engCommonBaseDir = Join-Path $PSScriptRoot "native\"
  $graphvizInstallDir = CommonLibrary\Get-NativeInstallDirectory
  $nativeToolBaseUri = "https://netcorenativeassets.blob.core.windows.net/resource-packages/external"
  $installBin = Join-Path $graphvizInstallDir "bin"

  Write-Host "Installing dot..."
  .\native\install-tool.ps1 -ToolName graphviz -InstallPath $installBin -BaseUri $nativeToolBaseUri -CommonLibraryDirectory $engCommonBaseDir -Version $graphvizVersion -Verbose

  $darcExe = "$env:USERPROFILE\.dotnet\tools"
  $darcExe = Resolve-Path "$darcExe\darc.exe"
  
  Create-Directory $outputFolder
  
  # Generate 3 graph descriptions:
  # 1. Flat with coherency information
  # 2. Graphviz (dot) file
  # 3. Standard dependency graph
  $graphVizFilePath = "$outputFolder\graphviz.txt"
  $graphVizImageFilePath = "$outputFolder\graph.png"
  $normalGraphFilePath = "$outputFolder\graph-full.txt"
  $flatGraphFilePath = "$outputFolder\graph-flat.txt"
  $baseOptions = "get-dependency-graph --github-pat $gitHubPat --azdev-pat $azdoPat --password $barToken"
  
  if ($includeToolset) {
    Write-Host "Toolsets will be included in the graph..."
    $baseOptions += " --include-toolset"
  }

  Write-Host "Generating standard dependency graph..."
  Invoke-Expression "& `"$darcExe`" $baseOptions --output-file $normalGraphFilePath"
  CheckExitCode "Generating normal dependency graph"

  Write-Host "Generating flat dependency graph and graphviz file..."
  Invoke-Expression "& `"$darcExe`" $baseOptions --flat --coherency --graphviz $graphVizFilePath --output-file $flatGraphFilePath"
  CheckExitCode "Generating flat and graphviz dependency graph"

  Write-Host "Generating graph image $graphVizFilePath"
  $dotFilePath = Join-Path $installBin "graphviz\$graphvizVersion\release\bin\dot.exe"
  Invoke-Expression "& `"$dotFilePath`" -Tpng -o'$graphVizImageFilePath' `"$graphVizFilePath`""
  CheckExitCode "Generating graphviz image"
  
  Write-Host "'$graphVizFilePath', '$flatGraphFilePath', '$normalGraphFilePath' and '$graphVizImageFilePath' created!"
}
catch {
  if (!$includeToolset) {
    Write-Host "This might be a toolset repo which includes only toolset dependencies. " -NoNewline -ForegroundColor Yellow
    Write-Host "Since -includeToolset is not set there is no graph to create. Include -includeToolset and try again..." -ForegroundColor Yellow
  }
  Write-Host $_
  Write-Host $_.Exception
  Write-Host $_.ScriptStackTrace
  ExitWithExitCode 1
} finally {
    Pop-Location
}<|MERGE_RESOLUTION|>--- conflicted
+++ resolved
@@ -3,11 +3,7 @@
   [Parameter(Mandatory=$true)][string] $gitHubPat,      # GitHub personal access token from https://github.com/settings/tokens (no auth scopes needed)
   [Parameter(Mandatory=$true)][string] $azdoPat,        # Azure Dev Ops tokens from https://dev.azure.com/dnceng/_details/security/tokens (code read scope needed)
   [Parameter(Mandatory=$true)][string] $outputFolder,   # Where the graphviz.txt file will be created
-<<<<<<< HEAD
-  [string] $darcVersion = '1.1.0-beta.19169.5',         # darc's version
-=======
   [string] $darcVersion = '1.1.0-beta.19175.6',         # darc's version
->>>>>>> 2e76333e
   [string] $graphvizVersion = '2.38',                   # GraphViz version
   [switch] $includeToolset                              # Whether the graph should include toolset dependencies or not. i.e. arcade, optimization. For more about
                                                         # toolset dependencies see https://github.com/dotnet/arcade/blob/master/Documentation/Darc.md#toolset-vs-product-dependencies
