--- conflicted
+++ resolved
@@ -383,11 +383,7 @@
 
   # If the version of msbuild is going to be xcopied,
   # use this version. Version matches a package here:
-<<<<<<< HEAD
-  # https://dev.azure.com/dnceng/public/_artifacts/feed/dotnet-eng/NuGet/RoslynTools.MSBuild/versions/17.12.0
-=======
   # https://dev.azure.com/dnceng/public/_artifacts/feed/dotnet-eng/NuGet/Microsoft.DotNet.Arcade.MSBuild.Xcopy/versions/17.12.0
->>>>>>> f46c70ab
   $defaultXCopyMSBuildVersion = '17.12.0'
 
   if (!$vsRequirements) {
