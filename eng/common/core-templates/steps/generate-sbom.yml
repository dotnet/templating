--- conflicted
+++ resolved
@@ -5,13 +5,8 @@
 # IgnoreDirectories - Directories to ignore for SBOM generation. This will be passed through to the CG component detector.
 
 parameters:
-<<<<<<< HEAD
-  PackageVersion: 9.0.0
-  BuildDropPath: '$(System.DefaultWorkingDirectory)/artifacts'
-=======
   PackageVersion: 10.0.0
   BuildDropPath: '$(Build.SourcesDirectory)/artifacts'
->>>>>>> e98e11d5
   PackageName: '.NET'
   ManifestDirPath: $(Build.ArtifactStagingDirectory)/sbom
   IgnoreDirectories: ''
