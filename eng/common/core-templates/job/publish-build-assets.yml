--- conflicted
+++ resolved
@@ -29,8 +29,6 @@
 
   is1ESPipeline: ''
 
-<<<<<<< HEAD
-=======
   # Optional: 🌤️ or not the build has assets it wants to publish to BAR
   isAssetlessBuild: false
 
@@ -40,7 +38,6 @@
   # Optional: A minimatch pattern for the asset manifests to publish to BAR
   assetManifestsPattern: '*/manifests/**/*.xml'
 
->>>>>>> 6fea74e9
   repositoryAlias: self
 
   officialBuildId: ''
@@ -134,10 +131,6 @@
           /p:ManifestsPath='$(Build.StagingDirectory)/AssetManifests'
           /p:IsAssetlessBuild=${{ parameters.isAssetlessBuild }}
           /p:MaestroApiEndpoint=https://maestro.dot.net
-<<<<<<< HEAD
-          /p:PublishUsingPipelines=${{ parameters.publishUsingPipelines }}
-=======
->>>>>>> 6fea74e9
           /p:OfficialBuildId=$(OfficialBuildId)
       condition: ${{ parameters.condition }}
       continueOnError: ${{ parameters.continueOnError }}
