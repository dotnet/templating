--- conflicted
+++ resolved
@@ -299,29 +299,6 @@
             name: NetCore1ESPool-Publishing-Internal
             demands: ImageOverride -equals windows.vs2019.amd64
       steps:
-<<<<<<< HEAD
-        - template: /eng/common/core-templates/post-build/setup-maestro-vars.yml
-          parameters:
-            BARBuildId: ${{ parameters.BARBuildId }}
-            PromoteToChannelIds: ${{ parameters.PromoteToChannelIds }}
-            is1ESPipeline: ${{ parameters.is1ESPipeline }}
-
-        - task: NuGetAuthenticate@1
-
-        # Darc is targeting 8.0, so make sure it's installed
-        - task: UseDotNet@2
-          inputs:
-            version: 8.0.x
-
-        - task: AzureCLI@2
-          displayName: Publish Using Darc
-          inputs:
-            azureSubscription: "Darc: Maestro Production"
-            scriptType: ps
-            scriptLocation: scriptPath
-            scriptPath: $(System.DefaultWorkingDirectory)/eng/common/post-build/publish-using-darc.ps1
-            arguments: >
-=======
       - template: /eng/common/core-templates/post-build/setup-maestro-vars.yml
         parameters:
           BARBuildId: ${{ parameters.BARBuildId }}
@@ -348,7 +325,6 @@
           scriptLocation: scriptPath
           scriptPath: $(System.DefaultWorkingDirectory)/eng/common/post-build/publish-using-darc.ps1
           arguments: >
->>>>>>> 227cbf17
               -BuildId $(BARBuildId)
               -PublishingInfraVersion ${{ parameters.publishingInfraVersion }}
               -AzdoToken '$(System.AccessToken)'
