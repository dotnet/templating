parameters:
# Which publishing infra should be used. THIS SHOULD MATCH THE VERSION ON THE BUILD MANIFEST.
# Publishing V1 is no longer supported
# Publishing V2 is no longer supported
# Publishing V3 is the default
- name: publishingInfraVersion
  displayName: Which version of publishing should be used to promote the build definition?
  type: number
  default: 3
  values:
  - 3

- name: BARBuildId
  displayName: BAR Build Id
  type: number
  default: 0

- name: PromoteToChannelIds
  displayName: Channel to promote BARBuildId to
  type: string
  default: ''

- name: enableSourceLinkValidation
  displayName: Enable SourceLink validation
  type: boolean
  default: false

- name: enableSigningValidation
  displayName: Enable signing validation
  type: boolean
  default: true

- name: enableSymbolValidation
  displayName: Enable symbol validation
  type: boolean
  default: false

- name: enableNugetValidation
  displayName: Enable NuGet validation
  type: boolean
  default: true

- name: publishInstallersAndChecksums
  displayName: Publish installers and checksums
  type: boolean
  default: true

- name: requireDefaultChannels
  displayName: Fail the build if there are no default channel(s) registrations for the current build
  type: boolean
  default: false

- name: SDLValidationParameters
  type: object
  default:
    enable: false
    publishGdn: false
    continueOnError: false
    params: ''
    artifactNames: ''
    downloadArtifacts: true

- name: isAssetlessBuild
  type: boolean
  displayName: Is Assetless Build
  default: false

# These parameters let the user customize the call to sdk-task.ps1 for publishing
# symbols & general artifacts as well as for signing validation
- name: symbolPublishingAdditionalParameters
  displayName: Symbol publishing additional parameters
  type: string
  default: ''

- name: artifactsPublishingAdditionalParameters
  displayName: Artifact publishing additional parameters
  type: string
  default: ''

- name: signingValidationAdditionalParameters
  displayName: Signing validation additional parameters
  type: string
  default: ''

# Which stages should finish execution before post-build stages start
- name: validateDependsOn
  type: object
  default:
  - build

- name: publishDependsOn
  type: object
  default:
  - Validate

# Optional: Call asset publishing rather than running in a separate stage
- name: publishAssetsImmediately
  type: boolean
  default: false

- name: is1ESPipeline
  type: boolean
  default: false

stages:
- ${{ if or(eq( parameters.enableNugetValidation, 'true'), eq(parameters.enableSigningValidation, 'true'), eq(parameters.enableSourceLinkValidation, 'true'), eq(parameters.SDLValidationParameters.enable, 'true')) }}:
  - stage: Validate
    dependsOn: ${{ parameters.validateDependsOn }}
    displayName: Validate Build Assets
    variables:
    - template: /eng/common/core-templates/post-build/common-variables.yml
    - template: /eng/common/core-templates/variables/pool-providers.yml
      parameters:
        is1ESPipeline: ${{ parameters.is1ESPipeline }}
    jobs:
    - job:
      displayName: NuGet Validation
      condition: and(succeededOrFailed(), eq( ${{ parameters.enableNugetValidation }}, 'true'))
      pool:
        # We don't use the collection uri here because it might vary (.visualstudio.com vs. dev.azure.com)
        ${{ if eq(variables['System.TeamProject'], 'DevDiv') }}:
          name: AzurePipelines-EO
          image: 1ESPT-Windows2022
          demands: Cmd
          os: windows
        # If it's not devdiv, it's dnceng
        ${{ else }}:
          ${{ if eq(parameters.is1ESPipeline, true) }}:
            name: $(DncEngInternalBuildPool)
            image: windows.vs2026preview.scout.amd64
            os: windows
          ${{ else }}:
            name: $(DncEngInternalBuildPool)
            demands: ImageOverride -equals windows.vs2026preview.scout.amd64

      steps:
      - template: /eng/common/core-templates/post-build/setup-maestro-vars.yml
        parameters:
          BARBuildId: ${{ parameters.BARBuildId }}
          PromoteToChannelIds: ${{ parameters.PromoteToChannelIds }}
          is1ESPipeline: ${{ parameters.is1ESPipeline }}

      - task: DownloadBuildArtifacts@0
        displayName: Download Package Artifacts
        inputs:
          buildType: specific
          buildVersionToDownload: specific
          project: $(AzDOProjectName)
          pipeline: $(AzDOPipelineId)
          buildId: $(AzDOBuildId)
          artifactName: PackageArtifacts
          checkDownloadedFiles: true

      - task: PowerShell@2
        displayName: Validate
        inputs:
          filePath: $(System.DefaultWorkingDirectory)/eng/common/post-build/nuget-validation.ps1
          arguments: -PackagesPath $(Build.ArtifactStagingDirectory)/PackageArtifacts/

    - job:
      displayName: Signing Validation
      condition: and( eq( ${{ parameters.enableSigningValidation }}, 'true'), ne( variables['PostBuildSign'], 'true'))
      pool:
        # We don't use the collection uri here because it might vary (.visualstudio.com vs. dev.azure.com)
        ${{ if eq(variables['System.TeamProject'], 'DevDiv') }}:
          name: AzurePipelines-EO
          image: 1ESPT-Windows2022
          demands: Cmd
          os: windows
        # If it's not devdiv, it's dnceng
        ${{ else }}:
          ${{ if eq(parameters.is1ESPipeline, true) }}:
            name: $(DncEngInternalBuildPool)
            image: 1es-windows-2022
            os: windows
          ${{ else }}:
            name: $(DncEngInternalBuildPool)
<<<<<<< HEAD
            demands: ImageOverride -equals windows.vs2026preview.scout.amd64
=======
            demands: ImageOverride -equals windows.vs2022.amd64
>>>>>>> 5eb0043e
      steps:
      - template: /eng/common/core-templates/post-build/setup-maestro-vars.yml
        parameters:
          BARBuildId: ${{ parameters.BARBuildId }}
          PromoteToChannelIds: ${{ parameters.PromoteToChannelIds }}
          is1ESPipeline: ${{ parameters.is1ESPipeline }}

      - task: DownloadBuildArtifacts@0
        displayName: Download Package Artifacts
        inputs:
          buildType: specific
          buildVersionToDownload: specific
          project: $(AzDOProjectName)
          pipeline: $(AzDOPipelineId)
          buildId: $(AzDOBuildId)
          artifactName: PackageArtifacts
          checkDownloadedFiles: true

      # This is necessary whenever we want to publish/restore to an AzDO private feed
      # Since sdk-task.ps1 tries to restore packages we need to do this authentication here
      # otherwise it'll complain about accessing a private feed.
      - task: NuGetAuthenticate@1
        displayName: 'Authenticate to AzDO Feeds'

      # Signing validation will optionally work with the buildmanifest file which is downloaded from
      # Azure DevOps above.
      - task: PowerShell@2
        displayName: Validate
        inputs:
          filePath: eng\common\sdk-task.ps1
          arguments: -task SigningValidation -restore -msbuildEngine vs
            /p:PackageBasePath='$(Build.ArtifactStagingDirectory)/PackageArtifacts'
            /p:SignCheckExclusionsFile='$(System.DefaultWorkingDirectory)/eng/SignCheckExclusionsFile.txt'
            ${{ parameters.signingValidationAdditionalParameters }}

      - template: /eng/common/core-templates/steps/publish-logs.yml
        parameters:
          is1ESPipeline: ${{ parameters.is1ESPipeline }}
          StageLabel: 'Validation'
          JobLabel: 'Signing'
          BinlogToolVersion: $(BinlogToolVersion)

    - job:
      displayName: SourceLink Validation
      condition: eq( ${{ parameters.enableSourceLinkValidation }}, 'true')
      pool:
        # We don't use the collection uri here because it might vary (.visualstudio.com vs. dev.azure.com)
        ${{ if eq(variables['System.TeamProject'], 'DevDiv') }}:
          name: AzurePipelines-EO
          image: 1ESPT-Windows2022
          demands: Cmd
          os: windows
        # If it's not devdiv, it's dnceng
        ${{ else }}:
          ${{ if eq(parameters.is1ESPipeline, true) }}:
            name: $(DncEngInternalBuildPool)
            image: 1es-windows-2022
            os: windows
          ${{ else }}:
            name: $(DncEngInternalBuildPool)
<<<<<<< HEAD
            demands: ImageOverride -equals windows.vs2026preview.scout.amd64
=======
            demands: ImageOverride -equals windows.vs2022.amd64
>>>>>>> 5eb0043e
      steps:
      - template: /eng/common/core-templates/post-build/setup-maestro-vars.yml
        parameters:
          BARBuildId: ${{ parameters.BARBuildId }}
          PromoteToChannelIds: ${{ parameters.PromoteToChannelIds }}
          is1ESPipeline: ${{ parameters.is1ESPipeline }}

      - task: DownloadBuildArtifacts@0
        displayName: Download Blob Artifacts
        inputs:
          buildType: specific
          buildVersionToDownload: specific
          project: $(AzDOProjectName)
          pipeline: $(AzDOPipelineId)
          buildId: $(AzDOBuildId)
          artifactName: BlobArtifacts
          checkDownloadedFiles: true

      - task: PowerShell@2
        displayName: Validate
        inputs:
          filePath: $(System.DefaultWorkingDirectory)/eng/common/post-build/sourcelink-validation.ps1
          arguments: -InputPath $(Build.ArtifactStagingDirectory)/BlobArtifacts/ 
            -ExtractPath $(Agent.BuildDirectory)/Extract/ 
            -GHRepoName $(Build.Repository.Name) 
            -GHCommit $(Build.SourceVersion)
            -SourcelinkCliVersion $(SourceLinkCLIVersion)
        continueOnError: true

- ${{ if ne(parameters.publishAssetsImmediately, 'true') }}:
  - stage: publish_using_darc
    ${{ if or(eq(parameters.enableNugetValidation, 'true'), eq(parameters.enableSigningValidation, 'true'), eq(parameters.enableSourceLinkValidation, 'true'), eq(parameters.SDLValidationParameters.enable, 'true')) }}:
      dependsOn: ${{ parameters.publishDependsOn }}
    ${{ else }}:
      dependsOn: ${{ parameters.validateDependsOn }}
    displayName: Publish using Darc
    variables:
    - template: /eng/common/core-templates/post-build/common-variables.yml
    - template: /eng/common/core-templates/variables/pool-providers.yml
      parameters:
        is1ESPipeline: ${{ parameters.is1ESPipeline }}
    jobs:
    - job:
      displayName: Publish Using Darc
      timeoutInMinutes: 120
      pool:
        # We don't use the collection uri here because it might vary (.visualstudio.com vs. dev.azure.com)
        ${{ if eq(variables['System.TeamProject'], 'DevDiv') }}:
          name: AzurePipelines-EO
          image: 1ESPT-Windows2022
          demands: Cmd
          os: windows
        # If it's not devdiv, it's dnceng
        ${{ else }}:
          ${{ if eq(parameters.is1ESPipeline, true) }}:
            name: NetCore1ESPool-Publishing-Internal
            image: windows.vs2019.amd64
            os: windows
          ${{ else }}:
            name: NetCore1ESPool-Publishing-Internal
            demands: ImageOverride -equals windows.vs2019.amd64
      steps:
<<<<<<< HEAD
        - template: /eng/common/core-templates/post-build/setup-maestro-vars.yml
          parameters:
            BARBuildId: ${{ parameters.BARBuildId }}
            PromoteToChannelIds: ${{ parameters.PromoteToChannelIds }}
            is1ESPipeline: ${{ parameters.is1ESPipeline }}

        - task: NuGetAuthenticate@1

        # Populate internal runtime variables.
        - template: /eng/common/templates/steps/enable-internal-sources.yml
          parameters:
            legacyCredential: $(dn-bot-dnceng-artifact-feeds-rw)

        - template: /eng/common/templates/steps/enable-internal-runtimes.yml

        # Darc is targeting 8.0, so make sure it's installed
        - task: UseDotNet@2
          inputs:
            version: 8.0.x

        - task: AzureCLI@2
          displayName: Publish Using Darc
          inputs:
            azureSubscription: "Darc: Maestro Production"
            scriptType: ps
            scriptLocation: scriptPath
            scriptPath: $(System.DefaultWorkingDirectory)/eng/common/post-build/publish-using-darc.ps1
            arguments: >
=======
      - template: /eng/common/core-templates/post-build/setup-maestro-vars.yml
        parameters:
          BARBuildId: ${{ parameters.BARBuildId }}
          PromoteToChannelIds: ${{ parameters.PromoteToChannelIds }}
          is1ESPipeline: ${{ parameters.is1ESPipeline }}

      - task: NuGetAuthenticate@1

      # Populate internal runtime variables.
      - template: /eng/common/templates/steps/enable-internal-sources.yml
        parameters:
          legacyCredential: $(dn-bot-dnceng-artifact-feeds-rw)

      - template: /eng/common/templates/steps/enable-internal-runtimes.yml

      - task: UseDotNet@2
        inputs:
          version: 8.0.x

      - task: AzureCLI@2
        displayName: Publish Using Darc
        inputs:
          azureSubscription: "Darc: Maestro Production"
          scriptType: ps
          scriptLocation: scriptPath
          scriptPath: $(System.DefaultWorkingDirectory)/eng/common/post-build/publish-using-darc.ps1
          arguments: >
>>>>>>> 5eb0043e
              -BuildId $(BARBuildId)
              -PublishingInfraVersion ${{ parameters.publishingInfraVersion }}
              -AzdoToken '$(System.AccessToken)'
              -WaitPublishingFinish true
              -RequireDefaultChannels ${{ parameters.requireDefaultChannels }}
              -ArtifactsPublishingAdditionalParameters '${{ parameters.artifactsPublishingAdditionalParameters }}'
              -SymbolPublishingAdditionalParameters '${{ parameters.symbolPublishingAdditionalParameters }}'
              -SkipAssetsPublishing '${{ parameters.isAssetlessBuild }}'
              -runtimeSourceFeed https://ci.dot.net/internal 
              -runtimeSourceFeedKey '$(dotnetbuilds-internal-container-read-token-base64)'<|MERGE_RESOLUTION|>--- conflicted
+++ resolved
@@ -175,11 +175,7 @@
             os: windows
           ${{ else }}:
             name: $(DncEngInternalBuildPool)
-<<<<<<< HEAD
-            demands: ImageOverride -equals windows.vs2026preview.scout.amd64
-=======
             demands: ImageOverride -equals windows.vs2022.amd64
->>>>>>> 5eb0043e
       steps:
       - template: /eng/common/core-templates/post-build/setup-maestro-vars.yml
         parameters:
@@ -240,11 +236,7 @@
             os: windows
           ${{ else }}:
             name: $(DncEngInternalBuildPool)
-<<<<<<< HEAD
-            demands: ImageOverride -equals windows.vs2026preview.scout.amd64
-=======
             demands: ImageOverride -equals windows.vs2022.amd64
->>>>>>> 5eb0043e
       steps:
       - template: /eng/common/core-templates/post-build/setup-maestro-vars.yml
         parameters:
@@ -307,36 +299,6 @@
             name: NetCore1ESPool-Publishing-Internal
             demands: ImageOverride -equals windows.vs2019.amd64
       steps:
-<<<<<<< HEAD
-        - template: /eng/common/core-templates/post-build/setup-maestro-vars.yml
-          parameters:
-            BARBuildId: ${{ parameters.BARBuildId }}
-            PromoteToChannelIds: ${{ parameters.PromoteToChannelIds }}
-            is1ESPipeline: ${{ parameters.is1ESPipeline }}
-
-        - task: NuGetAuthenticate@1
-
-        # Populate internal runtime variables.
-        - template: /eng/common/templates/steps/enable-internal-sources.yml
-          parameters:
-            legacyCredential: $(dn-bot-dnceng-artifact-feeds-rw)
-
-        - template: /eng/common/templates/steps/enable-internal-runtimes.yml
-
-        # Darc is targeting 8.0, so make sure it's installed
-        - task: UseDotNet@2
-          inputs:
-            version: 8.0.x
-
-        - task: AzureCLI@2
-          displayName: Publish Using Darc
-          inputs:
-            azureSubscription: "Darc: Maestro Production"
-            scriptType: ps
-            scriptLocation: scriptPath
-            scriptPath: $(System.DefaultWorkingDirectory)/eng/common/post-build/publish-using-darc.ps1
-            arguments: >
-=======
       - template: /eng/common/core-templates/post-build/setup-maestro-vars.yml
         parameters:
           BARBuildId: ${{ parameters.BARBuildId }}
@@ -364,7 +326,6 @@
           scriptLocation: scriptPath
           scriptPath: $(System.DefaultWorkingDirectory)/eng/common/post-build/publish-using-darc.ps1
           arguments: >
->>>>>>> 5eb0043e
               -BuildId $(BARBuildId)
               -PublishingInfraVersion ${{ parameters.publishingInfraVersion }}
               -AzdoToken '$(System.AccessToken)'
