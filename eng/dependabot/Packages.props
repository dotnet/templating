--- conflicted
+++ resolved
@@ -12,13 +12,8 @@
     <PackageReference Update="Microsoft.Extensions.Logging" Version="7.0.0" />
     <PackageReference Update="Microsoft.Extensions.Logging.Console" Version="6.0.0" />
     <PackageReference Update="Microsoft.Extensions.Logging.Abstractions" Version="7.0.1" />
-<<<<<<< HEAD
-    <PackageReference Update="NuGet.Configuration" Version="6.6.0" />
+    <PackageReference Update="NuGet.Configuration" Version="6.6.1" />
     <PackageReference Update="NuGet.Credentials" Version="6.6.1" />
-=======
-    <PackageReference Update="NuGet.Configuration" Version="6.6.1" />
-    <PackageReference Update="NuGet.Credentials" Version="6.6.0" />
->>>>>>> 402156ae
     <PackageReference Update="NuGet.Protocol" Version="6.6.0" />
 
     <!--Analyzers-->
