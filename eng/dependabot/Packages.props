--- conflicted
+++ resolved
@@ -9,18 +9,12 @@
     <PackageReference Update="Microsoft.Build.Framework" Version="17.4.0" />
     <PackageReference Update="Microsoft.Build.Utilities.Core" Version="17.4.0" />
     <PackageReference Update="Newtonsoft.Json" Version="13.0.1" />
-<<<<<<< HEAD
-    <PackageReference Update="NuGet.Configuration" Version="6.3.1" />
-    <PackageReference Update="NuGet.Credentials" Version="6.3.1" />
-    <PackageReference Update="NuGet.Protocol" Version="6.3.1" />
-=======
     <PackageReference Update="Microsoft.Extensions.Logging" Version="7.0.0" />
     <PackageReference Update="Microsoft.Extensions.Logging.Console" Version="7.0.0" />
     <PackageReference Update="Microsoft.Extensions.Logging.Abstractions" Version="7.0.0" />
     <PackageReference Update="NuGet.Configuration" Version="6.4.0" />
     <PackageReference Update="NuGet.Credentials" Version="6.4.0" />
     <PackageReference Update="NuGet.Protocol" Version="6.4.0" />
->>>>>>> ac03d6f9
 
     <!--Analyzers-->
     <PackageReference Update="Microsoft.CodeAnalysis.PublicApiAnalyzers" Version="3.3.4-beta1.22518.1" />
