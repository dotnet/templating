<?xml version="1.0" encoding="utf-8"?>
<Dependencies>
  <ProductDependencies>
    <!-- Intermediate is necessary for source build. -->
    <Dependency Name="Microsoft.SourceBuild.Intermediate.source-build-externals" Version="9.0.0-alpha.1.24575.1">
      <Uri>https://github.com/dotnet/source-build-externals</Uri>
      <Sha>ab469606a3e6b026dcac301e2dab96117c94faeb</Sha>
      <SourceBuild RepoName="source-build-externals" ManagedOnly="true" />
    </Dependency>
    <!-- Intermediate is necessary for source build. -->
    <Dependency Name="Microsoft.SourceBuild.Intermediate.source-build-reference-packages" Version="9.0.0-alpha.1.25204.3">
      <Uri>https://github.com/dotnet/source-build-reference-packages</Uri>
      <Sha>643689c88b1d5a0f1561383972c4189a0c673abe</Sha>
      <SourceBuild RepoName="source-build-reference-packages" ManagedOnly="true" />
    </Dependency>
    <Dependency Name="System.CommandLine" Version="2.0.0-beta4.24324.3">
      <Uri>https://github.com/dotnet/command-line-api</Uri>
      <Sha>803d8598f98fb4efd94604b32627ee9407f246db</Sha>
    </Dependency>
  </ProductDependencies>
  <ToolsetDependencies>
<<<<<<< HEAD
    <Dependency Name="Microsoft.DotNet.Arcade.Sdk" Version="8.0.0-beta.25577.1">
      <Uri>https://github.com/dotnet/arcade</Uri>
      <Sha>1be4bb105d0b2b0b9c9b36b8705eb6eb00250e42</Sha>
      <SourceBuild RepoName="arcade" ManagedOnly="true" />
=======
    <Dependency Name="Microsoft.DotNet.Arcade.Sdk" Version="9.0.0-beta.25562.4">
      <Uri>https://github.com/dotnet/arcade</Uri>
      <Sha>6e2d8e204cebac7d3989c1996f96e5a9ed63fa80</Sha>
>>>>>>> 1d15473e
    </Dependency>
    <!-- Intermediate is necessary for source build. -->
    <Dependency Name="Microsoft.SourceBuild.Intermediate.arcade" Version="9.0.0-beta.25562.4">
      <Uri>https://github.com/dotnet/arcade</Uri>
      <Sha>6e2d8e204cebac7d3989c1996f96e5a9ed63fa80</Sha>
      <SourceBuild RepoName="arcade" ManagedOnly="true" />
    </Dependency>
    <!-- Dependencies required for source build. We'll still update manually -->
    <Dependency Name="System.Formats.Asn1" Version="9.0.0">
      <Uri>https://github.com/dotnet/runtime</Uri>
      <Sha>d3981726bc8b0e179db50301daf9f22d42393096</Sha>
    </Dependency>
    <Dependency Name="System.IO.Pipelines" Version="9.0.3">
      <Uri>https://dev.azure.com/dnceng/internal/_git/dotnet-runtime</Uri>
      <Sha>831d23e56149cd59c40fc00c7feb7c5334bd19c4</Sha>
    </Dependency>
    <Dependency Name="System.Text.Encodings.Web" Version="9.0.3">
      <Uri>https://dev.azure.com/dnceng/internal/_git/dotnet-runtime</Uri>
      <Sha>831d23e56149cd59c40fc00c7feb7c5334bd19c4</Sha>
    </Dependency>
    <Dependency Name="System.Text.Json" Version="9.0.3">
      <Uri>https://dev.azure.com/dnceng/internal/_git/dotnet-runtime</Uri>
      <Sha>831d23e56149cd59c40fc00c7feb7c5334bd19c4</Sha>
    </Dependency>
    <Dependency Name="Microsoft.Extensions.Logging" Version="9.0.3">
      <Uri>https://dev.azure.com/dnceng/internal/_git/dotnet-runtime</Uri>
      <Sha>831d23e56149cd59c40fc00c7feb7c5334bd19c4</Sha>
    </Dependency>
    <Dependency Name="Microsoft.Extensions.Logging.Abstractions" Version="9.0.3">
      <Uri>https://dev.azure.com/dnceng/internal/_git/dotnet-runtime</Uri>
      <Sha>831d23e56149cd59c40fc00c7feb7c5334bd19c4</Sha>
    </Dependency>
    <Dependency Name="Microsoft.Extensions.Logging.Console" Version="9.0.3">
      <Uri>https://dev.azure.com/dnceng/internal/_git/dotnet-runtime</Uri>
      <Sha>831d23e56149cd59c40fc00c7feb7c5334bd19c4</Sha>
    </Dependency>
    <Dependency Name="Microsoft.Extensions.DependencyInjection.Abstractions" Version="9.0.3">
      <Uri>https://github.com/dotnet/runtime</Uri>
      <Sha>831d23e56149cd59c40fc00c7feb7c5334bd19c4</Sha>
    </Dependency>
    <Dependency Name="NuGet.Common" Version="6.12.4">
      <Uri>https://github.com/nuget/nuget.client</Uri>
      <Sha>95a470a557091cdbdc9f68a178b60bd19329942c</Sha>
    </Dependency>
    <Dependency Name="NuGet.Configuration" Version="6.12.4">
      <Uri>https://github.com/nuget/nuget.client</Uri>
      <Sha>95a470a557091cdbdc9f68a178b60bd19329942c</Sha>
    </Dependency>
    <Dependency Name="NuGet.Credentials" Version="6.12.4">
      <Uri>https://github.com/nuget/nuget.client</Uri>
      <Sha>95a470a557091cdbdc9f68a178b60bd19329942c</Sha>
    </Dependency>
    <Dependency Name="NuGet.Frameworks" Version="6.12.4">
      <Uri>https://github.com/nuget/nuget.client</Uri>
      <Sha>95a470a557091cdbdc9f68a178b60bd19329942c</Sha>
    </Dependency>
    <Dependency Name="NuGet.Packaging" Version="6.12.4">
      <Uri>https://github.com/nuget/nuget.client</Uri>
      <Sha>95a470a557091cdbdc9f68a178b60bd19329942c</Sha>
    </Dependency>
    <Dependency Name="NuGet.Protocol" Version="6.12.4">
      <Uri>https://github.com/nuget/nuget.client</Uri>
      <Sha>95a470a557091cdbdc9f68a178b60bd19329942c</Sha>
    </Dependency>
    <Dependency Name="NuGet.Versioning" Version="6.12.4">
      <Uri>https://github.com/nuget/nuget.client</Uri>
      <Sha>95a470a557091cdbdc9f68a178b60bd19329942c</Sha>
    </Dependency>
  </ToolsetDependencies>
</Dependencies><|MERGE_RESOLUTION|>--- conflicted
+++ resolved
@@ -19,16 +19,9 @@
     </Dependency>
   </ProductDependencies>
   <ToolsetDependencies>
-<<<<<<< HEAD
-    <Dependency Name="Microsoft.DotNet.Arcade.Sdk" Version="8.0.0-beta.25577.1">
-      <Uri>https://github.com/dotnet/arcade</Uri>
-      <Sha>1be4bb105d0b2b0b9c9b36b8705eb6eb00250e42</Sha>
-      <SourceBuild RepoName="arcade" ManagedOnly="true" />
-=======
     <Dependency Name="Microsoft.DotNet.Arcade.Sdk" Version="9.0.0-beta.25562.4">
       <Uri>https://github.com/dotnet/arcade</Uri>
       <Sha>6e2d8e204cebac7d3989c1996f96e5a9ed63fa80</Sha>
->>>>>>> 1d15473e
     </Dependency>
     <!-- Intermediate is necessary for source build. -->
     <Dependency Name="Microsoft.SourceBuild.Intermediate.arcade" Version="9.0.0-beta.25562.4">
