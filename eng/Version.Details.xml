--- conflicted
+++ resolved
@@ -1,18 +1,5 @@
 <?xml version="1.0" encoding="utf-8"?>
 <Dependencies>
-<<<<<<< HEAD
-  <Source Uri="https://github.com/dotnet/dotnet" Mapping="templating" Sha="862de94f7792651640741a4651183e8bd5f64029" BarId="287070" />
-  <ProductDependencies>
-    <Dependency Name="System.CommandLine" Version="2.0.0">
-      <Uri>https://github.com/dotnet/dotnet</Uri>
-      <Sha>862de94f7792651640741a4651183e8bd5f64029</Sha>
-    </Dependency>
-  </ProductDependencies>
-  <ToolsetDependencies>
-    <Dependency Name="Microsoft.DotNet.Arcade.Sdk" Version="10.0.0-beta.25514.103">
-      <Uri>https://github.com/dotnet/dotnet</Uri>
-      <Sha>862de94f7792651640741a4651183e8bd5f64029</Sha>
-=======
   <Source Uri="https://github.com/dotnet/dotnet" Mapping="templating" Sha="2d4079aa0b0ae84217540e6df5dcc15e8a64c07d" BarId="287091" />
   <ProductDependencies>
     <Dependency Name="System.CommandLine" Version="2.0.0-rc.1.25514.106">
@@ -24,7 +11,6 @@
     <Dependency Name="Microsoft.DotNet.Arcade.Sdk" Version="11.0.0-beta.25514.106">
       <Uri>https://github.com/dotnet/dotnet</Uri>
       <Sha>2d4079aa0b0ae84217540e6df5dcc15e8a64c07d</Sha>
->>>>>>> 4df92829
     </Dependency>
     <!-- Dependencies required for source build. We'll still update manually -->
     <Dependency Name="System.Formats.Asn1" Version="9.0.3">
