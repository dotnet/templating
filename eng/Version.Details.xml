<?xml version="1.0" encoding="utf-8"?>
<Dependencies>
  <ProductDependencies>
    <Dependency Name="Microsoft.SourceBuild.Intermediate.source-build" Version="0.1.0-alpha.1.21414.1">
      <Uri>https://github.com/dotnet/source-build</Uri>
      <Sha>9f7871c5ed666bceeaf85832466d152e46a15024</Sha>
      <SourceBuild RepoName="source-build" ManagedOnly="true" />
    </Dependency>
    <Dependency Name="Microsoft.SourceBuild.Intermediate.source-build-reference-packages" Version="5.0.0-alpha.1.20473.1">
      <Uri>https://github.com/dotnet/source-build-reference-packages</Uri>
      <Sha>def2e2c6dc5064319250e2868a041a3dc07f9579</Sha>
      <SourceBuild RepoName="source-build-reference-packages" ManagedOnly="true" />
    </Dependency>
<<<<<<< HEAD
    <Dependency Name="VS.Redist.Common.NetCore.SharedFramework.x64.6.0" Version="6.0.14-servicing.23063.9">
      <Uri>https://dev.azure.com/dnceng/internal/_git/dotnet-runtime</Uri>
      <Sha>b6518c6af8a11352fd9f0b4dc76149fedf666c3d</Sha>
    </Dependency>
    <Dependency Name="Microsoft.NETCore.App.Runtime.win-x64" Version="6.0.14">
      <Uri>https://dev.azure.com/dnceng/internal/_git/dotnet-runtime</Uri>
      <Sha>b6518c6af8a11352fd9f0b4dc76149fedf666c3d</Sha>
    </Dependency>
    <Dependency Name="Microsoft.NETCore.App.Ref" Version="6.0.14">
      <Uri>https://dev.azure.com/dnceng/internal/_git/dotnet-runtime</Uri>
      <Sha>b6518c6af8a11352fd9f0b4dc76149fedf666c3d</Sha>
=======
    <Dependency Name="VS.Redist.Common.NetCore.SharedFramework.x64.6.0" Version="6.0.13-servicing.22580.9">
      <Uri>https://dev.azure.com/dnceng/internal/_git/dotnet-runtime</Uri>
      <Sha>1af80ba017f6f7644305e1781d8cc9845a92b5f8</Sha>
    </Dependency>
    <Dependency Name="Microsoft.NETCore.App.Runtime.win-x64" Version="6.0.13">
      <Uri>https://dev.azure.com/dnceng/internal/_git/dotnet-runtime</Uri>
      <Sha>1af80ba017f6f7644305e1781d8cc9845a92b5f8</Sha>
    </Dependency>
    <Dependency Name="Microsoft.NETCore.App.Ref" Version="6.0.13">
      <Uri>https://dev.azure.com/dnceng/internal/_git/dotnet-runtime</Uri>
      <Sha>1af80ba017f6f7644305e1781d8cc9845a92b5f8</Sha>
>>>>>>> 135f5eb4
    </Dependency>
    <Dependency Name="System.CommandLine" Version="2.0.0-beta3.22222.1">
      <Uri>https://github.com/dotnet/command-line-api</Uri>
      <Sha>372d408431a3c0001cbe9e8e247a8e1561dc2e89</Sha>
    </Dependency>
    <Dependency Name="Microsoft.Extensions.Logging" Version="6.0.0">
      <Uri>https://github.com/dotnet/runtime</Uri>
      <Sha>4822e3c3aa77eb82b2fb33c9321f923cf11ddde6</Sha>
    </Dependency>
    <Dependency Name="Microsoft.Extensions.Logging.Abstractions" Version="6.0.3">
      <Uri>https://dev.azure.com/dnceng/internal/_git/dotnet-runtime</Uri>
      <Sha>943474ca16db7c65ba6cff4a89c3ebd219dde3e5</Sha>
    </Dependency>
    <Dependency Name="Microsoft.Extensions.Logging.Console" Version="6.0.0">
      <Uri>https://github.com/dotnet/runtime</Uri>
      <Sha>4822e3c3aa77eb82b2fb33c9321f923cf11ddde6</Sha>
    </Dependency>
    <Dependency Name="NuGet.Credentials" Version="6.2.3-rc.8">
      <Uri>https://github.com/nuget/nuget.client</Uri>
      <Sha>51ca5ad938c742e6ff876ea1545b0712b130f9d1</Sha>
    </Dependency>
    <Dependency Name="NuGet.Configuration" Version="6.2.3-rc.8">
      <Uri>https://github.com/nuget/nuget.client</Uri>
      <Sha>51ca5ad938c742e6ff876ea1545b0712b130f9d1</Sha>
    </Dependency>
    <Dependency Name="NuGet.Protocol" Version="6.2.3-rc.8">
      <Uri>https://github.com/nuget/nuget.client</Uri>
      <Sha>51ca5ad938c742e6ff876ea1545b0712b130f9d1</Sha>
    </Dependency>
    <Dependency Name="Microsoft.DotNet.Cli.CommandLine" Version="1.0.0-preview.19208.1">
      <Uri>https://github.com/dotnet/clicommandlineparser</Uri>
      <Sha />
    </Dependency>
  </ProductDependencies>
  <ToolsetDependencies>
    <Dependency Name="Microsoft.DotNet.Arcade.Sdk" Version="6.0.0-beta.23060.6">
      <Uri>https://github.com/dotnet/arcade</Uri>
      <Sha>74b7648c106865057c78ca1e4b2ffcb5e9bce071</Sha>
      <SourceBuild RepoName="arcade" ManagedOnly="true" />
    </Dependency>
  </ToolsetDependencies>
</Dependencies><|MERGE_RESOLUTION|>--- conflicted
+++ resolved
@@ -11,7 +11,6 @@
       <Sha>def2e2c6dc5064319250e2868a041a3dc07f9579</Sha>
       <SourceBuild RepoName="source-build-reference-packages" ManagedOnly="true" />
     </Dependency>
-<<<<<<< HEAD
     <Dependency Name="VS.Redist.Common.NetCore.SharedFramework.x64.6.0" Version="6.0.14-servicing.23063.9">
       <Uri>https://dev.azure.com/dnceng/internal/_git/dotnet-runtime</Uri>
       <Sha>b6518c6af8a11352fd9f0b4dc76149fedf666c3d</Sha>
@@ -23,19 +22,6 @@
     <Dependency Name="Microsoft.NETCore.App.Ref" Version="6.0.14">
       <Uri>https://dev.azure.com/dnceng/internal/_git/dotnet-runtime</Uri>
       <Sha>b6518c6af8a11352fd9f0b4dc76149fedf666c3d</Sha>
-=======
-    <Dependency Name="VS.Redist.Common.NetCore.SharedFramework.x64.6.0" Version="6.0.13-servicing.22580.9">
-      <Uri>https://dev.azure.com/dnceng/internal/_git/dotnet-runtime</Uri>
-      <Sha>1af80ba017f6f7644305e1781d8cc9845a92b5f8</Sha>
-    </Dependency>
-    <Dependency Name="Microsoft.NETCore.App.Runtime.win-x64" Version="6.0.13">
-      <Uri>https://dev.azure.com/dnceng/internal/_git/dotnet-runtime</Uri>
-      <Sha>1af80ba017f6f7644305e1781d8cc9845a92b5f8</Sha>
-    </Dependency>
-    <Dependency Name="Microsoft.NETCore.App.Ref" Version="6.0.13">
-      <Uri>https://dev.azure.com/dnceng/internal/_git/dotnet-runtime</Uri>
-      <Sha>1af80ba017f6f7644305e1781d8cc9845a92b5f8</Sha>
->>>>>>> 135f5eb4
     </Dependency>
     <Dependency Name="System.CommandLine" Version="2.0.0-beta3.22222.1">
       <Uri>https://github.com/dotnet/command-line-api</Uri>
