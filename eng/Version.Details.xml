--- conflicted
+++ resolved
@@ -1,22 +1,9 @@
 <?xml version="1.0" encoding="utf-8"?>
 <Dependencies>
-<<<<<<< HEAD
-  <Source Uri="https://github.com/dotnet/dotnet" Mapping="templating" Sha="a9cbaa5a5396a9fdc77dfa0e9500fc8a87ce89ca" BarId="295403" />
-=======
   <Source Uri="https://github.com/dotnet/dotnet" Mapping="templating" Sha="e108221bf48ff065c8e19def9cc685d89243d0d1" BarId="295476" />
->>>>>>> 707f02a6
   <ProductDependencies>
     <Dependency Name="System.CommandLine" Version="2.0.1">
       <Uri>https://github.com/dotnet/dotnet</Uri>
-<<<<<<< HEAD
-      <Sha>a9cbaa5a5396a9fdc77dfa0e9500fc8a87ce89ca</Sha>
-    </Dependency>
-  </ProductDependencies>
-  <ToolsetDependencies>
-    <Dependency Name="Microsoft.DotNet.Arcade.Sdk" Version="10.0.0-beta.25619.112">
-      <Uri>https://github.com/dotnet/dotnet</Uri>
-      <Sha>a9cbaa5a5396a9fdc77dfa0e9500fc8a87ce89ca</Sha>
-=======
       <Sha>115a29577547ce136b754d96d2ebfb184595a923</Sha>
     </Dependency>
   </ProductDependencies>
@@ -24,7 +11,6 @@
     <Dependency Name="Microsoft.DotNet.Arcade.Sdk" Version="10.0.0-beta.25622.103">
       <Uri>https://github.com/dotnet/dotnet</Uri>
       <Sha>e108221bf48ff065c8e19def9cc685d89243d0d1</Sha>
->>>>>>> 707f02a6
     </Dependency>
     <!-- Dependencies required for source build. We'll still update manually -->
     <Dependency Name="System.Formats.Asn1" Version="10.0.1">
