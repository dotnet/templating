--- conflicted
+++ resolved
@@ -1,10 +1,6 @@
 <?xml version="1.0" encoding="utf-8"?>
 <Dependencies>
-<<<<<<< HEAD
-  <Source Uri="https://github.com/dotnet/dotnet" Mapping="templating" Sha="8a620c2ac745de3e6704b89df649777315e25cdc" BarId="292823" />
-=======
   <Source Uri="https://github.com/dotnet/dotnet" Mapping="templating" Sha="d119b40e8ff3b88f87ad60b04c807233a159b197" BarId="292184" />
->>>>>>> 327addb6
   <ProductDependencies>
     <Dependency Name="System.CommandLine" Version="3.0.0-alpha.1.25574.108">
       <Uri>https://github.com/dotnet/dotnet</Uri>
@@ -12,15 +8,9 @@
     </Dependency>
   </ProductDependencies>
   <ToolsetDependencies>
-<<<<<<< HEAD
-    <Dependency Name="Microsoft.DotNet.Arcade.Sdk" Version="10.0.0-beta.25601.105">
-      <Uri>https://github.com/dotnet/dotnet</Uri>
-      <Sha>8a620c2ac745de3e6704b89df649777315e25cdc</Sha>
-=======
     <Dependency Name="Microsoft.DotNet.Arcade.Sdk" Version="11.0.0-beta.25574.108">
       <Uri>https://github.com/dotnet/dotnet</Uri>
       <Sha>d119b40e8ff3b88f87ad60b04c807233a159b197</Sha>
->>>>>>> 327addb6
     </Dependency>
     <!-- Dependencies required for source build. We'll still update manually -->
     <Dependency Name="System.Formats.Asn1" Version="9.0.3">
