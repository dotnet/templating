<?xml version="1.0" encoding="utf-8"?>
<Dependencies>
<<<<<<< HEAD
  <Source Uri="https://github.com/dotnet/dotnet" Mapping="templating" Sha="115a29577547ce136b754d96d2ebfb184595a923" BarId="291265" />
=======
  <Source Uri="https://github.com/dotnet/dotnet" Mapping="templating" Sha="9447c7095aa247775e2a4b1cf6bd29c3dd7a32fb" BarId="291345" />
>>>>>>> 1ac72b08
  <ProductDependencies>
    <Dependency Name="System.CommandLine" Version="3.0.0-alpha.1.25568.110">
      <Uri>https://github.com/dotnet/dotnet</Uri>
<<<<<<< HEAD
      <Sha>115a29577547ce136b754d96d2ebfb184595a923</Sha>
    </Dependency>
  </ProductDependencies>
  <ToolsetDependencies>
    <Dependency Name="Microsoft.DotNet.Arcade.Sdk" Version="10.0.0-beta.25568.102">
      <Uri>https://github.com/dotnet/dotnet</Uri>
      <Sha>115a29577547ce136b754d96d2ebfb184595a923</Sha>
=======
      <Sha>9447c7095aa247775e2a4b1cf6bd29c3dd7a32fb</Sha>
    </Dependency>
  </ProductDependencies>
  <ToolsetDependencies>
    <Dependency Name="Microsoft.DotNet.Arcade.Sdk" Version="11.0.0-beta.25568.110">
      <Uri>https://github.com/dotnet/dotnet</Uri>
      <Sha>9447c7095aa247775e2a4b1cf6bd29c3dd7a32fb</Sha>
>>>>>>> 1ac72b08
    </Dependency>
    <!-- Dependencies required for source build. We'll still update manually -->
    <Dependency Name="System.Formats.Asn1" Version="9.0.3">
      <Uri>https://dev.azure.com/dnceng/internal/_git/dotnet-runtime</Uri>
      <Sha>831d23e56149cd59c40fc00c7feb7c5334bd19c4</Sha>
    </Dependency>
    <Dependency Name="Microsoft.Extensions.Logging" Version="9.0.3">
      <Uri>https://dev.azure.com/dnceng/internal/_git/dotnet-runtime</Uri>
      <Sha>831d23e56149cd59c40fc00c7feb7c5334bd19c4</Sha>
    </Dependency>
    <Dependency Name="Microsoft.Extensions.Logging.Abstractions" Version="9.0.3">
      <Uri>https://dev.azure.com/dnceng/internal/_git/dotnet-runtime</Uri>
      <Sha>831d23e56149cd59c40fc00c7feb7c5334bd19c4</Sha>
    </Dependency>
    <Dependency Name="Microsoft.Extensions.Logging.Console" Version="9.0.3">
      <Uri>https://dev.azure.com/dnceng/internal/_git/dotnet-runtime</Uri>
      <Sha>831d23e56149cd59c40fc00c7feb7c5334bd19c4</Sha>
    </Dependency>
    <Dependency Name="Microsoft.Extensions.DependencyInjection.Abstractions" Version="9.0.3">
      <Uri>https://github.com/dotnet/runtime</Uri>
      <Sha>831d23e56149cd59c40fc00c7feb7c5334bd19c4</Sha>
    </Dependency>
    <Dependency Name="Microsoft.Bcl.AsyncInterfaces" Version="9.0.3">
      <Uri>https://dev.azure.com/dnceng/internal/_git/dotnet-runtime</Uri>
      <Sha>feff23845f6205a1ece39e1bd9b978948a52295a</Sha>
    </Dependency>
    <Dependency Name="System.Diagnostics.DiagnosticSource" Version="9.0.3">
      <Uri>https://dev.azure.com/dnceng/internal/_git/dotnet-runtime</Uri>
      <Sha>feff23845f6205a1ece39e1bd9b978948a52295a</Sha>
    </Dependency>
    <Dependency Name="System.Text.Json" Version="9.0.3">
      <Uri>https://dev.azure.com/dnceng/internal/_git/dotnet-runtime</Uri>
      <Sha>feff23845f6205a1ece39e1bd9b978948a52295a</Sha>
    </Dependency>
    <Dependency Name="System.IO.Pipelines" Version="9.0.3">
      <Uri>https://dev.azure.com/dnceng/internal/_git/dotnet-runtime</Uri>
      <Sha>feff23845f6205a1ece39e1bd9b978948a52295a</Sha>
    </Dependency>
    <Dependency Name="System.Text.Encodings.Web" Version="9.0.3">
      <Uri>https://dev.azure.com/dnceng/internal/_git/dotnet-runtime</Uri>
      <Sha>feff23845f6205a1ece39e1bd9b978948a52295a</Sha>
    </Dependency>
  </ToolsetDependencies>
</Dependencies><|MERGE_RESOLUTION|>--- conflicted
+++ resolved
@@ -1,22 +1,9 @@
 <?xml version="1.0" encoding="utf-8"?>
 <Dependencies>
-<<<<<<< HEAD
-  <Source Uri="https://github.com/dotnet/dotnet" Mapping="templating" Sha="115a29577547ce136b754d96d2ebfb184595a923" BarId="291265" />
-=======
   <Source Uri="https://github.com/dotnet/dotnet" Mapping="templating" Sha="9447c7095aa247775e2a4b1cf6bd29c3dd7a32fb" BarId="291345" />
->>>>>>> 1ac72b08
   <ProductDependencies>
     <Dependency Name="System.CommandLine" Version="3.0.0-alpha.1.25568.110">
       <Uri>https://github.com/dotnet/dotnet</Uri>
-<<<<<<< HEAD
-      <Sha>115a29577547ce136b754d96d2ebfb184595a923</Sha>
-    </Dependency>
-  </ProductDependencies>
-  <ToolsetDependencies>
-    <Dependency Name="Microsoft.DotNet.Arcade.Sdk" Version="10.0.0-beta.25568.102">
-      <Uri>https://github.com/dotnet/dotnet</Uri>
-      <Sha>115a29577547ce136b754d96d2ebfb184595a923</Sha>
-=======
       <Sha>9447c7095aa247775e2a4b1cf6bd29c3dd7a32fb</Sha>
     </Dependency>
   </ProductDependencies>
@@ -24,7 +11,6 @@
     <Dependency Name="Microsoft.DotNet.Arcade.Sdk" Version="11.0.0-beta.25568.110">
       <Uri>https://github.com/dotnet/dotnet</Uri>
       <Sha>9447c7095aa247775e2a4b1cf6bd29c3dd7a32fb</Sha>
->>>>>>> 1ac72b08
     </Dependency>
     <!-- Dependencies required for source build. We'll still update manually -->
     <Dependency Name="System.Formats.Asn1" Version="9.0.3">
