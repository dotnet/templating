--- conflicted
+++ resolved
@@ -2,15 +2,9 @@
 <Dependencies>
   <ProductDependencies>
     <!-- Intermediate is necessary for source build. -->
-<<<<<<< HEAD
-    <Dependency Name="Microsoft.SourceBuild.Intermediate.source-build-externals" Version="9.0.0-alpha.1.24480.2">
-      <Uri>https://github.com/dotnet/source-build-externals</Uri>
-      <Sha>fbe8f0b52ae0e083461d89db7229f6d70e874644</Sha>
-=======
     <Dependency Name="Microsoft.SourceBuild.Intermediate.source-build-externals" Version="10.0.0-alpha.1.24502.3">
       <Uri>https://github.com/dotnet/source-build-externals</Uri>
       <Sha>85c00cd57c77e94d63f80eac12b834ea14ae5907</Sha>
->>>>>>> ff72d698
       <SourceBuild RepoName="source-build-externals" ManagedOnly="true" />
     </Dependency>
     <!-- Intermediate is necessary for source build. -->
@@ -25,16 +19,6 @@
     </Dependency>
   </ProductDependencies>
   <ToolsetDependencies>
-<<<<<<< HEAD
-    <Dependency Name="Microsoft.DotNet.Arcade.Sdk" Version="9.0.0-beta.24503.2">
-      <Uri>https://github.com/dotnet/arcade</Uri>
-      <Sha>beb827ded6acdff8c7333dfc6583cc984a8f2620</Sha>
-    </Dependency>
-    <!-- Intermediate is necessary for source build. -->
-    <Dependency Name="Microsoft.SourceBuild.Intermediate.arcade" Version="9.0.0-beta.24503.2">
-      <Uri>https://github.com/dotnet/arcade</Uri>
-      <Sha>beb827ded6acdff8c7333dfc6583cc984a8f2620</Sha>
-=======
     <Dependency Name="Microsoft.DotNet.Arcade.Sdk" Version="10.0.0-beta.24504.4">
       <Uri>https://github.com/dotnet/arcade</Uri>
       <Sha>f209a925b15bc66ecb9a8825bd9595937bbe3aa1</Sha>
@@ -43,7 +27,6 @@
     <Dependency Name="Microsoft.SourceBuild.Intermediate.arcade" Version="10.0.0-beta.24504.4">
       <Uri>https://github.com/dotnet/arcade</Uri>
       <Sha>f209a925b15bc66ecb9a8825bd9595937bbe3aa1</Sha>
->>>>>>> ff72d698
       <SourceBuild RepoName="arcade" ManagedOnly="true" />
     </Dependency>
     <Dependency Name="System.Formats.Asn1" Version="8.0.1">
