--- conflicted
+++ resolved
@@ -1,10 +1,6 @@
 <?xml version="1.0" encoding="utf-8"?>
 <Dependencies>
-<<<<<<< HEAD
-  <Source Uri="https://github.com/dotnet/dotnet" Mapping="templating" Sha="8e515c38dd86ea2c15302c705dc611d2ef7bcedf" BarId="294539" />
-=======
   <Source Uri="https://github.com/dotnet/dotnet" Mapping="templating" Sha="d119b40e8ff3b88f87ad60b04c807233a159b197" BarId="292184" />
->>>>>>> 5eb0043e
   <ProductDependencies>
     <Dependency Name="System.CommandLine" Version="3.0.0-alpha.1.25574.108">
       <Uri>https://github.com/dotnet/dotnet</Uri>
@@ -12,15 +8,9 @@
     </Dependency>
   </ProductDependencies>
   <ToolsetDependencies>
-<<<<<<< HEAD
-    <Dependency Name="Microsoft.DotNet.Arcade.Sdk" Version="10.0.0-beta.25612.108">
-      <Uri>https://github.com/dotnet/dotnet</Uri>
-      <Sha>8e515c38dd86ea2c15302c705dc611d2ef7bcedf</Sha>
-=======
     <Dependency Name="Microsoft.DotNet.Arcade.Sdk" Version="11.0.0-beta.25574.108">
       <Uri>https://github.com/dotnet/dotnet</Uri>
       <Sha>d119b40e8ff3b88f87ad60b04c807233a159b197</Sha>
->>>>>>> 5eb0043e
     </Dependency>
     <!-- Dependencies required for source build. We'll still update manually -->
     <Dependency Name="System.Formats.Asn1" Version="10.0.1">
