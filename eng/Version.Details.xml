<?xml version="1.0" encoding="utf-8"?>
<Dependencies>
  <ProductDependencies>
    <Dependency Name="Microsoft.SourceBuild.Intermediate.source-build-externals" Version="8.0.0-alpha.1.23274.1">
      <Uri>https://github.com/dotnet/source-build-externals</Uri>
      <Sha>9439becb24301b70f92ce2534e2cb8a1ca9b7a99</Sha>
      <SourceBuild RepoName="source-build-externals" ManagedOnly="true" />
    </Dependency>
<<<<<<< HEAD
    <Dependency Name="Microsoft.SourceBuild.Intermediate.source-build-reference-packages" Version="8.0.0-alpha.1.23274.2">
      <Uri>https://github.com/dotnet/source-build-reference-packages</Uri>
      <Sha>db0cbe78748b71b00df05aff15cac2c8ce870cfd</Sha>
=======
    <Dependency Name="Microsoft.SourceBuild.Intermediate.source-build-reference-packages" Version="8.0.0-alpha.1.23279.2">
      <Uri>https://github.com/dotnet/source-build-reference-packages</Uri>
      <Sha>1c8ee93e7a8cc4d32e3ac1306c2d7956c3f9f1c1</Sha>
>>>>>>> f9488347
      <SourceBuild RepoName="source-build-reference-packages" ManagedOnly="true" />
    </Dependency>
    <Dependency Name="Microsoft.NETCore.App.Runtime.win-x64" Version="8.0.0-preview.5.23279.2">
      <Uri>https://github.com/dotnet/runtime</Uri>
      <Sha>93da0c966f9bc537dd77fbe2cbeb0bec4ff6a48b</Sha>
    </Dependency>
    <Dependency Name="Microsoft.NETCore.App.Ref" Version="8.0.0-preview.5.23279.2">
      <Uri>https://github.com/dotnet/runtime</Uri>
      <Sha>93da0c966f9bc537dd77fbe2cbeb0bec4ff6a48b</Sha>
    </Dependency>
    <Dependency Name="System.CommandLine" Version="2.0.0-beta4.23165.3">
      <Uri>https://github.com/dotnet/command-line-api</Uri>
      <Sha>42c58533cdf478b15120542be76f7cbaacaab024</Sha>
    </Dependency>
  </ProductDependencies>
  <ToolsetDependencies>
<<<<<<< HEAD
    <Dependency Name="Microsoft.DotNet.Arcade.Sdk" Version="8.0.0-beta.23279.1">
      <Uri>https://github.com/dotnet/arcade</Uri>
      <Sha>174c08a43b26fc26ba98975065f1125f910f5c37</Sha>
=======
    <Dependency Name="Microsoft.DotNet.Arcade.Sdk" Version="8.0.0-beta.23279.4">
      <Uri>https://github.com/dotnet/arcade</Uri>
      <Sha>998d84a61e745ac6e0268d37baef10fa0043d06f</Sha>
>>>>>>> f9488347
      <SourceBuild RepoName="arcade" ManagedOnly="true" />
    </Dependency>
    <Dependency Name="Microsoft.DotNet.XliffTasks" Version="1.0.0-beta.23272.1" CoherentParentDependency="Microsoft.DotNet.Arcade.Sdk">
      <Uri>https://github.com/dotnet/xliff-tasks</Uri>
      <Sha>a8431741d7de7531e4268a8eeb6871fb48b62a43</Sha>
      <SourceBuild RepoName="xliff-tasks" ManagedOnly="true" />
    </Dependency>
    <Dependency Name="Microsoft.SourceLink.GitHub" Version="8.0.0-beta.23252.2" CoherentParentDependency="Microsoft.DotNet.Arcade.Sdk">
      <Uri>https://github.com/dotnet/sourcelink</Uri>
      <Sha>54eb3b811c57f5e94617d31a102fc9cb664ccdd5</Sha>
      <SourceBuild RepoName="sourcelink" ManagedOnly="true" />
    </Dependency>
  </ToolsetDependencies>
</Dependencies><|MERGE_RESOLUTION|>--- conflicted
+++ resolved
@@ -6,15 +6,9 @@
       <Sha>9439becb24301b70f92ce2534e2cb8a1ca9b7a99</Sha>
       <SourceBuild RepoName="source-build-externals" ManagedOnly="true" />
     </Dependency>
-<<<<<<< HEAD
-    <Dependency Name="Microsoft.SourceBuild.Intermediate.source-build-reference-packages" Version="8.0.0-alpha.1.23274.2">
-      <Uri>https://github.com/dotnet/source-build-reference-packages</Uri>
-      <Sha>db0cbe78748b71b00df05aff15cac2c8ce870cfd</Sha>
-=======
     <Dependency Name="Microsoft.SourceBuild.Intermediate.source-build-reference-packages" Version="8.0.0-alpha.1.23279.2">
       <Uri>https://github.com/dotnet/source-build-reference-packages</Uri>
       <Sha>1c8ee93e7a8cc4d32e3ac1306c2d7956c3f9f1c1</Sha>
->>>>>>> f9488347
       <SourceBuild RepoName="source-build-reference-packages" ManagedOnly="true" />
     </Dependency>
     <Dependency Name="Microsoft.NETCore.App.Runtime.win-x64" Version="8.0.0-preview.5.23279.2">
@@ -31,15 +25,9 @@
     </Dependency>
   </ProductDependencies>
   <ToolsetDependencies>
-<<<<<<< HEAD
-    <Dependency Name="Microsoft.DotNet.Arcade.Sdk" Version="8.0.0-beta.23279.1">
-      <Uri>https://github.com/dotnet/arcade</Uri>
-      <Sha>174c08a43b26fc26ba98975065f1125f910f5c37</Sha>
-=======
     <Dependency Name="Microsoft.DotNet.Arcade.Sdk" Version="8.0.0-beta.23279.4">
       <Uri>https://github.com/dotnet/arcade</Uri>
       <Sha>998d84a61e745ac6e0268d37baef10fa0043d06f</Sha>
->>>>>>> f9488347
       <SourceBuild RepoName="arcade" ManagedOnly="true" />
     </Dependency>
     <Dependency Name="Microsoft.DotNet.XliffTasks" Version="1.0.0-beta.23272.1" CoherentParentDependency="Microsoft.DotNet.Arcade.Sdk">
