<?xml version="1.0" encoding="utf-8"?>
<Dependencies>
  <ProductDependencies>
    <Dependency Name="Microsoft.SourceBuild.Intermediate.source-build-externals" Version="8.0.0-alpha.1.24065.1">
      <Uri>https://github.com/dotnet/source-build-externals</Uri>
      <Sha>83274d94c7e2ff21081b0d75ecbec2da2241f831</Sha>
      <SourceBuild RepoName="source-build-externals" ManagedOnly="true" />
    </Dependency>
    <Dependency Name="Microsoft.SourceBuild.Intermediate.source-build-reference-packages" Version="8.0.0-alpha.1.24061.1">
      <Uri>https://github.com/dotnet/source-build-reference-packages</Uri>
      <Sha>453a37ef7ae6c335cd49b3b9ab7713c87faeb265</Sha>
      <SourceBuild RepoName="source-build-reference-packages" ManagedOnly="true" />
    </Dependency>
<<<<<<< HEAD
    <Dependency Name="System.CommandLine" Version="2.0.0-beta4.23407.1">
=======
    <Dependency Name="System.CommandLine" Version="2.0.0-beta4.24068.1">
>>>>>>> 1fd47947
      <Uri>https://github.com/dotnet/command-line-api</Uri>
      <Sha>ecd2ce5eafbba3008a7d4f5d04b025d30928c812</Sha>
    </Dependency>
  </ProductDependencies>
  <ToolsetDependencies>
    <Dependency Name="Microsoft.DotNet.Arcade.Sdk" Version="8.0.0-beta.24059.4">
      <Uri>https://github.com/dotnet/arcade</Uri>
      <Sha>61ae141d2bf3534619265c8f691fd55dc3e75147</Sha>
      <SourceBuild RepoName="arcade" ManagedOnly="true" />
    </Dependency>
    <Dependency Name="Microsoft.DotNet.XliffTasks" Version="1.0.0-beta.23475.1" CoherentParentDependency="Microsoft.DotNet.Arcade.Sdk">
      <Uri>https://github.com/dotnet/xliff-tasks</Uri>
      <Sha>73f0850939d96131c28cf6ea6ee5aacb4da0083a</Sha>
      <SourceBuild RepoName="xliff-tasks" ManagedOnly="true" />
    </Dependency>
  </ToolsetDependencies>
</Dependencies><|MERGE_RESOLUTION|>--- conflicted
+++ resolved
@@ -11,11 +11,7 @@
       <Sha>453a37ef7ae6c335cd49b3b9ab7713c87faeb265</Sha>
       <SourceBuild RepoName="source-build-reference-packages" ManagedOnly="true" />
     </Dependency>
-<<<<<<< HEAD
     <Dependency Name="System.CommandLine" Version="2.0.0-beta4.23407.1">
-=======
-    <Dependency Name="System.CommandLine" Version="2.0.0-beta4.24068.1">
->>>>>>> 1fd47947
       <Uri>https://github.com/dotnet/command-line-api</Uri>
       <Sha>ecd2ce5eafbba3008a7d4f5d04b025d30928c812</Sha>
     </Dependency>
