<?xml version="1.0" encoding="utf-8"?>
<Dependencies>
  <Source Uri="https://github.com/dotnet/dotnet" Mapping="templating" Sha="115a29577547ce136b754d96d2ebfb184595a923" BarId="291265" />
  <ProductDependencies>
    <Dependency Name="System.CommandLine" Version="2.0.1">
      <Uri>https://github.com/dotnet/dotnet</Uri>
      <Sha>115a29577547ce136b754d96d2ebfb184595a923</Sha>
    </Dependency>
  </ProductDependencies>
  <ToolsetDependencies>
<<<<<<< HEAD
    <Dependency Name="Microsoft.DotNet.Arcade.Sdk" Version="9.0.0-beta.25577.5">
      <Uri>https://github.com/dotnet/arcade</Uri>
      <Sha>0890ca08513391dafe556fb326c73c6c5c6cb329</Sha>
    </Dependency>
    <!-- Intermediate is necessary for source build. -->
    <Dependency Name="Microsoft.SourceBuild.Intermediate.arcade" Version="9.0.0-beta.25577.5">
      <Uri>https://github.com/dotnet/arcade</Uri>
      <Sha>0890ca08513391dafe556fb326c73c6c5c6cb329</Sha>
      <SourceBuild RepoName="arcade" ManagedOnly="true" />
=======
    <Dependency Name="Microsoft.DotNet.Arcade.Sdk" Version="10.0.0-beta.25568.102">
      <Uri>https://github.com/dotnet/dotnet</Uri>
      <Sha>115a29577547ce136b754d96d2ebfb184595a923</Sha>
>>>>>>> 11b6fc1d
    </Dependency>
    <!-- Dependencies required for source build. We'll still update manually -->
    <Dependency Name="System.Formats.Asn1" Version="9.0.3">
      <Uri>https://dev.azure.com/dnceng/internal/_git/dotnet-runtime</Uri>
      <Sha>831d23e56149cd59c40fc00c7feb7c5334bd19c4</Sha>
    </Dependency>
    <Dependency Name="Microsoft.Extensions.Logging" Version="9.0.3">
      <Uri>https://dev.azure.com/dnceng/internal/_git/dotnet-runtime</Uri>
      <Sha>831d23e56149cd59c40fc00c7feb7c5334bd19c4</Sha>
    </Dependency>
    <Dependency Name="Microsoft.Extensions.Logging.Abstractions" Version="9.0.3">
      <Uri>https://dev.azure.com/dnceng/internal/_git/dotnet-runtime</Uri>
      <Sha>831d23e56149cd59c40fc00c7feb7c5334bd19c4</Sha>
    </Dependency>
    <Dependency Name="Microsoft.Extensions.Logging.Console" Version="9.0.3">
      <Uri>https://dev.azure.com/dnceng/internal/_git/dotnet-runtime</Uri>
      <Sha>831d23e56149cd59c40fc00c7feb7c5334bd19c4</Sha>
    </Dependency>
    <Dependency Name="Microsoft.Extensions.DependencyInjection.Abstractions" Version="9.0.3">
      <Uri>https://github.com/dotnet/runtime</Uri>
      <Sha>831d23e56149cd59c40fc00c7feb7c5334bd19c4</Sha>
    </Dependency>
    <Dependency Name="Microsoft.Bcl.AsyncInterfaces" Version="9.0.3">
      <Uri>https://dev.azure.com/dnceng/internal/_git/dotnet-runtime</Uri>
      <Sha>feff23845f6205a1ece39e1bd9b978948a52295a</Sha>
    </Dependency>
    <Dependency Name="System.Diagnostics.DiagnosticSource" Version="9.0.3">
      <Uri>https://dev.azure.com/dnceng/internal/_git/dotnet-runtime</Uri>
      <Sha>feff23845f6205a1ece39e1bd9b978948a52295a</Sha>
    </Dependency>
    <Dependency Name="System.Text.Json" Version="9.0.3">
      <Uri>https://dev.azure.com/dnceng/internal/_git/dotnet-runtime</Uri>
      <Sha>feff23845f6205a1ece39e1bd9b978948a52295a</Sha>
    </Dependency>
    <Dependency Name="System.IO.Pipelines" Version="9.0.3">
      <Uri>https://dev.azure.com/dnceng/internal/_git/dotnet-runtime</Uri>
      <Sha>feff23845f6205a1ece39e1bd9b978948a52295a</Sha>
    </Dependency>
    <Dependency Name="System.Text.Encodings.Web" Version="9.0.3">
      <Uri>https://dev.azure.com/dnceng/internal/_git/dotnet-runtime</Uri>
      <Sha>feff23845f6205a1ece39e1bd9b978948a52295a</Sha>
    </Dependency>
  </ToolsetDependencies>
</Dependencies><|MERGE_RESOLUTION|>--- conflicted
+++ resolved
@@ -8,21 +8,9 @@
     </Dependency>
   </ProductDependencies>
   <ToolsetDependencies>
-<<<<<<< HEAD
-    <Dependency Name="Microsoft.DotNet.Arcade.Sdk" Version="9.0.0-beta.25577.5">
-      <Uri>https://github.com/dotnet/arcade</Uri>
-      <Sha>0890ca08513391dafe556fb326c73c6c5c6cb329</Sha>
-    </Dependency>
-    <!-- Intermediate is necessary for source build. -->
-    <Dependency Name="Microsoft.SourceBuild.Intermediate.arcade" Version="9.0.0-beta.25577.5">
-      <Uri>https://github.com/dotnet/arcade</Uri>
-      <Sha>0890ca08513391dafe556fb326c73c6c5c6cb329</Sha>
-      <SourceBuild RepoName="arcade" ManagedOnly="true" />
-=======
     <Dependency Name="Microsoft.DotNet.Arcade.Sdk" Version="10.0.0-beta.25568.102">
       <Uri>https://github.com/dotnet/dotnet</Uri>
       <Sha>115a29577547ce136b754d96d2ebfb184595a923</Sha>
->>>>>>> 11b6fc1d
     </Dependency>
     <!-- Dependencies required for source build. We'll still update manually -->
     <Dependency Name="System.Formats.Asn1" Version="9.0.3">
