<?xml version="1.0" encoding="utf-8"?>
<Dependencies>
  <Source Uri="https://github.com/dotnet/dotnet" Mapping="templating" Sha="1bc437cd77614e60dc6068da6cffeaae1804c72e" BarId="273256" />
  <ProductDependencies>
    <Dependency Name="System.CommandLine" Version="2.0.0-beta6.25326.109">
      <Uri>https://github.com/dotnet/dotnet</Uri>
      <Sha>1bc437cd77614e60dc6068da6cffeaae1804c72e</Sha>
    </Dependency>
  </ProductDependencies>
  <ToolsetDependencies>
<<<<<<< HEAD
    <Dependency Name="Microsoft.DotNet.Arcade.Sdk" Version="9.0.0-beta.25325.4">
      <Uri>https://github.com/dotnet/arcade</Uri>
      <Sha>13b20849f8294593bf150a801cab639397e6c29d</Sha>
    </Dependency>
    <!-- Intermediate is necessary for source build. -->
    <Dependency Name="Microsoft.SourceBuild.Intermediate.arcade" Version="9.0.0-beta.25325.4">
      <Uri>https://github.com/dotnet/arcade</Uri>
      <Sha>13b20849f8294593bf150a801cab639397e6c29d</Sha>
      <SourceBuild RepoName="arcade" ManagedOnly="true" />
=======
    <Dependency Name="Microsoft.DotNet.Arcade.Sdk" Version="10.0.0-beta.25326.109">
      <Uri>https://github.com/dotnet/dotnet</Uri>
      <Sha>1bc437cd77614e60dc6068da6cffeaae1804c72e</Sha>
>>>>>>> bbbcb1d9
    </Dependency>
    <!-- Dependencies required for source build. We'll still update manually -->
    <Dependency Name="System.Formats.Asn1" Version="9.0.3">
      <Uri>https://dev.azure.com/dnceng/internal/_git/dotnet-runtime</Uri>
      <Sha>831d23e56149cd59c40fc00c7feb7c5334bd19c4</Sha>
    </Dependency>
    <Dependency Name="Microsoft.Extensions.Logging" Version="9.0.3">
      <Uri>https://dev.azure.com/dnceng/internal/_git/dotnet-runtime</Uri>
      <Sha>831d23e56149cd59c40fc00c7feb7c5334bd19c4</Sha>
    </Dependency>
    <Dependency Name="Microsoft.Extensions.Logging.Abstractions" Version="9.0.3">
      <Uri>https://dev.azure.com/dnceng/internal/_git/dotnet-runtime</Uri>
      <Sha>831d23e56149cd59c40fc00c7feb7c5334bd19c4</Sha>
    </Dependency>
    <Dependency Name="Microsoft.Extensions.Logging.Console" Version="9.0.3">
      <Uri>https://dev.azure.com/dnceng/internal/_git/dotnet-runtime</Uri>
      <Sha>831d23e56149cd59c40fc00c7feb7c5334bd19c4</Sha>
    </Dependency>
    <Dependency Name="Microsoft.Extensions.DependencyInjection.Abstractions" Version="9.0.3">
      <Uri>https://github.com/dotnet/runtime</Uri>
      <Sha>831d23e56149cd59c40fc00c7feb7c5334bd19c4</Sha>
    </Dependency>
    <Dependency Name="Microsoft.Bcl.AsyncInterfaces" Version="9.0.3">
      <Uri>https://dev.azure.com/dnceng/internal/_git/dotnet-runtime</Uri>
      <Sha>feff23845f6205a1ece39e1bd9b978948a52295a</Sha>
    </Dependency>
    <Dependency Name="System.Diagnostics.DiagnosticSource" Version="9.0.3">
      <Uri>https://dev.azure.com/dnceng/internal/_git/dotnet-runtime</Uri>
      <Sha>feff23845f6205a1ece39e1bd9b978948a52295a</Sha>
    </Dependency>
    <Dependency Name="System.Text.Json" Version="9.0.3">
      <Uri>https://dev.azure.com/dnceng/internal/_git/dotnet-runtime</Uri>
      <Sha>feff23845f6205a1ece39e1bd9b978948a52295a</Sha>
    </Dependency>
    <Dependency Name="System.IO.Pipelines" Version="9.0.3">
      <Uri>https://dev.azure.com/dnceng/internal/_git/dotnet-runtime</Uri>
      <Sha>feff23845f6205a1ece39e1bd9b978948a52295a</Sha>
    </Dependency>
    <Dependency Name="System.Text.Encodings.Web" Version="9.0.3">
      <Uri>https://dev.azure.com/dnceng/internal/_git/dotnet-runtime</Uri>
      <Sha>feff23845f6205a1ece39e1bd9b978948a52295a</Sha>
    </Dependency>
  </ToolsetDependencies>
</Dependencies><|MERGE_RESOLUTION|>--- conflicted
+++ resolved
@@ -8,21 +8,9 @@
     </Dependency>
   </ProductDependencies>
   <ToolsetDependencies>
-<<<<<<< HEAD
-    <Dependency Name="Microsoft.DotNet.Arcade.Sdk" Version="9.0.0-beta.25325.4">
-      <Uri>https://github.com/dotnet/arcade</Uri>
-      <Sha>13b20849f8294593bf150a801cab639397e6c29d</Sha>
-    </Dependency>
-    <!-- Intermediate is necessary for source build. -->
-    <Dependency Name="Microsoft.SourceBuild.Intermediate.arcade" Version="9.0.0-beta.25325.4">
-      <Uri>https://github.com/dotnet/arcade</Uri>
-      <Sha>13b20849f8294593bf150a801cab639397e6c29d</Sha>
-      <SourceBuild RepoName="arcade" ManagedOnly="true" />
-=======
     <Dependency Name="Microsoft.DotNet.Arcade.Sdk" Version="10.0.0-beta.25326.109">
       <Uri>https://github.com/dotnet/dotnet</Uri>
       <Sha>1bc437cd77614e60dc6068da6cffeaae1804c72e</Sha>
->>>>>>> bbbcb1d9
     </Dependency>
     <!-- Dependencies required for source build. We'll still update manually -->
     <Dependency Name="System.Formats.Asn1" Version="9.0.3">
