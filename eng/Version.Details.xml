--- conflicted
+++ resolved
@@ -19,16 +19,9 @@
     </Dependency>
   </ProductDependencies>
   <ToolsetDependencies>
-<<<<<<< HEAD
-    <Dependency Name="Microsoft.DotNet.Arcade.Sdk" Version="8.0.0-beta.25407.1">
-      <Uri>https://github.com/dotnet/arcade</Uri>
-      <Sha>a5ec3fab69ac440afe6764b2e046af6e8fcafa74</Sha>
-      <SourceBuild RepoName="arcade" ManagedOnly="true" />
-=======
     <Dependency Name="Microsoft.DotNet.Arcade.Sdk" Version="9.0.0-beta.25407.2">
       <Uri>https://github.com/dotnet/arcade</Uri>
       <Sha>e29823691315ed6b3acff20d5bdf3b0be7628283</Sha>
->>>>>>> 2a6351f1
     </Dependency>
     <!-- Intermediate is necessary for source build. -->
     <Dependency Name="Microsoft.SourceBuild.Intermediate.arcade" Version="9.0.0-beta.25407.2">
