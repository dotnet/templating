--- conflicted
+++ resolved
@@ -3,15 +3,9 @@
   <ProductDependencies>
   </ProductDependencies>
   <ToolsetDependencies>
-<<<<<<< HEAD
-    <Dependency Name="Microsoft.DotNet.Arcade.Sdk" Version="1.0.0-beta.19171.2">
-      <Uri>https://github.com/dotnet/arcade</Uri>
-      <Sha>5f884de91b56acd5d19bf792516b646e5fad19b5</Sha>
-=======
     <Dependency Name="Microsoft.DotNet.Arcade.Sdk" Version="1.0.0-beta.19176.14">
       <Uri>https://github.com/dotnet/arcade</Uri>
       <Sha>e23a3e2fd09a6222361ce47b78d23ab42867924c</Sha>
->>>>>>> 2e76333e
     </Dependency>
   </ToolsetDependencies>
 </Dependencies>