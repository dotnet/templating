<?xml version="1.0" encoding="utf-8"?>
<Dependencies>
  <ProductDependencies>
    <!-- Intermediate is necessary for source build. -->
    <Dependency Name="Microsoft.SourceBuild.Intermediate.source-build-externals" Version="9.0.0-alpha.1.24358.3">
      <Uri>https://github.com/dotnet/source-build-externals</Uri>
      <Sha>52c45e529d6a5956136ba3cddf849a16b65eb1f2</Sha>
      <SourceBuild RepoName="source-build-externals" ManagedOnly="true" />
    </Dependency>
    <!-- Intermediate is necessary for source build. -->
    <Dependency Name="Microsoft.SourceBuild.Intermediate.source-build-reference-packages" Version="9.0.0-alpha.1.24358.1">
      <Uri>https://github.com/dotnet/source-build-reference-packages</Uri>
      <Sha>815f91338b1c4485b50bc0da9518b7b8433c75c1</Sha>
      <SourceBuild RepoName="source-build-reference-packages" ManagedOnly="true" />
    </Dependency>
    <Dependency Name="System.CommandLine" Version="2.0.0-beta4.24324.3">
      <Uri>https://github.com/dotnet/command-line-api</Uri>
      <Sha>803d8598f98fb4efd94604b32627ee9407f246db</Sha>
    </Dependency>
  </ProductDependencies>
  <ToolsetDependencies>
<<<<<<< HEAD
    <Dependency Name="Microsoft.DotNet.Arcade.Sdk" Version="8.0.0-beta.24360.5">
      <Uri>https://github.com/dotnet/arcade</Uri>
      <Sha>c9efa535175049eb9cba06cae1f8c3d5dbe768a9</Sha>
      <SourceBuild RepoName="arcade" ManagedOnly="true" />
=======
    <Dependency Name="Microsoft.DotNet.Arcade.Sdk" Version="9.0.0-beta.24360.4">
      <Uri>https://github.com/dotnet/arcade</Uri>
      <Sha>731d793be2d0a66bafc96b1a79dc96b4d1f0301b</Sha>
>>>>>>> 48ab4160
    </Dependency>
    <!-- Intermediate is necessary for source build. -->
    <Dependency Name="Microsoft.SourceBuild.Intermediate.arcade" Version="9.0.0-beta.24360.4">
      <Uri>https://github.com/dotnet/arcade</Uri>
      <Sha>731d793be2d0a66bafc96b1a79dc96b4d1f0301b</Sha>
      <SourceBuild RepoName="arcade" ManagedOnly="true" />
    </Dependency>
  </ToolsetDependencies>
</Dependencies><|MERGE_RESOLUTION|>--- conflicted
+++ resolved
@@ -19,16 +19,9 @@
     </Dependency>
   </ProductDependencies>
   <ToolsetDependencies>
-<<<<<<< HEAD
-    <Dependency Name="Microsoft.DotNet.Arcade.Sdk" Version="8.0.0-beta.24360.5">
-      <Uri>https://github.com/dotnet/arcade</Uri>
-      <Sha>c9efa535175049eb9cba06cae1f8c3d5dbe768a9</Sha>
-      <SourceBuild RepoName="arcade" ManagedOnly="true" />
-=======
     <Dependency Name="Microsoft.DotNet.Arcade.Sdk" Version="9.0.0-beta.24360.4">
       <Uri>https://github.com/dotnet/arcade</Uri>
       <Sha>731d793be2d0a66bafc96b1a79dc96b4d1f0301b</Sha>
->>>>>>> 48ab4160
     </Dependency>
     <!-- Intermediate is necessary for source build. -->
     <Dependency Name="Microsoft.SourceBuild.Intermediate.arcade" Version="9.0.0-beta.24360.4">
