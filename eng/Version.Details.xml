--- conflicted
+++ resolved
@@ -1,15 +1,9 @@
 <?xml version="1.0" encoding="utf-8"?>
 <Dependencies>
   <ProductDependencies>
-<<<<<<< HEAD
-    <Dependency Name="Microsoft.SourceBuild.Intermediate.source-build-externals" Version="8.0.0-alpha.1.24269.1">
-      <Uri>https://github.com/dotnet/source-build-externals</Uri>
-      <Sha>4f2151df120194f0268944f1b723c14820738fc8</Sha>
-=======
     <Dependency Name="Microsoft.SourceBuild.Intermediate.source-build-externals" Version="8.0.0-alpha.1.23518.1">
       <Uri>https://github.com/dotnet/source-build-externals</Uri>
       <Sha>3dc05150cf234f76f6936dcb2853d31a0da1f60e</Sha>
->>>>>>> 411e4990
       <SourceBuild RepoName="source-build-externals" ManagedOnly="true" />
     </Dependency>
     <Dependency Name="Microsoft.SourceBuild.Intermediate.source-build-reference-packages" Version="8.0.0-alpha.1.24257.2">
@@ -17,15 +11,9 @@
       <Sha>6ed73280a6d70f7e7ac39c86f2abe8c10983f0bb</Sha>
       <SourceBuild RepoName="source-build-reference-packages" ManagedOnly="true" />
     </Dependency>
-<<<<<<< HEAD
-    <Dependency Name="System.CommandLine" Version="2.0.0-beta4.24324.3">
-      <Uri>https://github.com/dotnet/command-line-api</Uri>
-      <Sha>803d8598f98fb4efd94604b32627ee9407f246db</Sha>
-=======
     <Dependency Name="System.CommandLine" Version="2.0.0-beta4.23407.1">
       <Uri>https://github.com/dotnet/command-line-api</Uri>
       <Sha>a045dd54a4c44723c215d992288160eb1401bb7f</Sha>
->>>>>>> 411e4990
     </Dependency>
   </ProductDependencies>
   <ToolsetDependencies>
