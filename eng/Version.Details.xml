--- conflicted
+++ resolved
@@ -1,10 +1,6 @@
 <?xml version="1.0" encoding="utf-8"?>
 <Dependencies>
-<<<<<<< HEAD
-  <Source Uri="https://github.com/dotnet/dotnet" Mapping="templating" Sha="02dfa783c1f4223a5590a1b689ef381c337db1ab" BarId="293404" />
-=======
   <Source Uri="https://github.com/dotnet/dotnet" Mapping="templating" Sha="8e515c38dd86ea2c15302c705dc611d2ef7bcedf" BarId="294539" />
->>>>>>> e5e027b7
   <ProductDependencies>
     <Dependency Name="System.CommandLine" Version="2.0.2">
       <Uri>https://github.com/dotnet/dotnet</Uri>
@@ -12,15 +8,9 @@
     </Dependency>
   </ProductDependencies>
   <ToolsetDependencies>
-<<<<<<< HEAD
-    <Dependency Name="Microsoft.DotNet.Arcade.Sdk" Version="10.0.0-beta.25604.105">
-      <Uri>https://github.com/dotnet/dotnet</Uri>
-      <Sha>02dfa783c1f4223a5590a1b689ef381c337db1ab</Sha>
-=======
     <Dependency Name="Microsoft.DotNet.Arcade.Sdk" Version="10.0.0-beta.25612.108">
       <Uri>https://github.com/dotnet/dotnet</Uri>
       <Sha>8e515c38dd86ea2c15302c705dc611d2ef7bcedf</Sha>
->>>>>>> e5e027b7
     </Dependency>
     <!-- Dependencies required for source build. We'll still update manually -->
     <Dependency Name="System.Formats.Asn1" Version="10.0.1">
