<?xml version="1.0" encoding="utf-8"?>
<Dependencies>
<<<<<<< HEAD
  <Source Uri="https://github.com/dotnet/dotnet" Mapping="templating" Sha="b502b6eeec0db06720ead7fd9570befa39a6b2f7" BarId="286841" />
  <ProductDependencies>
    <Dependency Name="System.CommandLine" Version="2.0.0-rtm.25513.102">
      <Uri>https://github.com/dotnet/dotnet</Uri>
      <Sha>b502b6eeec0db06720ead7fd9570befa39a6b2f7</Sha>
    </Dependency>
  </ProductDependencies>
  <ToolsetDependencies>
    <Dependency Name="Microsoft.DotNet.Arcade.Sdk" Version="10.0.0-beta.25513.102">
      <Uri>https://github.com/dotnet/dotnet</Uri>
      <Sha>b502b6eeec0db06720ead7fd9570befa39a6b2f7</Sha>
=======
  <Source Uri="https://github.com/dotnet/dotnet" Mapping="templating" Sha="01abb3ec5c4cbffec5b33e02156bd3d2a8913b04" BarId="286825" />
  <ProductDependencies>
    <Dependency Name="System.CommandLine" Version="2.0.0-rc.1.25513.104">
      <Uri>https://github.com/dotnet/dotnet</Uri>
      <Sha>01abb3ec5c4cbffec5b33e02156bd3d2a8913b04</Sha>
    </Dependency>
  </ProductDependencies>
  <ToolsetDependencies>
    <Dependency Name="Microsoft.DotNet.Arcade.Sdk" Version="11.0.0-beta.25513.104">
      <Uri>https://github.com/dotnet/dotnet</Uri>
      <Sha>01abb3ec5c4cbffec5b33e02156bd3d2a8913b04</Sha>
>>>>>>> 427825f9
    </Dependency>
    <!-- Dependencies required for source build. We'll still update manually -->
    <Dependency Name="System.Formats.Asn1" Version="9.0.3">
      <Uri>https://dev.azure.com/dnceng/internal/_git/dotnet-runtime</Uri>
      <Sha>831d23e56149cd59c40fc00c7feb7c5334bd19c4</Sha>
    </Dependency>
    <Dependency Name="Microsoft.Extensions.Logging" Version="9.0.3">
      <Uri>https://dev.azure.com/dnceng/internal/_git/dotnet-runtime</Uri>
      <Sha>831d23e56149cd59c40fc00c7feb7c5334bd19c4</Sha>
    </Dependency>
    <Dependency Name="Microsoft.Extensions.Logging.Abstractions" Version="9.0.3">
      <Uri>https://dev.azure.com/dnceng/internal/_git/dotnet-runtime</Uri>
      <Sha>831d23e56149cd59c40fc00c7feb7c5334bd19c4</Sha>
    </Dependency>
    <Dependency Name="Microsoft.Extensions.Logging.Console" Version="9.0.3">
      <Uri>https://dev.azure.com/dnceng/internal/_git/dotnet-runtime</Uri>
      <Sha>831d23e56149cd59c40fc00c7feb7c5334bd19c4</Sha>
    </Dependency>
    <Dependency Name="Microsoft.Extensions.DependencyInjection.Abstractions" Version="9.0.3">
      <Uri>https://github.com/dotnet/runtime</Uri>
      <Sha>831d23e56149cd59c40fc00c7feb7c5334bd19c4</Sha>
    </Dependency>
    <Dependency Name="Microsoft.Bcl.AsyncInterfaces" Version="9.0.3">
      <Uri>https://dev.azure.com/dnceng/internal/_git/dotnet-runtime</Uri>
      <Sha>feff23845f6205a1ece39e1bd9b978948a52295a</Sha>
    </Dependency>
    <Dependency Name="System.Diagnostics.DiagnosticSource" Version="9.0.3">
      <Uri>https://dev.azure.com/dnceng/internal/_git/dotnet-runtime</Uri>
      <Sha>feff23845f6205a1ece39e1bd9b978948a52295a</Sha>
    </Dependency>
    <Dependency Name="System.Text.Json" Version="9.0.3">
      <Uri>https://dev.azure.com/dnceng/internal/_git/dotnet-runtime</Uri>
      <Sha>feff23845f6205a1ece39e1bd9b978948a52295a</Sha>
    </Dependency>
    <Dependency Name="System.IO.Pipelines" Version="9.0.3">
      <Uri>https://dev.azure.com/dnceng/internal/_git/dotnet-runtime</Uri>
      <Sha>feff23845f6205a1ece39e1bd9b978948a52295a</Sha>
    </Dependency>
    <Dependency Name="System.Text.Encodings.Web" Version="9.0.3">
      <Uri>https://dev.azure.com/dnceng/internal/_git/dotnet-runtime</Uri>
      <Sha>feff23845f6205a1ece39e1bd9b978948a52295a</Sha>
    </Dependency>
  </ToolsetDependencies>
</Dependencies><|MERGE_RESOLUTION|>--- conflicted
+++ resolved
@@ -1,18 +1,5 @@
 <?xml version="1.0" encoding="utf-8"?>
 <Dependencies>
-<<<<<<< HEAD
-  <Source Uri="https://github.com/dotnet/dotnet" Mapping="templating" Sha="b502b6eeec0db06720ead7fd9570befa39a6b2f7" BarId="286841" />
-  <ProductDependencies>
-    <Dependency Name="System.CommandLine" Version="2.0.0-rtm.25513.102">
-      <Uri>https://github.com/dotnet/dotnet</Uri>
-      <Sha>b502b6eeec0db06720ead7fd9570befa39a6b2f7</Sha>
-    </Dependency>
-  </ProductDependencies>
-  <ToolsetDependencies>
-    <Dependency Name="Microsoft.DotNet.Arcade.Sdk" Version="10.0.0-beta.25513.102">
-      <Uri>https://github.com/dotnet/dotnet</Uri>
-      <Sha>b502b6eeec0db06720ead7fd9570befa39a6b2f7</Sha>
-=======
   <Source Uri="https://github.com/dotnet/dotnet" Mapping="templating" Sha="01abb3ec5c4cbffec5b33e02156bd3d2a8913b04" BarId="286825" />
   <ProductDependencies>
     <Dependency Name="System.CommandLine" Version="2.0.0-rc.1.25513.104">
@@ -24,7 +11,6 @@
     <Dependency Name="Microsoft.DotNet.Arcade.Sdk" Version="11.0.0-beta.25513.104">
       <Uri>https://github.com/dotnet/dotnet</Uri>
       <Sha>01abb3ec5c4cbffec5b33e02156bd3d2a8913b04</Sha>
->>>>>>> 427825f9
     </Dependency>
     <!-- Dependencies required for source build. We'll still update manually -->
     <Dependency Name="System.Formats.Asn1" Version="9.0.3">
