<?xml version="1.0" encoding="utf-8"?>
<Dependencies>
<<<<<<< HEAD
  <Source Uri="https://github.com/dotnet/dotnet" Mapping="templating" Sha="21f2289fdb0d087b43837c9b00e1af6fb72e8515" BarId="295016" />
  <ProductDependencies>
    <Dependency Name="System.CommandLine" Version="2.0.3">
      <Uri>https://github.com/dotnet/dotnet</Uri>
      <Sha>21f2289fdb0d087b43837c9b00e1af6fb72e8515</Sha>
    </Dependency>
  </ProductDependencies>
  <ToolsetDependencies>
    <Dependency Name="Microsoft.DotNet.Arcade.Sdk" Version="10.0.0-beta.25617.106">
      <Uri>https://github.com/dotnet/dotnet</Uri>
      <Sha>21f2289fdb0d087b43837c9b00e1af6fb72e8515</Sha>
=======
  <Source Uri="https://github.com/dotnet/dotnet" Mapping="templating" Sha="2cd5da62bf57118e79c543e7a78ccafa8c880038" BarId="295002" />
  <ProductDependencies>
    <Dependency Name="System.CommandLine" Version="2.0.1">
      <Uri>https://github.com/dotnet/dotnet</Uri>
      <Sha>115a29577547ce136b754d96d2ebfb184595a923</Sha>
    </Dependency>
  </ProductDependencies>
  <ToolsetDependencies>
    <Dependency Name="Microsoft.DotNet.Arcade.Sdk" Version="10.0.0-beta.25617.105">
      <Uri>https://github.com/dotnet/dotnet</Uri>
      <Sha>2cd5da62bf57118e79c543e7a78ccafa8c880038</Sha>
>>>>>>> e4ef6e04
    </Dependency>
    <!-- Dependencies required for source build. We'll still update manually -->
    <Dependency Name="System.Formats.Asn1" Version="10.0.1">
      <Uri>https://dev.azure.com/dnceng/internal/_git/dotnet-runtime</Uri>
      <Sha>fad253f51b461736dfd3cd9c15977bb7493becef</Sha>
    </Dependency>
    <Dependency Name="Microsoft.Extensions.Logging" Version="10.0.1">
      <Uri>https://dev.azure.com/dnceng/internal/_git/dotnet-runtime</Uri>
      <Sha>fad253f51b461736dfd3cd9c15977bb7493becef</Sha>
    </Dependency>
    <Dependency Name="Microsoft.Extensions.Logging.Abstractions" Version="10.0.1">
      <Uri>https://dev.azure.com/dnceng/internal/_git/dotnet-runtime</Uri>
      <Sha>fad253f51b461736dfd3cd9c15977bb7493becef</Sha>
    </Dependency>
    <Dependency Name="Microsoft.Extensions.Logging.Console" Version="10.0.1">
      <Uri>https://dev.azure.com/dnceng/internal/_git/dotnet-runtime</Uri>
      <Sha>fad253f51b461736dfd3cd9c15977bb7493becef</Sha>
    </Dependency>
    <Dependency Name="Microsoft.Extensions.DependencyInjection.Abstractions" Version="10.0.1">
      <Uri>https://github.com/dotnet/runtime</Uri>
      <Sha>fad253f51b461736dfd3cd9c15977bb7493becef</Sha>
    </Dependency>
    <Dependency Name="Microsoft.Bcl.AsyncInterfaces" Version="10.0.1">
      <Uri>https://dev.azure.com/dnceng/internal/_git/dotnet-runtime</Uri>
      <Sha>fad253f51b461736dfd3cd9c15977bb7493becef</Sha>
    </Dependency>
    <Dependency Name="System.Diagnostics.DiagnosticSource" Version="10.0.1">
      <Uri>https://dev.azure.com/dnceng/internal/_git/dotnet-runtime</Uri>
      <Sha>fad253f51b461736dfd3cd9c15977bb7493becef</Sha>
    </Dependency>
    <Dependency Name="System.Text.Json" Version="10.0.1">
      <Uri>https://dev.azure.com/dnceng/internal/_git/dotnet-runtime</Uri>
      <Sha>fad253f51b461736dfd3cd9c15977bb7493becef</Sha>
    </Dependency>
    <Dependency Name="System.IO.Pipelines" Version="10.0.1">
      <Uri>https://dev.azure.com/dnceng/internal/_git/dotnet-runtime</Uri>
      <Sha>fad253f51b461736dfd3cd9c15977bb7493becef</Sha>
    </Dependency>
    <Dependency Name="System.Text.Encodings.Web" Version="10.0.1">
      <Uri>https://dev.azure.com/dnceng/internal/_git/dotnet-runtime</Uri>
      <Sha>fad253f51b461736dfd3cd9c15977bb7493becef</Sha>
    </Dependency>
  </ToolsetDependencies>
</Dependencies><|MERGE_RESOLUTION|>--- conflicted
+++ resolved
@@ -1,18 +1,5 @@
 <?xml version="1.0" encoding="utf-8"?>
 <Dependencies>
-<<<<<<< HEAD
-  <Source Uri="https://github.com/dotnet/dotnet" Mapping="templating" Sha="21f2289fdb0d087b43837c9b00e1af6fb72e8515" BarId="295016" />
-  <ProductDependencies>
-    <Dependency Name="System.CommandLine" Version="2.0.3">
-      <Uri>https://github.com/dotnet/dotnet</Uri>
-      <Sha>21f2289fdb0d087b43837c9b00e1af6fb72e8515</Sha>
-    </Dependency>
-  </ProductDependencies>
-  <ToolsetDependencies>
-    <Dependency Name="Microsoft.DotNet.Arcade.Sdk" Version="10.0.0-beta.25617.106">
-      <Uri>https://github.com/dotnet/dotnet</Uri>
-      <Sha>21f2289fdb0d087b43837c9b00e1af6fb72e8515</Sha>
-=======
   <Source Uri="https://github.com/dotnet/dotnet" Mapping="templating" Sha="2cd5da62bf57118e79c543e7a78ccafa8c880038" BarId="295002" />
   <ProductDependencies>
     <Dependency Name="System.CommandLine" Version="2.0.1">
@@ -24,7 +11,6 @@
     <Dependency Name="Microsoft.DotNet.Arcade.Sdk" Version="10.0.0-beta.25617.105">
       <Uri>https://github.com/dotnet/dotnet</Uri>
       <Sha>2cd5da62bf57118e79c543e7a78ccafa8c880038</Sha>
->>>>>>> e4ef6e04
     </Dependency>
     <!-- Dependencies required for source build. We'll still update manually -->
     <Dependency Name="System.Formats.Asn1" Version="10.0.1">
