--- conflicted
+++ resolved
@@ -17,15 +17,9 @@
     </Dependency>
   </ProductDependencies>
   <ToolsetDependencies>
-<<<<<<< HEAD
-    <Dependency Name="Microsoft.DotNet.Arcade.Sdk" Version="7.0.0-beta.24176.7">
-      <Uri>https://github.com/dotnet/arcade</Uri>
-      <Sha>ea5ae5b4a608862561d02a158dfaac443fbaaff1</Sha>
-=======
     <Dependency Name="Microsoft.DotNet.Arcade.Sdk" Version="7.0.0-beta.24179.7">
       <Uri>https://github.com/dotnet/arcade</Uri>
       <Sha>d0ab6f8c61222a6383dc2109d039b437ba9afa92</Sha>
->>>>>>> 908323ab
       <SourceBuild RepoName="arcade" ManagedOnly="true" />
     </Dependency>
   </ToolsetDependencies>
