<?xml version="1.0" encoding="utf-8"?>
<Dependencies>
<<<<<<< HEAD
  <Source Uri="https://github.com/dotnet/dotnet" Mapping="templating" Sha="2cd5da62bf57118e79c543e7a78ccafa8c880038" BarId="295002" />
=======
  <Source Uri="https://github.com/dotnet/dotnet" Mapping="templating" Sha="162eebc5c92f472c9255c3225b522b32485c2df2" BarId="294980" />
>>>>>>> d9ebaf22
  <ProductDependencies>
    <Dependency Name="System.CommandLine" Version="3.0.0-alpha.1.25617.103">
      <Uri>https://github.com/dotnet/dotnet</Uri>
      <Sha>162eebc5c92f472c9255c3225b522b32485c2df2</Sha>
    </Dependency>
  </ProductDependencies>
  <ToolsetDependencies>
<<<<<<< HEAD
    <Dependency Name="Microsoft.DotNet.Arcade.Sdk" Version="10.0.0-beta.25617.105">
      <Uri>https://github.com/dotnet/dotnet</Uri>
      <Sha>2cd5da62bf57118e79c543e7a78ccafa8c880038</Sha>
=======
    <Dependency Name="Microsoft.DotNet.Arcade.Sdk" Version="11.0.0-beta.25617.103">
      <Uri>https://github.com/dotnet/dotnet</Uri>
      <Sha>162eebc5c92f472c9255c3225b522b32485c2df2</Sha>
>>>>>>> d9ebaf22
    </Dependency>
    <!-- Dependencies required for source build. We'll still update manually -->
    <Dependency Name="System.Formats.Asn1" Version="10.0.1">
      <Uri>https://dev.azure.com/dnceng/internal/_git/dotnet-runtime</Uri>
      <Sha>fad253f51b461736dfd3cd9c15977bb7493becef</Sha>
    </Dependency>
    <Dependency Name="Microsoft.Extensions.Logging" Version="10.0.1">
      <Uri>https://dev.azure.com/dnceng/internal/_git/dotnet-runtime</Uri>
      <Sha>fad253f51b461736dfd3cd9c15977bb7493becef</Sha>
    </Dependency>
    <Dependency Name="Microsoft.Extensions.Logging.Abstractions" Version="10.0.1">
      <Uri>https://dev.azure.com/dnceng/internal/_git/dotnet-runtime</Uri>
      <Sha>fad253f51b461736dfd3cd9c15977bb7493becef</Sha>
    </Dependency>
    <Dependency Name="Microsoft.Extensions.Logging.Console" Version="10.0.1">
      <Uri>https://dev.azure.com/dnceng/internal/_git/dotnet-runtime</Uri>
      <Sha>fad253f51b461736dfd3cd9c15977bb7493becef</Sha>
    </Dependency>
    <Dependency Name="Microsoft.Extensions.DependencyInjection.Abstractions" Version="10.0.1">
      <Uri>https://github.com/dotnet/runtime</Uri>
      <Sha>fad253f51b461736dfd3cd9c15977bb7493becef</Sha>
    </Dependency>
    <Dependency Name="Microsoft.Bcl.AsyncInterfaces" Version="10.0.1">
      <Uri>https://dev.azure.com/dnceng/internal/_git/dotnet-runtime</Uri>
      <Sha>fad253f51b461736dfd3cd9c15977bb7493becef</Sha>
    </Dependency>
    <Dependency Name="System.Diagnostics.DiagnosticSource" Version="10.0.1">
      <Uri>https://dev.azure.com/dnceng/internal/_git/dotnet-runtime</Uri>
      <Sha>fad253f51b461736dfd3cd9c15977bb7493becef</Sha>
    </Dependency>
    <Dependency Name="System.Text.Json" Version="10.0.1">
      <Uri>https://dev.azure.com/dnceng/internal/_git/dotnet-runtime</Uri>
      <Sha>fad253f51b461736dfd3cd9c15977bb7493becef</Sha>
    </Dependency>
    <Dependency Name="System.IO.Pipelines" Version="10.0.1">
      <Uri>https://dev.azure.com/dnceng/internal/_git/dotnet-runtime</Uri>
      <Sha>fad253f51b461736dfd3cd9c15977bb7493becef</Sha>
    </Dependency>
    <Dependency Name="System.Text.Encodings.Web" Version="10.0.1">
      <Uri>https://dev.azure.com/dnceng/internal/_git/dotnet-runtime</Uri>
      <Sha>fad253f51b461736dfd3cd9c15977bb7493becef</Sha>
    </Dependency>
  </ToolsetDependencies>
</Dependencies><|MERGE_RESOLUTION|>--- conflicted
+++ resolved
@@ -1,10 +1,6 @@
 <?xml version="1.0" encoding="utf-8"?>
 <Dependencies>
-<<<<<<< HEAD
-  <Source Uri="https://github.com/dotnet/dotnet" Mapping="templating" Sha="2cd5da62bf57118e79c543e7a78ccafa8c880038" BarId="295002" />
-=======
   <Source Uri="https://github.com/dotnet/dotnet" Mapping="templating" Sha="162eebc5c92f472c9255c3225b522b32485c2df2" BarId="294980" />
->>>>>>> d9ebaf22
   <ProductDependencies>
     <Dependency Name="System.CommandLine" Version="3.0.0-alpha.1.25617.103">
       <Uri>https://github.com/dotnet/dotnet</Uri>
@@ -12,15 +8,9 @@
     </Dependency>
   </ProductDependencies>
   <ToolsetDependencies>
-<<<<<<< HEAD
-    <Dependency Name="Microsoft.DotNet.Arcade.Sdk" Version="10.0.0-beta.25617.105">
-      <Uri>https://github.com/dotnet/dotnet</Uri>
-      <Sha>2cd5da62bf57118e79c543e7a78ccafa8c880038</Sha>
-=======
     <Dependency Name="Microsoft.DotNet.Arcade.Sdk" Version="11.0.0-beta.25617.103">
       <Uri>https://github.com/dotnet/dotnet</Uri>
       <Sha>162eebc5c92f472c9255c3225b522b32485c2df2</Sha>
->>>>>>> d9ebaf22
     </Dependency>
     <!-- Dependencies required for source build. We'll still update manually -->
     <Dependency Name="System.Formats.Asn1" Version="10.0.1">
