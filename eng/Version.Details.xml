--- conflicted
+++ resolved
@@ -19,16 +19,6 @@
     </Dependency>
   </ProductDependencies>
   <ToolsetDependencies>
-<<<<<<< HEAD
-    <Dependency Name="Microsoft.DotNet.Arcade.Sdk" Version="9.0.0-beta.25164.2">
-      <Uri>https://github.com/dotnet/arcade</Uri>
-      <Sha>5ba9ca776c1d0bb72b2791591e54cf51fc52dfee</Sha>
-    </Dependency>
-    <!-- Intermediate is necessary for source build. -->
-    <Dependency Name="Microsoft.SourceBuild.Intermediate.arcade" Version="9.0.0-beta.25164.2">
-      <Uri>https://github.com/dotnet/arcade</Uri>
-      <Sha>5ba9ca776c1d0bb72b2791591e54cf51fc52dfee</Sha>
-=======
     <Dependency Name="Microsoft.DotNet.Arcade.Sdk" Version="10.0.0-beta.25164.6">
       <Uri>https://github.com/dotnet/arcade</Uri>
       <Sha>1912d9f4fc410d421a01b5a09131aae234b603fa</Sha>
@@ -37,7 +27,6 @@
     <Dependency Name="Microsoft.SourceBuild.Intermediate.arcade" Version="10.0.0-beta.25164.6">
       <Uri>https://github.com/dotnet/arcade</Uri>
       <Sha>1912d9f4fc410d421a01b5a09131aae234b603fa</Sha>
->>>>>>> a017468c
       <SourceBuild RepoName="arcade" ManagedOnly="true" />
     </Dependency>
     <!-- Dependencies required for source build. We'll still update manually -->
