--- conflicted
+++ resolved
@@ -19,16 +19,9 @@
     </Dependency>
   </ProductDependencies>
   <ToolsetDependencies>
-<<<<<<< HEAD
-    <Dependency Name="Microsoft.DotNet.Arcade.Sdk" Version="8.0.0-beta.25427.4">
-      <Uri>https://github.com/dotnet/arcade</Uri>
-      <Sha>6e78cc9faf0ab29992b01007d71519655344e74c</Sha>
-      <SourceBuild RepoName="arcade" ManagedOnly="true" />
-=======
     <Dependency Name="Microsoft.DotNet.Arcade.Sdk" Version="9.0.0-beta.25428.3">
       <Uri>https://github.com/dotnet/arcade</Uri>
       <Sha>5fe939db0a156be6f10e17c105b1842c0c8c8bdc</Sha>
->>>>>>> fb69625e
     </Dependency>
     <!-- Intermediate is necessary for source build. -->
     <Dependency Name="Microsoft.SourceBuild.Intermediate.arcade" Version="9.0.0-beta.25428.3">
