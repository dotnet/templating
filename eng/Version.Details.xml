--- conflicted
+++ resolved
@@ -19,16 +19,6 @@
     </Dependency>
   </ProductDependencies>
   <ToolsetDependencies>
-<<<<<<< HEAD
-    <Dependency Name="Microsoft.DotNet.Arcade.Sdk" Version="9.0.0-beta.24623.3">
-      <Uri>https://github.com/dotnet/arcade</Uri>
-      <Sha>e0e05154656254a735ebf19ffa5a37a8b915039b</Sha>
-    </Dependency>
-    <!-- Intermediate is necessary for source build. -->
-    <Dependency Name="Microsoft.SourceBuild.Intermediate.arcade" Version="9.0.0-beta.24623.3">
-      <Uri>https://github.com/dotnet/arcade</Uri>
-      <Sha>e0e05154656254a735ebf19ffa5a37a8b915039b</Sha>
-=======
     <Dependency Name="Microsoft.DotNet.Arcade.Sdk" Version="10.0.0-beta.24626.1">
       <Uri>https://github.com/dotnet/arcade</Uri>
       <Sha>ae8d2a08f1021624ae37cdd5b65f6c05e58a051b</Sha>
@@ -37,7 +27,6 @@
     <Dependency Name="Microsoft.SourceBuild.Intermediate.arcade" Version="10.0.0-beta.24626.1">
       <Uri>https://github.com/dotnet/arcade</Uri>
       <Sha>ae8d2a08f1021624ae37cdd5b65f6c05e58a051b</Sha>
->>>>>>> a05eb2b6
       <SourceBuild RepoName="arcade" ManagedOnly="true" />
     </Dependency>
     <Dependency Name="System.Formats.Asn1" Version="8.0.1">
