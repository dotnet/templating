<?xml version="1.0" encoding="utf-8"?>
<Dependencies>
  <ProductDependencies>
    <!-- Intermediate is necessary for source build. -->
    <Dependency Name="Microsoft.SourceBuild.Intermediate.source-build-externals" Version="9.0.0-alpha.1.24575.1">
      <Uri>https://github.com/dotnet/source-build-externals</Uri>
      <Sha>ab469606a3e6b026dcac301e2dab96117c94faeb</Sha>
      <SourceBuild RepoName="source-build-externals" ManagedOnly="true" />
    </Dependency>
    <!-- Intermediate is necessary for source build. -->
    <Dependency Name="Microsoft.SourceBuild.Intermediate.source-build-reference-packages" Version="9.0.0-alpha.1.25204.3">
      <Uri>https://github.com/dotnet/source-build-reference-packages</Uri>
      <Sha>643689c88b1d5a0f1561383972c4189a0c673abe</Sha>
      <SourceBuild RepoName="source-build-reference-packages" ManagedOnly="true" />
    </Dependency>
    <Dependency Name="System.CommandLine" Version="2.0.0-beta4.24324.3">
      <Uri>https://github.com/dotnet/command-line-api</Uri>
      <Sha>803d8598f98fb4efd94604b32627ee9407f246db</Sha>
    </Dependency>
  </ProductDependencies>
  <ToolsetDependencies>
<<<<<<< HEAD
    <Dependency Name="Microsoft.DotNet.Arcade.Sdk" Version="8.0.0-beta.25455.3">
      <Uri>https://github.com/dotnet/arcade</Uri>
      <Sha>09625cb3b98ebe646a63dfea19a0c0127e88459a</Sha>
      <SourceBuild RepoName="arcade" ManagedOnly="true" />
=======
    <Dependency Name="Microsoft.DotNet.Arcade.Sdk" Version="9.0.0-beta.25428.3">
      <Uri>https://github.com/dotnet/arcade</Uri>
      <Sha>5fe939db0a156be6f10e17c105b1842c0c8c8bdc</Sha>
>>>>>>> f7c1fda3
    </Dependency>
    <!-- Intermediate is necessary for source build. -->
    <Dependency Name="Microsoft.SourceBuild.Intermediate.arcade" Version="9.0.0-beta.25428.3">
      <Uri>https://github.com/dotnet/arcade</Uri>
      <Sha>5fe939db0a156be6f10e17c105b1842c0c8c8bdc</Sha>
      <SourceBuild RepoName="arcade" ManagedOnly="true" />
    </Dependency>
    <!-- Dependencies required for source build. We'll still update manually -->
    <Dependency Name="System.Formats.Asn1" Version="9.0.0">
      <Uri>https://github.com/dotnet/runtime</Uri>
      <Sha>d3981726bc8b0e179db50301daf9f22d42393096</Sha>
    </Dependency>
    <Dependency Name="System.IO.Pipelines" Version="9.0.3">
      <Uri>https://dev.azure.com/dnceng/internal/_git/dotnet-runtime</Uri>
      <Sha>831d23e56149cd59c40fc00c7feb7c5334bd19c4</Sha>
    </Dependency>
    <Dependency Name="System.Text.Encodings.Web" Version="9.0.3">
      <Uri>https://dev.azure.com/dnceng/internal/_git/dotnet-runtime</Uri>
      <Sha>831d23e56149cd59c40fc00c7feb7c5334bd19c4</Sha>
    </Dependency>
    <Dependency Name="System.Text.Json" Version="9.0.3">
      <Uri>https://dev.azure.com/dnceng/internal/_git/dotnet-runtime</Uri>
      <Sha>831d23e56149cd59c40fc00c7feb7c5334bd19c4</Sha>
    </Dependency>
    <Dependency Name="Microsoft.Extensions.Logging" Version="9.0.3">
      <Uri>https://dev.azure.com/dnceng/internal/_git/dotnet-runtime</Uri>
      <Sha>831d23e56149cd59c40fc00c7feb7c5334bd19c4</Sha>
    </Dependency>
    <Dependency Name="Microsoft.Extensions.Logging.Abstractions" Version="9.0.3">
      <Uri>https://dev.azure.com/dnceng/internal/_git/dotnet-runtime</Uri>
      <Sha>831d23e56149cd59c40fc00c7feb7c5334bd19c4</Sha>
    </Dependency>
    <Dependency Name="Microsoft.Extensions.Logging.Console" Version="9.0.3">
      <Uri>https://dev.azure.com/dnceng/internal/_git/dotnet-runtime</Uri>
      <Sha>831d23e56149cd59c40fc00c7feb7c5334bd19c4</Sha>
    </Dependency>
    <Dependency Name="Microsoft.Extensions.DependencyInjection.Abstractions" Version="9.0.3">
      <Uri>https://github.com/dotnet/runtime</Uri>
      <Sha>831d23e56149cd59c40fc00c7feb7c5334bd19c4</Sha>
    </Dependency>
    <Dependency Name="NuGet.Common" Version="6.12.4">
      <Uri>https://github.com/nuget/nuget.client</Uri>
      <Sha>95a470a557091cdbdc9f68a178b60bd19329942c</Sha>
    </Dependency>
    <Dependency Name="NuGet.Configuration" Version="6.12.4">
      <Uri>https://github.com/nuget/nuget.client</Uri>
      <Sha>95a470a557091cdbdc9f68a178b60bd19329942c</Sha>
    </Dependency>
    <Dependency Name="NuGet.Credentials" Version="6.12.4">
      <Uri>https://github.com/nuget/nuget.client</Uri>
      <Sha>95a470a557091cdbdc9f68a178b60bd19329942c</Sha>
    </Dependency>
    <Dependency Name="NuGet.Frameworks" Version="6.12.4">
      <Uri>https://github.com/nuget/nuget.client</Uri>
      <Sha>95a470a557091cdbdc9f68a178b60bd19329942c</Sha>
    </Dependency>
    <Dependency Name="NuGet.Packaging" Version="6.12.4">
      <Uri>https://github.com/nuget/nuget.client</Uri>
      <Sha>95a470a557091cdbdc9f68a178b60bd19329942c</Sha>
    </Dependency>
    <Dependency Name="NuGet.Protocol" Version="6.12.4">
      <Uri>https://github.com/nuget/nuget.client</Uri>
      <Sha>95a470a557091cdbdc9f68a178b60bd19329942c</Sha>
    </Dependency>
    <Dependency Name="NuGet.Versioning" Version="6.12.4">
      <Uri>https://github.com/nuget/nuget.client</Uri>
      <Sha>95a470a557091cdbdc9f68a178b60bd19329942c</Sha>
    </Dependency>
  </ToolsetDependencies>
</Dependencies><|MERGE_RESOLUTION|>--- conflicted
+++ resolved
@@ -19,16 +19,9 @@
     </Dependency>
   </ProductDependencies>
   <ToolsetDependencies>
-<<<<<<< HEAD
-    <Dependency Name="Microsoft.DotNet.Arcade.Sdk" Version="8.0.0-beta.25455.3">
-      <Uri>https://github.com/dotnet/arcade</Uri>
-      <Sha>09625cb3b98ebe646a63dfea19a0c0127e88459a</Sha>
-      <SourceBuild RepoName="arcade" ManagedOnly="true" />
-=======
     <Dependency Name="Microsoft.DotNet.Arcade.Sdk" Version="9.0.0-beta.25428.3">
       <Uri>https://github.com/dotnet/arcade</Uri>
       <Sha>5fe939db0a156be6f10e17c105b1842c0c8c8bdc</Sha>
->>>>>>> f7c1fda3
     </Dependency>
     <!-- Intermediate is necessary for source build. -->
     <Dependency Name="Microsoft.SourceBuild.Intermediate.arcade" Version="9.0.0-beta.25428.3">
