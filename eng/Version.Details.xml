<?xml version="1.0" encoding="utf-8"?>
<Dependencies>
<<<<<<< HEAD
  <Source Uri="https://github.com/dotnet/dotnet" Mapping="templating" Sha="f484a16ae2624ee678855b7c54427e3ca2be75aa" BarId="295771" />
=======
  <Source Uri="https://github.com/dotnet/dotnet" Mapping="templating" Sha="5661a2c0a84a3fd32916395b254ce50e5ad7e9fe" BarId="295411" />
>>>>>>> 78c65a96
  <ProductDependencies>
    <Dependency Name="System.CommandLine" Version="3.0.0-alpha.1.25619.109">
      <Uri>https://github.com/dotnet/dotnet</Uri>
      <Sha>5661a2c0a84a3fd32916395b254ce50e5ad7e9fe</Sha>
    </Dependency>
  </ProductDependencies>
  <ToolsetDependencies>
<<<<<<< HEAD
    <Dependency Name="Microsoft.DotNet.Arcade.Sdk" Version="10.0.0-beta.25630.103">
      <Uri>https://github.com/dotnet/dotnet</Uri>
      <Sha>f484a16ae2624ee678855b7c54427e3ca2be75aa</Sha>
=======
    <Dependency Name="Microsoft.DotNet.Arcade.Sdk" Version="11.0.0-beta.25619.109">
      <Uri>https://github.com/dotnet/dotnet</Uri>
      <Sha>5661a2c0a84a3fd32916395b254ce50e5ad7e9fe</Sha>
>>>>>>> 78c65a96
    </Dependency>
    <!-- Dependencies required for source build. We'll still update manually -->
    <Dependency Name="System.Formats.Asn1" Version="10.0.1">
      <Uri>https://dev.azure.com/dnceng/internal/_git/dotnet-runtime</Uri>
      <Sha>fad253f51b461736dfd3cd9c15977bb7493becef</Sha>
    </Dependency>
    <Dependency Name="Microsoft.Extensions.Logging" Version="10.0.1">
      <Uri>https://dev.azure.com/dnceng/internal/_git/dotnet-runtime</Uri>
      <Sha>fad253f51b461736dfd3cd9c15977bb7493becef</Sha>
    </Dependency>
    <Dependency Name="Microsoft.Extensions.Logging.Abstractions" Version="10.0.1">
      <Uri>https://dev.azure.com/dnceng/internal/_git/dotnet-runtime</Uri>
      <Sha>fad253f51b461736dfd3cd9c15977bb7493becef</Sha>
    </Dependency>
    <Dependency Name="Microsoft.Extensions.Logging.Console" Version="10.0.1">
      <Uri>https://dev.azure.com/dnceng/internal/_git/dotnet-runtime</Uri>
      <Sha>fad253f51b461736dfd3cd9c15977bb7493becef</Sha>
    </Dependency>
    <Dependency Name="Microsoft.Extensions.DependencyInjection.Abstractions" Version="10.0.1">
      <Uri>https://github.com/dotnet/runtime</Uri>
      <Sha>fad253f51b461736dfd3cd9c15977bb7493becef</Sha>
    </Dependency>
    <Dependency Name="Microsoft.Bcl.AsyncInterfaces" Version="10.0.1">
      <Uri>https://dev.azure.com/dnceng/internal/_git/dotnet-runtime</Uri>
      <Sha>fad253f51b461736dfd3cd9c15977bb7493becef</Sha>
    </Dependency>
    <Dependency Name="System.Diagnostics.DiagnosticSource" Version="10.0.1">
      <Uri>https://dev.azure.com/dnceng/internal/_git/dotnet-runtime</Uri>
      <Sha>fad253f51b461736dfd3cd9c15977bb7493becef</Sha>
    </Dependency>
    <Dependency Name="System.Text.Json" Version="10.0.1">
      <Uri>https://dev.azure.com/dnceng/internal/_git/dotnet-runtime</Uri>
      <Sha>fad253f51b461736dfd3cd9c15977bb7493becef</Sha>
    </Dependency>
    <Dependency Name="System.IO.Pipelines" Version="10.0.1">
      <Uri>https://dev.azure.com/dnceng/internal/_git/dotnet-runtime</Uri>
      <Sha>fad253f51b461736dfd3cd9c15977bb7493becef</Sha>
    </Dependency>
    <Dependency Name="System.Text.Encodings.Web" Version="10.0.1">
      <Uri>https://dev.azure.com/dnceng/internal/_git/dotnet-runtime</Uri>
      <Sha>fad253f51b461736dfd3cd9c15977bb7493becef</Sha>
    </Dependency>
  </ToolsetDependencies>
</Dependencies><|MERGE_RESOLUTION|>--- conflicted
+++ resolved
@@ -1,10 +1,6 @@
 <?xml version="1.0" encoding="utf-8"?>
 <Dependencies>
-<<<<<<< HEAD
-  <Source Uri="https://github.com/dotnet/dotnet" Mapping="templating" Sha="f484a16ae2624ee678855b7c54427e3ca2be75aa" BarId="295771" />
-=======
   <Source Uri="https://github.com/dotnet/dotnet" Mapping="templating" Sha="5661a2c0a84a3fd32916395b254ce50e5ad7e9fe" BarId="295411" />
->>>>>>> 78c65a96
   <ProductDependencies>
     <Dependency Name="System.CommandLine" Version="3.0.0-alpha.1.25619.109">
       <Uri>https://github.com/dotnet/dotnet</Uri>
@@ -12,15 +8,9 @@
     </Dependency>
   </ProductDependencies>
   <ToolsetDependencies>
-<<<<<<< HEAD
-    <Dependency Name="Microsoft.DotNet.Arcade.Sdk" Version="10.0.0-beta.25630.103">
-      <Uri>https://github.com/dotnet/dotnet</Uri>
-      <Sha>f484a16ae2624ee678855b7c54427e3ca2be75aa</Sha>
-=======
     <Dependency Name="Microsoft.DotNet.Arcade.Sdk" Version="11.0.0-beta.25619.109">
       <Uri>https://github.com/dotnet/dotnet</Uri>
       <Sha>5661a2c0a84a3fd32916395b254ce50e5ad7e9fe</Sha>
->>>>>>> 78c65a96
     </Dependency>
     <!-- Dependencies required for source build. We'll still update manually -->
     <Dependency Name="System.Formats.Asn1" Version="10.0.1">
