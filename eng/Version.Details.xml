--- conflicted
+++ resolved
@@ -7,16 +7,10 @@
       <Sha>ab469606a3e6b026dcac301e2dab96117c94faeb</Sha>
       <SourceBuild RepoName="source-build-externals" ManagedOnly="true" />
     </Dependency>
-<<<<<<< HEAD
-    <Dependency Name="Microsoft.SourceBuild.Intermediate.source-build-reference-packages" Version="8.0.0-alpha.1.25428.6">
-      <Uri>https://github.com/dotnet/source-build-reference-packages</Uri>
-      <Sha>0b4984f8ee945e02a39ef0f72dc9f7ceab65c14f</Sha>
-=======
     <!-- Intermediate is necessary for source build. -->
     <Dependency Name="Microsoft.SourceBuild.Intermediate.source-build-reference-packages" Version="9.0.0-alpha.1.25204.3">
       <Uri>https://github.com/dotnet/source-build-reference-packages</Uri>
       <Sha>643689c88b1d5a0f1561383972c4189a0c673abe</Sha>
->>>>>>> 3a384f2a
       <SourceBuild RepoName="source-build-reference-packages" ManagedOnly="true" />
     </Dependency>
     <Dependency Name="System.CommandLine" Version="2.0.0-beta4.24324.3">
@@ -25,16 +19,9 @@
     </Dependency>
   </ProductDependencies>
   <ToolsetDependencies>
-<<<<<<< HEAD
-    <Dependency Name="Microsoft.DotNet.Arcade.Sdk" Version="8.0.0-beta.25462.6">
-      <Uri>https://github.com/dotnet/arcade</Uri>
-      <Sha>1df8dfdfc8068e5180687a3079427b120de18eed</Sha>
-      <SourceBuild RepoName="arcade" ManagedOnly="true" />
-=======
     <Dependency Name="Microsoft.DotNet.Arcade.Sdk" Version="9.0.0-beta.25462.4">
       <Uri>https://github.com/dotnet/arcade</Uri>
       <Sha>e0fa67027049e9c3f1a0f2f50f47d50a0a3aaa92</Sha>
->>>>>>> 3a384f2a
     </Dependency>
     <!-- Intermediate is necessary for source build. -->
     <Dependency Name="Microsoft.SourceBuild.Intermediate.arcade" Version="9.0.0-beta.25462.4">
