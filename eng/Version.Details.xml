--- conflicted
+++ resolved
@@ -11,11 +11,7 @@
       <Sha>453a37ef7ae6c335cd49b3b9ab7713c87faeb265</Sha>
       <SourceBuild RepoName="source-build-reference-packages" ManagedOnly="true" />
     </Dependency>
-<<<<<<< HEAD
     <Dependency Name="System.CommandLine" Version="2.0.0-beta4.23407.1">
-=======
-    <Dependency Name="System.CommandLine" Version="2.0.0-beta4.24126.1">
->>>>>>> 114a97a2
       <Uri>https://github.com/dotnet/command-line-api</Uri>
       <Sha>5ea97af07263ea3ef68a18557c8aa3f7e3200bda</Sha>
     </Dependency>
