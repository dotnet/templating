<?xml version="1.0" encoding="utf-8"?>
<Dependencies>
  <ProductDependencies>
    <Dependency Name="Microsoft.SourceBuild.Intermediate.source-build-externals" Version="9.0.0-alpha.1.23530.1">
      <Uri>https://github.com/dotnet/source-build-externals</Uri>
      <Sha>ebe0ddc3a293df4ea172129b02adc25855d9976e</Sha>
      <SourceBuild RepoName="source-build-externals" ManagedOnly="true" />
    </Dependency>
    <Dependency Name="Microsoft.SourceBuild.Intermediate.source-build-reference-packages" Version="9.0.0-alpha.1.23530.1">
      <Uri>https://github.com/dotnet/source-build-reference-packages</Uri>
      <Sha>65d856fde9705faa6e3dd35854d6912cf078ccfc</Sha>
      <SourceBuild RepoName="source-build-reference-packages" ManagedOnly="true" />
    </Dependency>
<<<<<<< HEAD
    <Dependency Name="Microsoft.NETCore.App.Runtime.win-x64" Version="9.0.0-alpha.1.23529.4">
      <Uri>https://github.com/dotnet/runtime</Uri>
      <Sha>e5c631d28b985b773b28d0cb2346f49a92bd41dd</Sha>
    </Dependency>
    <Dependency Name="Microsoft.NETCore.App.Ref" Version="9.0.0-alpha.1.23529.4">
      <Uri>https://github.com/dotnet/runtime</Uri>
      <Sha>e5c631d28b985b773b28d0cb2346f49a92bd41dd</Sha>
=======
    <Dependency Name="Microsoft.NETCore.App.Runtime.win-x64" Version="8.0.0-rc.2.23479.6">
      <Uri>https://dev.azure.com/dnceng/internal/_git/dotnet-runtime</Uri>
      <Sha>0b25e38ad32a69cd83ae246104b32449203cc71c</Sha>
    </Dependency>
    <Dependency Name="Microsoft.NETCore.App.Ref" Version="8.0.0-rc.2.23479.6">
      <Uri>https://dev.azure.com/dnceng/internal/_git/dotnet-runtime</Uri>
      <Sha>0b25e38ad32a69cd83ae246104b32449203cc71c</Sha>
>>>>>>> 8e3c1e53
    </Dependency>
    <Dependency Name="VS.Redist.Common.NetCore.SharedFramework.x64.8.0" Version="8.0.0-rc.2.23479.6">
      <Uri>https://dev.azure.com/dnceng/internal/_git/dotnet-runtime</Uri>
      <Sha>0b25e38ad32a69cd83ae246104b32449203cc71c</Sha>
    </Dependency>
    <Dependency Name="System.CommandLine" Version="2.0.0-beta4.23407.1">
      <Uri>https://github.com/dotnet/command-line-api</Uri>
      <Sha>a045dd54a4c44723c215d992288160eb1401bb7f</Sha>
    </Dependency>
  </ProductDependencies>
  <ToolsetDependencies>
<<<<<<< HEAD
    <Dependency Name="Microsoft.DotNet.Arcade.Sdk" Version="9.0.0-beta.23528.2">
      <Uri>https://github.com/dotnet/arcade</Uri>
      <Sha>bb2b4326ddf03d86c92bd125dba87e9d8df63463</Sha>
=======
    <Dependency Name="Microsoft.DotNet.Arcade.Sdk" Version="8.0.0-beta.23525.4">
      <Uri>https://github.com/dotnet/arcade</Uri>
      <Sha>a57022b44f3ff23de925530ea1d27da9701aed57</Sha>
>>>>>>> 8e3c1e53
      <SourceBuild RepoName="arcade" ManagedOnly="true" />
    </Dependency>
    <Dependency Name="Microsoft.DotNet.XliffTasks" Version="9.0.0-beta.23528.2">
      <Uri>https://github.com/dotnet/arcade</Uri>
      <Sha>bb2b4326ddf03d86c92bd125dba87e9d8df63463</Sha>
    </Dependency>
  </ToolsetDependencies>
</Dependencies><|MERGE_RESOLUTION|>--- conflicted
+++ resolved
@@ -11,7 +11,6 @@
       <Sha>65d856fde9705faa6e3dd35854d6912cf078ccfc</Sha>
       <SourceBuild RepoName="source-build-reference-packages" ManagedOnly="true" />
     </Dependency>
-<<<<<<< HEAD
     <Dependency Name="Microsoft.NETCore.App.Runtime.win-x64" Version="9.0.0-alpha.1.23529.4">
       <Uri>https://github.com/dotnet/runtime</Uri>
       <Sha>e5c631d28b985b773b28d0cb2346f49a92bd41dd</Sha>
@@ -19,15 +18,6 @@
     <Dependency Name="Microsoft.NETCore.App.Ref" Version="9.0.0-alpha.1.23529.4">
       <Uri>https://github.com/dotnet/runtime</Uri>
       <Sha>e5c631d28b985b773b28d0cb2346f49a92bd41dd</Sha>
-=======
-    <Dependency Name="Microsoft.NETCore.App.Runtime.win-x64" Version="8.0.0-rc.2.23479.6">
-      <Uri>https://dev.azure.com/dnceng/internal/_git/dotnet-runtime</Uri>
-      <Sha>0b25e38ad32a69cd83ae246104b32449203cc71c</Sha>
-    </Dependency>
-    <Dependency Name="Microsoft.NETCore.App.Ref" Version="8.0.0-rc.2.23479.6">
-      <Uri>https://dev.azure.com/dnceng/internal/_git/dotnet-runtime</Uri>
-      <Sha>0b25e38ad32a69cd83ae246104b32449203cc71c</Sha>
->>>>>>> 8e3c1e53
     </Dependency>
     <Dependency Name="VS.Redist.Common.NetCore.SharedFramework.x64.8.0" Version="8.0.0-rc.2.23479.6">
       <Uri>https://dev.azure.com/dnceng/internal/_git/dotnet-runtime</Uri>
@@ -39,15 +29,9 @@
     </Dependency>
   </ProductDependencies>
   <ToolsetDependencies>
-<<<<<<< HEAD
     <Dependency Name="Microsoft.DotNet.Arcade.Sdk" Version="9.0.0-beta.23528.2">
       <Uri>https://github.com/dotnet/arcade</Uri>
       <Sha>bb2b4326ddf03d86c92bd125dba87e9d8df63463</Sha>
-=======
-    <Dependency Name="Microsoft.DotNet.Arcade.Sdk" Version="8.0.0-beta.23525.4">
-      <Uri>https://github.com/dotnet/arcade</Uri>
-      <Sha>a57022b44f3ff23de925530ea1d27da9701aed57</Sha>
->>>>>>> 8e3c1e53
       <SourceBuild RepoName="arcade" ManagedOnly="true" />
     </Dependency>
     <Dependency Name="Microsoft.DotNet.XliffTasks" Version="9.0.0-beta.23528.2">
