<?xml version="1.0" encoding="utf-8"?>
<Dependencies>
  <ProductDependencies>
    <!-- Intermediate is necessary for source build. -->
    <Dependency Name="Microsoft.SourceBuild.Intermediate.source-build-externals" Version="9.0.0-alpha.1.24575.1">
      <Uri>https://github.com/dotnet/source-build-externals</Uri>
      <Sha>ab469606a3e6b026dcac301e2dab96117c94faeb</Sha>
      <SourceBuild RepoName="source-build-externals" ManagedOnly="true" />
    </Dependency>
    <!-- Intermediate is necessary for source build. -->
    <Dependency Name="Microsoft.SourceBuild.Intermediate.source-build-reference-packages" Version="9.0.0-alpha.1.25204.3">
      <Uri>https://github.com/dotnet/source-build-reference-packages</Uri>
      <Sha>643689c88b1d5a0f1561383972c4189a0c673abe</Sha>
      <SourceBuild RepoName="source-build-reference-packages" ManagedOnly="true" />
    </Dependency>
    <Dependency Name="System.CommandLine" Version="2.0.0-beta4.24324.3">
      <Uri>https://github.com/dotnet/command-line-api</Uri>
      <Sha>803d8598f98fb4efd94604b32627ee9407f246db</Sha>
    </Dependency>
  </ProductDependencies>
  <ToolsetDependencies>
<<<<<<< HEAD
    <Dependency Name="Microsoft.DotNet.Arcade.Sdk" Version="8.0.0-beta.25310.3">
      <Uri>https://github.com/dotnet/arcade</Uri>
      <Sha>2ce3f8c7b2614c2b19985b669ffcd934bc39ffd1</Sha>
      <SourceBuild RepoName="arcade" ManagedOnly="true" />
=======
    <Dependency Name="Microsoft.DotNet.Arcade.Sdk" Version="9.0.0-beta.25302.2">
      <Uri>https://github.com/dotnet/arcade</Uri>
      <Sha>0d52a8b262d35fa2fde84e398cb2e791b8454bd2</Sha>
>>>>>>> 1a9d00e8
    </Dependency>
    <!-- Intermediate is necessary for source build. -->
    <Dependency Name="Microsoft.SourceBuild.Intermediate.arcade" Version="9.0.0-beta.25302.2">
      <Uri>https://github.com/dotnet/arcade</Uri>
      <Sha>0d52a8b262d35fa2fde84e398cb2e791b8454bd2</Sha>
      <SourceBuild RepoName="arcade" ManagedOnly="true" />
    </Dependency>
    <!-- Dependencies required for source build. We'll still update manually -->
    <Dependency Name="System.Formats.Asn1" Version="9.0.0">
      <Uri>https://github.com/dotnet/runtime</Uri>
      <Sha>d3981726bc8b0e179db50301daf9f22d42393096</Sha>
    </Dependency>
    <Dependency Name="Microsoft.Extensions.Logging" Version="9.0.3">
      <Uri>https://dev.azure.com/dnceng/internal/_git/dotnet-runtime</Uri>
      <Sha>831d23e56149cd59c40fc00c7feb7c5334bd19c4</Sha>
    </Dependency>
    <Dependency Name="Microsoft.Extensions.Logging.Abstractions" Version="9.0.3">
      <Uri>https://dev.azure.com/dnceng/internal/_git/dotnet-runtime</Uri>
      <Sha>831d23e56149cd59c40fc00c7feb7c5334bd19c4</Sha>
    </Dependency>
    <Dependency Name="Microsoft.Extensions.Logging.Console" Version="9.0.3">
      <Uri>https://dev.azure.com/dnceng/internal/_git/dotnet-runtime</Uri>
      <Sha>831d23e56149cd59c40fc00c7feb7c5334bd19c4</Sha>
    </Dependency>
    <Dependency Name="Microsoft.Extensions.DependencyInjection.Abstractions" Version="9.0.3">
      <Uri>https://github.com/dotnet/runtime</Uri>
      <Sha>831d23e56149cd59c40fc00c7feb7c5334bd19c4</Sha>
    </Dependency>
  </ToolsetDependencies>
</Dependencies><|MERGE_RESOLUTION|>--- conflicted
+++ resolved
@@ -19,16 +19,9 @@
     </Dependency>
   </ProductDependencies>
   <ToolsetDependencies>
-<<<<<<< HEAD
-    <Dependency Name="Microsoft.DotNet.Arcade.Sdk" Version="8.0.0-beta.25310.3">
-      <Uri>https://github.com/dotnet/arcade</Uri>
-      <Sha>2ce3f8c7b2614c2b19985b669ffcd934bc39ffd1</Sha>
-      <SourceBuild RepoName="arcade" ManagedOnly="true" />
-=======
     <Dependency Name="Microsoft.DotNet.Arcade.Sdk" Version="9.0.0-beta.25302.2">
       <Uri>https://github.com/dotnet/arcade</Uri>
       <Sha>0d52a8b262d35fa2fde84e398cb2e791b8454bd2</Sha>
->>>>>>> 1a9d00e8
     </Dependency>
     <!-- Intermediate is necessary for source build. -->
     <Dependency Name="Microsoft.SourceBuild.Intermediate.arcade" Version="9.0.0-beta.25302.2">
