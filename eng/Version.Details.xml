--- conflicted
+++ resolved
@@ -8,21 +8,9 @@
     </Dependency>
   </ProductDependencies>
   <ToolsetDependencies>
-<<<<<<< HEAD
-    <Dependency Name="Microsoft.DotNet.Arcade.Sdk" Version="9.0.0-beta.25366.1">
-      <Uri>https://github.com/dotnet/arcade</Uri>
-      <Sha>1a2e280a031aaed0dca606ec8c59c6fe0f9bfc7f</Sha>
-    </Dependency>
-    <!-- Intermediate is necessary for source build. -->
-    <Dependency Name="Microsoft.SourceBuild.Intermediate.arcade" Version="9.0.0-beta.25366.1">
-      <Uri>https://github.com/dotnet/arcade</Uri>
-      <Sha>1a2e280a031aaed0dca606ec8c59c6fe0f9bfc7f</Sha>
-      <SourceBuild RepoName="arcade" ManagedOnly="true" />
-=======
     <Dependency Name="Microsoft.DotNet.Arcade.Sdk" Version="10.0.0-beta.25366.103">
       <Uri>https://github.com/dotnet/dotnet</Uri>
       <Sha>d13c858f5792ca573c322dcaf2cf7ea814fa5f31</Sha>
->>>>>>> 98744c14
     </Dependency>
     <!-- Dependencies required for source build. We'll still update manually -->
     <Dependency Name="System.Formats.Asn1" Version="9.0.3">
