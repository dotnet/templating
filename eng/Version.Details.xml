--- conflicted
+++ resolved
@@ -6,15 +6,9 @@
       <Sha>5a3e6274a3749c3e6f8b2b3a01e6b42960687e86</Sha>
       <SourceBuild RepoName="source-build-externals" ManagedOnly="true" />
     </Dependency>
-<<<<<<< HEAD
-    <Dependency Name="Microsoft.SourceBuild.Intermediate.source-build-reference-packages" Version="8.0.0-alpha.1.23414.1">
-      <Uri>https://github.com/dotnet/source-build-reference-packages</Uri>
-      <Sha>45f5554ac6813e1e155c47fd80ec146c684f65e8</Sha>
-=======
     <Dependency Name="Microsoft.SourceBuild.Intermediate.source-build-reference-packages" Version="8.0.0-alpha.1.23461.1">
       <Uri>https://github.com/dotnet/source-build-reference-packages</Uri>
       <Sha>264d80ed1ee84b458328b2df68f9930deac08bff</Sha>
->>>>>>> c396f5b4
       <SourceBuild RepoName="source-build-reference-packages" ManagedOnly="true" />
     </Dependency>
     <Dependency Name="Microsoft.NETCore.App.Runtime.win-x64" Version="8.0.0-rc.1.23419.4">
@@ -31,15 +25,9 @@
     </Dependency>
   </ProductDependencies>
   <ToolsetDependencies>
-<<<<<<< HEAD
-    <Dependency Name="Microsoft.DotNet.Arcade.Sdk" Version="8.0.0-beta.23417.3">
-      <Uri>https://github.com/dotnet/arcade</Uri>
-      <Sha>7837a0b504ed9a598daebd50f20520ccda5fe2b1</Sha>
-=======
     <Dependency Name="Microsoft.DotNet.Arcade.Sdk" Version="8.0.0-beta.23461.2">
       <Uri>https://github.com/dotnet/arcade</Uri>
       <Sha>4a908c64757841121e67fda7adaf776c93893163</Sha>
->>>>>>> c396f5b4
       <SourceBuild RepoName="arcade" ManagedOnly="true" />
     </Dependency>
     <Dependency Name="Microsoft.DotNet.XliffTasks" Version="1.0.0-beta.23416.1" CoherentParentDependency="Microsoft.DotNet.Arcade.Sdk">
