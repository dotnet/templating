--- conflicted
+++ resolved
@@ -2,15 +2,9 @@
 <Dependencies>
   <ProductDependencies>
     <!-- Intermediate is necessary for source build. -->
-<<<<<<< HEAD
-    <Dependency Name="Microsoft.SourceBuild.Intermediate.source-build-externals" Version="9.0.0-alpha.1.24480.2">
-      <Uri>https://github.com/dotnet/source-build-externals</Uri>
-      <Sha>fbe8f0b52ae0e083461d89db7229f6d70e874644</Sha>
-=======
     <Dependency Name="Microsoft.SourceBuild.Intermediate.source-build-externals" Version="10.0.0-alpha.1.24507.2">
       <Uri>https://github.com/dotnet/source-build-externals</Uri>
       <Sha>13b08152f434be328df1228f29e79c8e70806ca3</Sha>
->>>>>>> c252b0fa
       <SourceBuild RepoName="source-build-externals" ManagedOnly="true" />
     </Dependency>
     <!-- Intermediate is necessary for source build. -->
@@ -25,16 +19,6 @@
     </Dependency>
   </ProductDependencies>
   <ToolsetDependencies>
-<<<<<<< HEAD
-    <Dependency Name="Microsoft.DotNet.Arcade.Sdk" Version="9.0.0-beta.24509.3">
-      <Uri>https://github.com/dotnet/arcade</Uri>
-      <Sha>05c72bb3c9b38138276a8029017f2ef905dcc7fa</Sha>
-    </Dependency>
-    <!-- Intermediate is necessary for source build. -->
-    <Dependency Name="Microsoft.SourceBuild.Intermediate.arcade" Version="9.0.0-beta.24509.3">
-      <Uri>https://github.com/dotnet/arcade</Uri>
-      <Sha>05c72bb3c9b38138276a8029017f2ef905dcc7fa</Sha>
-=======
     <Dependency Name="Microsoft.DotNet.Arcade.Sdk" Version="10.0.0-beta.24504.4">
       <Uri>https://github.com/dotnet/arcade</Uri>
       <Sha>f209a925b15bc66ecb9a8825bd9595937bbe3aa1</Sha>
@@ -43,7 +27,6 @@
     <Dependency Name="Microsoft.SourceBuild.Intermediate.arcade" Version="10.0.0-beta.24504.4">
       <Uri>https://github.com/dotnet/arcade</Uri>
       <Sha>f209a925b15bc66ecb9a8825bd9595937bbe3aa1</Sha>
->>>>>>> c252b0fa
       <SourceBuild RepoName="arcade" ManagedOnly="true" />
     </Dependency>
     <Dependency Name="System.Formats.Asn1" Version="8.0.1">
