<?xml version="1.0" encoding="utf-8"?>
<Dependencies>
  <ProductDependencies>
    <!-- Intermediate is necessary for source build. -->
    <Dependency Name="Microsoft.SourceBuild.Intermediate.source-build-externals" Version="10.0.616001">
      <Uri>https://github.com/dotnet/source-build-externals</Uri>
      <Sha>96dceea0417e9ff1b47664c2d2998b9abf541f0c</Sha>
      <SourceBuild RepoName="source-build-externals" ManagedOnly="true" />
    </Dependency>
    <!-- Intermediate is necessary for source build. -->
    <Dependency Name="Microsoft.SourceBuild.Intermediate.source-build-reference-packages" Version="10.0.616001">
      <Uri>https://github.com/dotnet/source-build-reference-packages</Uri>
      <Sha>8f9f6fa14523b2f2475ea0a86be1cf60b5de5336</Sha>
      <SourceBuild RepoName="source-build-reference-packages" ManagedOnly="true" />
    </Dependency>
    <Dependency Name="System.CommandLine" Version="2.0.0-beta4.25071.2">
      <Uri>https://github.com/dotnet/command-line-api</Uri>
      <Sha>3bbb940ceeb3254790899d751a8d418348563d40</Sha>
    </Dependency>
  </ProductDependencies>
  <ToolsetDependencies>
<<<<<<< HEAD
    <Dependency Name="Microsoft.DotNet.Arcade.Sdk" Version="9.0.0-beta.25161.4">
      <Uri>https://github.com/dotnet/arcade</Uri>
      <Sha>f33d9e642f0e68a61312164cd9e0baf4e142a999</Sha>
    </Dependency>
    <!-- Intermediate is necessary for source build. -->
    <Dependency Name="Microsoft.SourceBuild.Intermediate.arcade" Version="9.0.0-beta.25161.4">
      <Uri>https://github.com/dotnet/arcade</Uri>
      <Sha>f33d9e642f0e68a61312164cd9e0baf4e142a999</Sha>
=======
    <Dependency Name="Microsoft.DotNet.Arcade.Sdk" Version="10.0.0-beta.25161.2">
      <Uri>https://github.com/dotnet/arcade</Uri>
      <Sha>dbb4142ebc34d0a4b9f26136f86065c037dc4b80</Sha>
    </Dependency>
    <!-- Intermediate is necessary for source build. -->
    <Dependency Name="Microsoft.SourceBuild.Intermediate.arcade" Version="10.0.0-beta.25161.2">
      <Uri>https://github.com/dotnet/arcade</Uri>
      <Sha>dbb4142ebc34d0a4b9f26136f86065c037dc4b80</Sha>
>>>>>>> 180513f4
      <SourceBuild RepoName="arcade" ManagedOnly="true" />
    </Dependency>
    <!-- Dependencies required for source build. We'll still update manually -->
    <Dependency Name="System.Formats.Asn1" Version="9.0.0">
      <Uri>https://github.com/dotnet/runtime</Uri>
      <Sha>d3981726bc8b0e179db50301daf9f22d42393096</Sha>
    </Dependency>
    <Dependency Name="Microsoft.Extensions.Logging" Version="9.0.0">
      <Uri>https://dev.azure.com/dnceng/internal/_git/dotnet-runtime</Uri>
      <Sha>9d5a6a9aa463d6d10b0b0ba6d5982cc82f363dc3</Sha>
    </Dependency>
    <Dependency Name="Microsoft.Extensions.Logging.Abstractions" Version="9.0.0">
      <Uri>https://dev.azure.com/dnceng/internal/_git/dotnet-runtime</Uri>
      <Sha>9d5a6a9aa463d6d10b0b0ba6d5982cc82f363dc3</Sha>
    </Dependency>
    <Dependency Name="Microsoft.Extensions.Logging.Console" Version="9.0.0">
      <Uri>https://dev.azure.com/dnceng/internal/_git/dotnet-runtime</Uri>
      <Sha>9d5a6a9aa463d6d10b0b0ba6d5982cc82f363dc3</Sha>
    </Dependency>
    <Dependency Name="Microsoft.Extensions.DependencyInjection.Abstractions" Version="9.0.0">
      <Uri>https://github.com/dotnet/runtime</Uri>
      <Sha>9d5a6a9aa463d6d10b0b0ba6d5982cc82f363dc3</Sha>
    </Dependency>
  </ToolsetDependencies>
</Dependencies><|MERGE_RESOLUTION|>--- conflicted
+++ resolved
@@ -19,16 +19,6 @@
     </Dependency>
   </ProductDependencies>
   <ToolsetDependencies>
-<<<<<<< HEAD
-    <Dependency Name="Microsoft.DotNet.Arcade.Sdk" Version="9.0.0-beta.25161.4">
-      <Uri>https://github.com/dotnet/arcade</Uri>
-      <Sha>f33d9e642f0e68a61312164cd9e0baf4e142a999</Sha>
-    </Dependency>
-    <!-- Intermediate is necessary for source build. -->
-    <Dependency Name="Microsoft.SourceBuild.Intermediate.arcade" Version="9.0.0-beta.25161.4">
-      <Uri>https://github.com/dotnet/arcade</Uri>
-      <Sha>f33d9e642f0e68a61312164cd9e0baf4e142a999</Sha>
-=======
     <Dependency Name="Microsoft.DotNet.Arcade.Sdk" Version="10.0.0-beta.25161.2">
       <Uri>https://github.com/dotnet/arcade</Uri>
       <Sha>dbb4142ebc34d0a4b9f26136f86065c037dc4b80</Sha>
@@ -37,7 +27,6 @@
     <Dependency Name="Microsoft.SourceBuild.Intermediate.arcade" Version="10.0.0-beta.25161.2">
       <Uri>https://github.com/dotnet/arcade</Uri>
       <Sha>dbb4142ebc34d0a4b9f26136f86065c037dc4b80</Sha>
->>>>>>> 180513f4
       <SourceBuild RepoName="arcade" ManagedOnly="true" />
     </Dependency>
     <!-- Dependencies required for source build. We'll still update manually -->
