<?xml version="1.0" encoding="utf-8"?>
<Dependencies>
  <Source Uri="https://github.com/dotnet/dotnet" Mapping="templating" Sha="862de94f7792651640741a4651183e8bd5f64029" BarId="287070" />
  <ProductDependencies>
    <Dependency Name="System.CommandLine" Version="2.0.0">
      <Uri>https://github.com/dotnet/dotnet</Uri>
      <Sha>862de94f7792651640741a4651183e8bd5f64029</Sha>
    </Dependency>
  </ProductDependencies>
  <ToolsetDependencies>
<<<<<<< HEAD
    <Dependency Name="Microsoft.DotNet.Arcade.Sdk" Version="9.0.0-beta.25515.2">
      <Uri>https://github.com/dotnet/arcade</Uri>
      <Sha>6666973b629b24e259162dba03486c23af464bab</Sha>
    </Dependency>
    <!-- Intermediate is necessary for source build. -->
    <Dependency Name="Microsoft.SourceBuild.Intermediate.arcade" Version="9.0.0-beta.25515.2">
      <Uri>https://github.com/dotnet/arcade</Uri>
      <Sha>6666973b629b24e259162dba03486c23af464bab</Sha>
      <SourceBuild RepoName="arcade" ManagedOnly="true" />
=======
    <Dependency Name="Microsoft.DotNet.Arcade.Sdk" Version="10.0.0-beta.25514.103">
      <Uri>https://github.com/dotnet/dotnet</Uri>
      <Sha>862de94f7792651640741a4651183e8bd5f64029</Sha>
>>>>>>> 304a9820
    </Dependency>
    <!-- Dependencies required for source build. We'll still update manually -->
    <Dependency Name="System.Formats.Asn1" Version="9.0.3">
      <Uri>https://dev.azure.com/dnceng/internal/_git/dotnet-runtime</Uri>
      <Sha>831d23e56149cd59c40fc00c7feb7c5334bd19c4</Sha>
    </Dependency>
    <Dependency Name="Microsoft.Extensions.Logging" Version="9.0.3">
      <Uri>https://dev.azure.com/dnceng/internal/_git/dotnet-runtime</Uri>
      <Sha>831d23e56149cd59c40fc00c7feb7c5334bd19c4</Sha>
    </Dependency>
    <Dependency Name="Microsoft.Extensions.Logging.Abstractions" Version="9.0.3">
      <Uri>https://dev.azure.com/dnceng/internal/_git/dotnet-runtime</Uri>
      <Sha>831d23e56149cd59c40fc00c7feb7c5334bd19c4</Sha>
    </Dependency>
    <Dependency Name="Microsoft.Extensions.Logging.Console" Version="9.0.3">
      <Uri>https://dev.azure.com/dnceng/internal/_git/dotnet-runtime</Uri>
      <Sha>831d23e56149cd59c40fc00c7feb7c5334bd19c4</Sha>
    </Dependency>
    <Dependency Name="Microsoft.Extensions.DependencyInjection.Abstractions" Version="9.0.3">
      <Uri>https://github.com/dotnet/runtime</Uri>
      <Sha>831d23e56149cd59c40fc00c7feb7c5334bd19c4</Sha>
    </Dependency>
    <Dependency Name="Microsoft.Bcl.AsyncInterfaces" Version="9.0.3">
      <Uri>https://dev.azure.com/dnceng/internal/_git/dotnet-runtime</Uri>
      <Sha>feff23845f6205a1ece39e1bd9b978948a52295a</Sha>
    </Dependency>
    <Dependency Name="System.Diagnostics.DiagnosticSource" Version="9.0.3">
      <Uri>https://dev.azure.com/dnceng/internal/_git/dotnet-runtime</Uri>
      <Sha>feff23845f6205a1ece39e1bd9b978948a52295a</Sha>
    </Dependency>
    <Dependency Name="System.Text.Json" Version="9.0.3">
      <Uri>https://dev.azure.com/dnceng/internal/_git/dotnet-runtime</Uri>
      <Sha>feff23845f6205a1ece39e1bd9b978948a52295a</Sha>
    </Dependency>
    <Dependency Name="System.IO.Pipelines" Version="9.0.3">
      <Uri>https://dev.azure.com/dnceng/internal/_git/dotnet-runtime</Uri>
      <Sha>feff23845f6205a1ece39e1bd9b978948a52295a</Sha>
    </Dependency>
    <Dependency Name="System.Text.Encodings.Web" Version="9.0.3">
      <Uri>https://dev.azure.com/dnceng/internal/_git/dotnet-runtime</Uri>
      <Sha>feff23845f6205a1ece39e1bd9b978948a52295a</Sha>
    </Dependency>
  </ToolsetDependencies>
</Dependencies><|MERGE_RESOLUTION|>--- conflicted
+++ resolved
@@ -8,21 +8,9 @@
     </Dependency>
   </ProductDependencies>
   <ToolsetDependencies>
-<<<<<<< HEAD
-    <Dependency Name="Microsoft.DotNet.Arcade.Sdk" Version="9.0.0-beta.25515.2">
-      <Uri>https://github.com/dotnet/arcade</Uri>
-      <Sha>6666973b629b24e259162dba03486c23af464bab</Sha>
-    </Dependency>
-    <!-- Intermediate is necessary for source build. -->
-    <Dependency Name="Microsoft.SourceBuild.Intermediate.arcade" Version="9.0.0-beta.25515.2">
-      <Uri>https://github.com/dotnet/arcade</Uri>
-      <Sha>6666973b629b24e259162dba03486c23af464bab</Sha>
-      <SourceBuild RepoName="arcade" ManagedOnly="true" />
-=======
     <Dependency Name="Microsoft.DotNet.Arcade.Sdk" Version="10.0.0-beta.25514.103">
       <Uri>https://github.com/dotnet/dotnet</Uri>
       <Sha>862de94f7792651640741a4651183e8bd5f64029</Sha>
->>>>>>> 304a9820
     </Dependency>
     <!-- Dependencies required for source build. We'll still update manually -->
     <Dependency Name="System.Formats.Asn1" Version="9.0.3">
