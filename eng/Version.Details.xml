<?xml version="1.0" encoding="utf-8"?>
<Dependencies>
  <ProductDependencies>
    <!-- Intermediate is necessary for source build. -->
    <Dependency Name="Microsoft.SourceBuild.Intermediate.source-build-externals" Version="9.0.0-alpha.1.24575.1">
      <Uri>https://github.com/dotnet/source-build-externals</Uri>
      <Sha>ab469606a3e6b026dcac301e2dab96117c94faeb</Sha>
      <SourceBuild RepoName="source-build-externals" ManagedOnly="true" />
    </Dependency>
    <!-- Intermediate is necessary for source build. -->
    <Dependency Name="Microsoft.SourceBuild.Intermediate.source-build-reference-packages" Version="9.0.0-alpha.1.24413.1">
      <Uri>https://github.com/dotnet/source-build-reference-packages</Uri>
      <Sha>1b838a42e4952b8fdf212cb1b43c5ce4d69f27b3</Sha>
      <SourceBuild RepoName="source-build-reference-packages" ManagedOnly="true" />
    </Dependency>
    <Dependency Name="System.CommandLine" Version="2.0.0-beta4.24324.3">
      <Uri>https://github.com/dotnet/command-line-api</Uri>
      <Sha>803d8598f98fb4efd94604b32627ee9407f246db</Sha>
    </Dependency>
  </ProductDependencies>
  <ToolsetDependencies>
<<<<<<< HEAD
    <Dependency Name="Microsoft.DotNet.Arcade.Sdk" Version="8.0.0-beta.25164.5">
      <Uri>https://github.com/dotnet/arcade</Uri>
      <Sha>802042c6e779b73b4edb012ee1d5bae02ec8d41c</Sha>
      <SourceBuild RepoName="arcade" ManagedOnly="true" />
=======
    <Dependency Name="Microsoft.DotNet.Arcade.Sdk" Version="9.0.0-beta.25161.4">
      <Uri>https://github.com/dotnet/arcade</Uri>
      <Sha>f33d9e642f0e68a61312164cd9e0baf4e142a999</Sha>
>>>>>>> 006b799c
    </Dependency>
    <!-- Intermediate is necessary for source build. -->
    <Dependency Name="Microsoft.SourceBuild.Intermediate.arcade" Version="9.0.0-beta.25161.4">
      <Uri>https://github.com/dotnet/arcade</Uri>
      <Sha>f33d9e642f0e68a61312164cd9e0baf4e142a999</Sha>
      <SourceBuild RepoName="arcade" ManagedOnly="true" />
    </Dependency>
    <!-- Dependencies required for source build. We'll still update manually -->
    <Dependency Name="System.Formats.Asn1" Version="9.0.0">
      <Uri>https://github.com/dotnet/runtime</Uri>
      <Sha>d3981726bc8b0e179db50301daf9f22d42393096</Sha>
    </Dependency>
    <Dependency Name="Microsoft.Extensions.Logging" Version="9.0.0">
      <Uri>https://dev.azure.com/dnceng/internal/_git/dotnet-runtime</Uri>
      <Sha>9d5a6a9aa463d6d10b0b0ba6d5982cc82f363dc3</Sha>
    </Dependency>
    <Dependency Name="Microsoft.Extensions.Logging.Abstractions" Version="9.0.0">
      <Uri>https://dev.azure.com/dnceng/internal/_git/dotnet-runtime</Uri>
      <Sha>9d5a6a9aa463d6d10b0b0ba6d5982cc82f363dc3</Sha>
    </Dependency>
    <Dependency Name="Microsoft.Extensions.Logging.Console" Version="9.0.0">
      <Uri>https://dev.azure.com/dnceng/internal/_git/dotnet-runtime</Uri>
      <Sha>9d5a6a9aa463d6d10b0b0ba6d5982cc82f363dc3</Sha>
    </Dependency>
    <Dependency Name="Microsoft.Extensions.DependencyInjection.Abstractions" Version="9.0.0">
      <Uri>https://github.com/dotnet/runtime</Uri>
      <Sha>9d5a6a9aa463d6d10b0b0ba6d5982cc82f363dc3</Sha>
    </Dependency>
  </ToolsetDependencies>
</Dependencies><|MERGE_RESOLUTION|>--- conflicted
+++ resolved
@@ -19,16 +19,9 @@
     </Dependency>
   </ProductDependencies>
   <ToolsetDependencies>
-<<<<<<< HEAD
-    <Dependency Name="Microsoft.DotNet.Arcade.Sdk" Version="8.0.0-beta.25164.5">
-      <Uri>https://github.com/dotnet/arcade</Uri>
-      <Sha>802042c6e779b73b4edb012ee1d5bae02ec8d41c</Sha>
-      <SourceBuild RepoName="arcade" ManagedOnly="true" />
-=======
     <Dependency Name="Microsoft.DotNet.Arcade.Sdk" Version="9.0.0-beta.25161.4">
       <Uri>https://github.com/dotnet/arcade</Uri>
       <Sha>f33d9e642f0e68a61312164cd9e0baf4e142a999</Sha>
->>>>>>> 006b799c
     </Dependency>
     <!-- Intermediate is necessary for source build. -->
     <Dependency Name="Microsoft.SourceBuild.Intermediate.arcade" Version="9.0.0-beta.25161.4">
