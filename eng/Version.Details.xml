--- conflicted
+++ resolved
@@ -8,21 +8,9 @@
     </Dependency>
   </ProductDependencies>
   <ToolsetDependencies>
-<<<<<<< HEAD
-    <Dependency Name="Microsoft.DotNet.Arcade.Sdk" Version="9.0.0-beta.25302.2">
-      <Uri>https://github.com/dotnet/arcade</Uri>
-      <Sha>0d52a8b262d35fa2fde84e398cb2e791b8454bd2</Sha>
-    </Dependency>
-    <!-- Intermediate is necessary for source build. -->
-    <Dependency Name="Microsoft.SourceBuild.Intermediate.arcade" Version="9.0.0-beta.25302.2">
-      <Uri>https://github.com/dotnet/arcade</Uri>
-      <Sha>0d52a8b262d35fa2fde84e398cb2e791b8454bd2</Sha>
-      <SourceBuild RepoName="arcade" ManagedOnly="true" />
-=======
     <Dependency Name="Microsoft.DotNet.Arcade.Sdk" Version="10.0.0-beta.25303.102">
       <Uri>https://github.com/dotnet/dotnet</Uri>
       <Sha>ac2aaf24d127067df385f2aa5ab35bb9b96d5f74</Sha>
->>>>>>> b1e4e40e
     </Dependency>
     <!-- Dependencies required for source build. We'll still update manually -->
     <Dependency Name="System.Formats.Asn1" Version="9.0.3">
