<?xml version="1.0" encoding="utf-8"?>
<Dependencies>
  <Source Uri="https://github.com/dotnet/dotnet" Mapping="templating" Sha="4a5547e595c1de7151072ac48abd1e23cdd9e085" BarId="283019" />
  <ProductDependencies>
    <Dependency Name="System.CommandLine" Version="2.0.0-rc.1.25462.102">
      <Uri>https://github.com/dotnet/dotnet</Uri>
      <Sha>4a5547e595c1de7151072ac48abd1e23cdd9e085</Sha>
    </Dependency>
  </ProductDependencies>
  <ToolsetDependencies>
<<<<<<< HEAD
    <Dependency Name="Microsoft.DotNet.Arcade.Sdk" Version="9.0.0-beta.25462.4">
      <Uri>https://github.com/dotnet/arcade</Uri>
      <Sha>e0fa67027049e9c3f1a0f2f50f47d50a0a3aaa92</Sha>
    </Dependency>
    <!-- Intermediate is necessary for source build. -->
    <Dependency Name="Microsoft.SourceBuild.Intermediate.arcade" Version="9.0.0-beta.25462.4">
      <Uri>https://github.com/dotnet/arcade</Uri>
      <Sha>e0fa67027049e9c3f1a0f2f50f47d50a0a3aaa92</Sha>
      <SourceBuild RepoName="arcade" ManagedOnly="true" />
=======
    <Dependency Name="Microsoft.DotNet.Arcade.Sdk" Version="11.0.0-beta.25462.102">
      <Uri>https://github.com/dotnet/dotnet</Uri>
      <Sha>4a5547e595c1de7151072ac48abd1e23cdd9e085</Sha>
>>>>>>> 5b36a259
    </Dependency>
    <!-- Dependencies required for source build. We'll still update manually -->
    <Dependency Name="System.Formats.Asn1" Version="9.0.3">
      <Uri>https://dev.azure.com/dnceng/internal/_git/dotnet-runtime</Uri>
      <Sha>831d23e56149cd59c40fc00c7feb7c5334bd19c4</Sha>
    </Dependency>
    <Dependency Name="Microsoft.Extensions.Logging" Version="9.0.3">
      <Uri>https://dev.azure.com/dnceng/internal/_git/dotnet-runtime</Uri>
      <Sha>831d23e56149cd59c40fc00c7feb7c5334bd19c4</Sha>
    </Dependency>
    <Dependency Name="Microsoft.Extensions.Logging.Abstractions" Version="9.0.3">
      <Uri>https://dev.azure.com/dnceng/internal/_git/dotnet-runtime</Uri>
      <Sha>831d23e56149cd59c40fc00c7feb7c5334bd19c4</Sha>
    </Dependency>
    <Dependency Name="Microsoft.Extensions.Logging.Console" Version="9.0.3">
      <Uri>https://dev.azure.com/dnceng/internal/_git/dotnet-runtime</Uri>
      <Sha>831d23e56149cd59c40fc00c7feb7c5334bd19c4</Sha>
    </Dependency>
    <Dependency Name="Microsoft.Extensions.DependencyInjection.Abstractions" Version="9.0.3">
      <Uri>https://github.com/dotnet/runtime</Uri>
      <Sha>831d23e56149cd59c40fc00c7feb7c5334bd19c4</Sha>
    </Dependency>
    <Dependency Name="Microsoft.Bcl.AsyncInterfaces" Version="9.0.3">
      <Uri>https://dev.azure.com/dnceng/internal/_git/dotnet-runtime</Uri>
      <Sha>feff23845f6205a1ece39e1bd9b978948a52295a</Sha>
    </Dependency>
    <Dependency Name="System.Diagnostics.DiagnosticSource" Version="9.0.3">
      <Uri>https://dev.azure.com/dnceng/internal/_git/dotnet-runtime</Uri>
      <Sha>feff23845f6205a1ece39e1bd9b978948a52295a</Sha>
    </Dependency>
    <Dependency Name="System.Text.Json" Version="9.0.3">
      <Uri>https://dev.azure.com/dnceng/internal/_git/dotnet-runtime</Uri>
      <Sha>feff23845f6205a1ece39e1bd9b978948a52295a</Sha>
    </Dependency>
    <Dependency Name="System.IO.Pipelines" Version="9.0.3">
      <Uri>https://dev.azure.com/dnceng/internal/_git/dotnet-runtime</Uri>
      <Sha>feff23845f6205a1ece39e1bd9b978948a52295a</Sha>
    </Dependency>
    <Dependency Name="System.Text.Encodings.Web" Version="9.0.3">
      <Uri>https://dev.azure.com/dnceng/internal/_git/dotnet-runtime</Uri>
      <Sha>feff23845f6205a1ece39e1bd9b978948a52295a</Sha>
    </Dependency>
  </ToolsetDependencies>
</Dependencies><|MERGE_RESOLUTION|>--- conflicted
+++ resolved
@@ -8,21 +8,9 @@
     </Dependency>
   </ProductDependencies>
   <ToolsetDependencies>
-<<<<<<< HEAD
-    <Dependency Name="Microsoft.DotNet.Arcade.Sdk" Version="9.0.0-beta.25462.4">
-      <Uri>https://github.com/dotnet/arcade</Uri>
-      <Sha>e0fa67027049e9c3f1a0f2f50f47d50a0a3aaa92</Sha>
-    </Dependency>
-    <!-- Intermediate is necessary for source build. -->
-    <Dependency Name="Microsoft.SourceBuild.Intermediate.arcade" Version="9.0.0-beta.25462.4">
-      <Uri>https://github.com/dotnet/arcade</Uri>
-      <Sha>e0fa67027049e9c3f1a0f2f50f47d50a0a3aaa92</Sha>
-      <SourceBuild RepoName="arcade" ManagedOnly="true" />
-=======
     <Dependency Name="Microsoft.DotNet.Arcade.Sdk" Version="11.0.0-beta.25462.102">
       <Uri>https://github.com/dotnet/dotnet</Uri>
       <Sha>4a5547e595c1de7151072ac48abd1e23cdd9e085</Sha>
->>>>>>> 5b36a259
     </Dependency>
     <!-- Dependencies required for source build. We'll still update manually -->
     <Dependency Name="System.Formats.Asn1" Version="9.0.3">
