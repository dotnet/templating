<?xml version="1.0" encoding="utf-8"?>
<Dependencies>
  <ProductDependencies>
    <!-- Intermediate is necessary for source build. -->
    <Dependency Name="Microsoft.SourceBuild.Intermediate.source-build-externals" Version="9.0.0-alpha.1.24575.1">
      <Uri>https://github.com/dotnet/source-build-externals</Uri>
      <Sha>ab469606a3e6b026dcac301e2dab96117c94faeb</Sha>
      <SourceBuild RepoName="source-build-externals" ManagedOnly="true" />
    </Dependency>
    <!-- Intermediate is necessary for source build. -->
    <Dependency Name="Microsoft.SourceBuild.Intermediate.source-build-reference-packages" Version="9.0.0-alpha.1.25204.3">
      <Uri>https://github.com/dotnet/source-build-reference-packages</Uri>
      <Sha>643689c88b1d5a0f1561383972c4189a0c673abe</Sha>
      <SourceBuild RepoName="source-build-reference-packages" ManagedOnly="true" />
    </Dependency>
    <Dependency Name="System.CommandLine" Version="2.0.0-beta4.24324.3">
      <Uri>https://github.com/dotnet/command-line-api</Uri>
      <Sha>803d8598f98fb4efd94604b32627ee9407f246db</Sha>
    </Dependency>
  </ProductDependencies>
  <ToolsetDependencies>
<<<<<<< HEAD
    <Dependency Name="Microsoft.DotNet.Arcade.Sdk" Version="8.0.0-beta.25378.1">
      <Uri>https://github.com/dotnet/arcade</Uri>
      <Sha>8dca4f8ae100b102230287f8cc1b75264c9f1a6f</Sha>
      <SourceBuild RepoName="arcade" ManagedOnly="true" />
=======
    <Dependency Name="Microsoft.DotNet.Arcade.Sdk" Version="9.0.0-beta.25366.1">
      <Uri>https://github.com/dotnet/arcade</Uri>
      <Sha>1a2e280a031aaed0dca606ec8c59c6fe0f9bfc7f</Sha>
>>>>>>> 4a9deb24
    </Dependency>
    <!-- Intermediate is necessary for source build. -->
    <Dependency Name="Microsoft.SourceBuild.Intermediate.arcade" Version="9.0.0-beta.25366.1">
      <Uri>https://github.com/dotnet/arcade</Uri>
      <Sha>1a2e280a031aaed0dca606ec8c59c6fe0f9bfc7f</Sha>
      <SourceBuild RepoName="arcade" ManagedOnly="true" />
    </Dependency>
    <!-- Dependencies required for source build. We'll still update manually -->
    <Dependency Name="System.Formats.Asn1" Version="9.0.0">
      <Uri>https://github.com/dotnet/runtime</Uri>
      <Sha>d3981726bc8b0e179db50301daf9f22d42393096</Sha>
    </Dependency>
    <Dependency Name="System.IO.Pipelines" Version="9.0.3">
      <Uri>https://dev.azure.com/dnceng/internal/_git/dotnet-runtime</Uri>
      <Sha>831d23e56149cd59c40fc00c7feb7c5334bd19c4</Sha>
    </Dependency>
    <Dependency Name="System.Text.Encodings.Web" Version="9.0.3">
      <Uri>https://dev.azure.com/dnceng/internal/_git/dotnet-runtime</Uri>
      <Sha>831d23e56149cd59c40fc00c7feb7c5334bd19c4</Sha>
    </Dependency>
    <Dependency Name="System.Text.Json" Version="9.0.3">
      <Uri>https://dev.azure.com/dnceng/internal/_git/dotnet-runtime</Uri>
      <Sha>831d23e56149cd59c40fc00c7feb7c5334bd19c4</Sha>
    </Dependency>
    <Dependency Name="Microsoft.Extensions.Logging" Version="9.0.3">
      <Uri>https://dev.azure.com/dnceng/internal/_git/dotnet-runtime</Uri>
      <Sha>831d23e56149cd59c40fc00c7feb7c5334bd19c4</Sha>
    </Dependency>
    <Dependency Name="Microsoft.Extensions.Logging.Abstractions" Version="9.0.3">
      <Uri>https://dev.azure.com/dnceng/internal/_git/dotnet-runtime</Uri>
      <Sha>831d23e56149cd59c40fc00c7feb7c5334bd19c4</Sha>
    </Dependency>
    <Dependency Name="Microsoft.Extensions.Logging.Console" Version="9.0.3">
      <Uri>https://dev.azure.com/dnceng/internal/_git/dotnet-runtime</Uri>
      <Sha>831d23e56149cd59c40fc00c7feb7c5334bd19c4</Sha>
    </Dependency>
    <Dependency Name="Microsoft.Extensions.DependencyInjection.Abstractions" Version="9.0.3">
      <Uri>https://github.com/dotnet/runtime</Uri>
      <Sha>831d23e56149cd59c40fc00c7feb7c5334bd19c4</Sha>
    </Dependency>
    <Dependency Name="NuGet.Common" Version="6.12.4">
      <Uri>https://github.com/nuget/nuget.client</Uri>
      <Sha>95a470a557091cdbdc9f68a178b60bd19329942c</Sha>
    </Dependency>
    <Dependency Name="NuGet.Configuration" Version="6.12.4">
      <Uri>https://github.com/nuget/nuget.client</Uri>
      <Sha>95a470a557091cdbdc9f68a178b60bd19329942c</Sha>
    </Dependency>
    <Dependency Name="NuGet.Credentials" Version="6.12.4">
      <Uri>https://github.com/nuget/nuget.client</Uri>
      <Sha>95a470a557091cdbdc9f68a178b60bd19329942c</Sha>
    </Dependency>
    <Dependency Name="NuGet.Frameworks" Version="6.12.4">
      <Uri>https://github.com/nuget/nuget.client</Uri>
      <Sha>95a470a557091cdbdc9f68a178b60bd19329942c</Sha>
    </Dependency>
    <Dependency Name="NuGet.Packaging" Version="6.12.4">
      <Uri>https://github.com/nuget/nuget.client</Uri>
      <Sha>95a470a557091cdbdc9f68a178b60bd19329942c</Sha>
    </Dependency>
    <Dependency Name="NuGet.Protocol" Version="6.12.4">
      <Uri>https://github.com/nuget/nuget.client</Uri>
      <Sha>95a470a557091cdbdc9f68a178b60bd19329942c</Sha>
    </Dependency>
    <Dependency Name="NuGet.Versioning" Version="6.12.4">
      <Uri>https://github.com/nuget/nuget.client</Uri>
      <Sha>95a470a557091cdbdc9f68a178b60bd19329942c</Sha>
    </Dependency>
  </ToolsetDependencies>
</Dependencies><|MERGE_RESOLUTION|>--- conflicted
+++ resolved
@@ -19,16 +19,9 @@
     </Dependency>
   </ProductDependencies>
   <ToolsetDependencies>
-<<<<<<< HEAD
-    <Dependency Name="Microsoft.DotNet.Arcade.Sdk" Version="8.0.0-beta.25378.1">
-      <Uri>https://github.com/dotnet/arcade</Uri>
-      <Sha>8dca4f8ae100b102230287f8cc1b75264c9f1a6f</Sha>
-      <SourceBuild RepoName="arcade" ManagedOnly="true" />
-=======
     <Dependency Name="Microsoft.DotNet.Arcade.Sdk" Version="9.0.0-beta.25366.1">
       <Uri>https://github.com/dotnet/arcade</Uri>
       <Sha>1a2e280a031aaed0dca606ec8c59c6fe0f9bfc7f</Sha>
->>>>>>> 4a9deb24
     </Dependency>
     <!-- Intermediate is necessary for source build. -->
     <Dependency Name="Microsoft.SourceBuild.Intermediate.arcade" Version="9.0.0-beta.25366.1">
