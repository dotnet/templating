--- conflicted
+++ resolved
@@ -8,21 +8,9 @@
     </Dependency>
   </ProductDependencies>
   <ToolsetDependencies>
-<<<<<<< HEAD
-    <Dependency Name="Microsoft.DotNet.Arcade.Sdk" Version="9.0.0-beta.25460.1">
-      <Uri>https://github.com/dotnet/arcade</Uri>
-      <Sha>43df065432cbc74c0fa44d7569a0c31f64883f03</Sha>
-    </Dependency>
-    <!-- Intermediate is necessary for source build. -->
-    <Dependency Name="Microsoft.SourceBuild.Intermediate.arcade" Version="9.0.0-beta.25460.1">
-      <Uri>https://github.com/dotnet/arcade</Uri>
-      <Sha>43df065432cbc74c0fa44d7569a0c31f64883f03</Sha>
-      <SourceBuild RepoName="arcade" ManagedOnly="true" />
-=======
     <Dependency Name="Microsoft.DotNet.Arcade.Sdk" Version="11.0.0-beta.25460.106">
       <Uri>https://github.com/dotnet/dotnet</Uri>
       <Sha>a5396f9feba85ccf4370b5a5dcebb6a77ff2f68f</Sha>
->>>>>>> 3f70fab3
     </Dependency>
     <!-- Dependencies required for source build. We'll still update manually -->
     <Dependency Name="System.Formats.Asn1" Version="9.0.3">
