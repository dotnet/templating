<?xml version="1.0" encoding="utf-8"?>
<Dependencies>
  <ProductDependencies>
    <Dependency Name="Microsoft.SourceBuild.Intermediate.source-build-externals" Version="7.0.0-alpha.1.22370.1">
      <Uri>https://github.com/dotnet/source-build-externals</Uri>
      <Sha>4e0a5ed9d8e2379f79c578197329c3d60b725a73</Sha>
      <SourceBuild RepoName="source-build-externals" ManagedOnly="true" />
    </Dependency>
    <Dependency Name="Microsoft.SourceBuild.Intermediate.source-build-reference-packages" Version="7.0.0-alpha.1.22378.2">
      <Uri>https://github.com/dotnet/source-build-reference-packages</Uri>
      <Sha>b2d2eb6cc8cc801cc7bc766636036519abb77c5a</Sha>
      <SourceBuild RepoName="source-build-reference-packages" ManagedOnly="true" />
    </Dependency>
    <Dependency Name="VS.Redist.Common.NetCore.SharedFramework.x64.7.0" Version="7.0.0-rc.1.22374.4">
      <Uri>https://github.com/dotnet/runtime</Uri>
      <Sha>214ca6db481923aa49bac2d2b75b9aca4041b304</Sha>
    </Dependency>
    <Dependency Name="Microsoft.NETCore.App.Runtime.win-x64" Version="7.0.0-rc.1.22374.4">
      <Uri>https://github.com/dotnet/runtime</Uri>
      <Sha>214ca6db481923aa49bac2d2b75b9aca4041b304</Sha>
    </Dependency>
    <Dependency Name="Microsoft.NETCore.App.Ref" Version="7.0.0-rc.1.22374.4">
      <Uri>https://github.com/dotnet/runtime</Uri>
      <Sha>214ca6db481923aa49bac2d2b75b9aca4041b304</Sha>
    </Dependency>
    <Dependency Name="System.CommandLine" Version="2.0.0-beta4.22371.2">
      <Uri>https://github.com/dotnet/command-line-api</Uri>
      <Sha>981292fa009ed66b8c1c090d8f1377f4867f2382</Sha>
    </Dependency>
    <Dependency Name="Microsoft.CodeAnalysis.NetAnalyzers" Version="7.0.0-preview1.22373.2">
      <Uri>https://github.com/dotnet/roslyn-analyzers</Uri>
      <Sha>4dce248f4ca16d6fa04be777c07d2a7a5f117370</Sha>
    </Dependency>
  </ProductDependencies>
  <ToolsetDependencies>
<<<<<<< HEAD
    <Dependency Name="Microsoft.DotNet.Arcade.Sdk" Version="7.0.0-beta.22327.2">
      <Uri>https://github.com/dotnet/arcade</Uri>
      <Sha>a264eb13fea14125f3ef8d4056586cd66fa55309</Sha>
=======
    <Dependency Name="Microsoft.DotNet.Arcade.Sdk" Version="7.0.0-beta.22378.16">
      <Uri>https://github.com/dotnet/arcade</Uri>
      <Sha>6f93ec8da69a42fbe9a702a33e104f94773c3f03</Sha>
>>>>>>> 784dcd55
      <SourceBuild RepoName="arcade" ManagedOnly="true" />
    </Dependency>
  </ToolsetDependencies>
</Dependencies><|MERGE_RESOLUTION|>--- conflicted
+++ resolved
@@ -33,15 +33,9 @@
     </Dependency>
   </ProductDependencies>
   <ToolsetDependencies>
-<<<<<<< HEAD
     <Dependency Name="Microsoft.DotNet.Arcade.Sdk" Version="7.0.0-beta.22327.2">
       <Uri>https://github.com/dotnet/arcade</Uri>
       <Sha>a264eb13fea14125f3ef8d4056586cd66fa55309</Sha>
-=======
-    <Dependency Name="Microsoft.DotNet.Arcade.Sdk" Version="7.0.0-beta.22378.16">
-      <Uri>https://github.com/dotnet/arcade</Uri>
-      <Sha>6f93ec8da69a42fbe9a702a33e104f94773c3f03</Sha>
->>>>>>> 784dcd55
       <SourceBuild RepoName="arcade" ManagedOnly="true" />
     </Dependency>
   </ToolsetDependencies>
