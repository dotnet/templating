<?xml version="1.0" encoding="utf-8"?>
<Dependencies>
  <Source Uri="https://github.com/dotnet/dotnet" Mapping="templating" Sha="0b99617c5b5a95c9da470ab9cd38f4a39753bf41" BarId="272780" />
  <ProductDependencies>
    <Dependency Name="System.CommandLine" Version="2.0.0-beta6.25323.102">
      <Uri>https://github.com/dotnet/dotnet</Uri>
      <Sha>0b99617c5b5a95c9da470ab9cd38f4a39753bf41</Sha>
    </Dependency>
  </ProductDependencies>
  <ToolsetDependencies>
<<<<<<< HEAD
    <Dependency Name="Microsoft.DotNet.Arcade.Sdk" Version="9.0.0-beta.25323.2">
      <Uri>https://github.com/dotnet/arcade</Uri>
      <Sha>533b40ed3b73fcb6f4509e301db76203bd58f920</Sha>
    </Dependency>
    <!-- Intermediate is necessary for source build. -->
    <Dependency Name="Microsoft.SourceBuild.Intermediate.arcade" Version="9.0.0-beta.25323.2">
      <Uri>https://github.com/dotnet/arcade</Uri>
      <Sha>533b40ed3b73fcb6f4509e301db76203bd58f920</Sha>
      <SourceBuild RepoName="arcade" ManagedOnly="true" />
=======
    <Dependency Name="Microsoft.DotNet.Arcade.Sdk" Version="10.0.0-beta.25323.102">
      <Uri>https://github.com/dotnet/dotnet</Uri>
      <Sha>0b99617c5b5a95c9da470ab9cd38f4a39753bf41</Sha>
>>>>>>> 47d652fd
    </Dependency>
    <!-- Dependencies required for source build. We'll still update manually -->
    <Dependency Name="System.Formats.Asn1" Version="9.0.3">
      <Uri>https://dev.azure.com/dnceng/internal/_git/dotnet-runtime</Uri>
      <Sha>831d23e56149cd59c40fc00c7feb7c5334bd19c4</Sha>
    </Dependency>
    <Dependency Name="Microsoft.Extensions.Logging" Version="9.0.3">
      <Uri>https://dev.azure.com/dnceng/internal/_git/dotnet-runtime</Uri>
      <Sha>831d23e56149cd59c40fc00c7feb7c5334bd19c4</Sha>
    </Dependency>
    <Dependency Name="Microsoft.Extensions.Logging.Abstractions" Version="9.0.3">
      <Uri>https://dev.azure.com/dnceng/internal/_git/dotnet-runtime</Uri>
      <Sha>831d23e56149cd59c40fc00c7feb7c5334bd19c4</Sha>
    </Dependency>
    <Dependency Name="Microsoft.Extensions.Logging.Console" Version="9.0.3">
      <Uri>https://dev.azure.com/dnceng/internal/_git/dotnet-runtime</Uri>
      <Sha>831d23e56149cd59c40fc00c7feb7c5334bd19c4</Sha>
    </Dependency>
    <Dependency Name="Microsoft.Extensions.DependencyInjection.Abstractions" Version="9.0.3">
      <Uri>https://github.com/dotnet/runtime</Uri>
      <Sha>831d23e56149cd59c40fc00c7feb7c5334bd19c4</Sha>
    </Dependency>
    <Dependency Name="Microsoft.Bcl.AsyncInterfaces" Version="9.0.3">
      <Uri>https://dev.azure.com/dnceng/internal/_git/dotnet-runtime</Uri>
      <Sha>feff23845f6205a1ece39e1bd9b978948a52295a</Sha>
    </Dependency>
    <Dependency Name="System.Diagnostics.DiagnosticSource" Version="9.0.3">
      <Uri>https://dev.azure.com/dnceng/internal/_git/dotnet-runtime</Uri>
      <Sha>feff23845f6205a1ece39e1bd9b978948a52295a</Sha>
    </Dependency>
    <Dependency Name="System.Text.Json" Version="9.0.3">
      <Uri>https://dev.azure.com/dnceng/internal/_git/dotnet-runtime</Uri>
      <Sha>feff23845f6205a1ece39e1bd9b978948a52295a</Sha>
    </Dependency>
    <Dependency Name="System.IO.Pipelines" Version="9.0.3">
      <Uri>https://dev.azure.com/dnceng/internal/_git/dotnet-runtime</Uri>
      <Sha>feff23845f6205a1ece39e1bd9b978948a52295a</Sha>
    </Dependency>
    <Dependency Name="System.Text.Encodings.Web" Version="9.0.3">
      <Uri>https://dev.azure.com/dnceng/internal/_git/dotnet-runtime</Uri>
      <Sha>feff23845f6205a1ece39e1bd9b978948a52295a</Sha>
    </Dependency>
  </ToolsetDependencies>
</Dependencies><|MERGE_RESOLUTION|>--- conflicted
+++ resolved
@@ -8,21 +8,9 @@
     </Dependency>
   </ProductDependencies>
   <ToolsetDependencies>
-<<<<<<< HEAD
-    <Dependency Name="Microsoft.DotNet.Arcade.Sdk" Version="9.0.0-beta.25323.2">
-      <Uri>https://github.com/dotnet/arcade</Uri>
-      <Sha>533b40ed3b73fcb6f4509e301db76203bd58f920</Sha>
-    </Dependency>
-    <!-- Intermediate is necessary for source build. -->
-    <Dependency Name="Microsoft.SourceBuild.Intermediate.arcade" Version="9.0.0-beta.25323.2">
-      <Uri>https://github.com/dotnet/arcade</Uri>
-      <Sha>533b40ed3b73fcb6f4509e301db76203bd58f920</Sha>
-      <SourceBuild RepoName="arcade" ManagedOnly="true" />
-=======
     <Dependency Name="Microsoft.DotNet.Arcade.Sdk" Version="10.0.0-beta.25323.102">
       <Uri>https://github.com/dotnet/dotnet</Uri>
       <Sha>0b99617c5b5a95c9da470ab9cd38f4a39753bf41</Sha>
->>>>>>> 47d652fd
     </Dependency>
     <!-- Dependencies required for source build. We'll still update manually -->
     <Dependency Name="System.Formats.Asn1" Version="9.0.3">
