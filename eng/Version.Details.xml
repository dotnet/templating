--- conflicted
+++ resolved
@@ -8,21 +8,9 @@
     </Dependency>
   </ProductDependencies>
   <ToolsetDependencies>
-<<<<<<< HEAD
-    <Dependency Name="Microsoft.DotNet.Arcade.Sdk" Version="9.0.0-beta.25255.5">
-      <Uri>https://github.com/dotnet/arcade</Uri>
-      <Sha>1cfa39f82d00b3659a3d367bc344241946e10681</Sha>
-    </Dependency>
-    <!-- Intermediate is necessary for source build. -->
-    <Dependency Name="Microsoft.SourceBuild.Intermediate.arcade" Version="9.0.0-beta.25255.5">
-      <Uri>https://github.com/dotnet/arcade</Uri>
-      <Sha>1cfa39f82d00b3659a3d367bc344241946e10681</Sha>
-      <SourceBuild RepoName="arcade" ManagedOnly="true" />
-=======
     <Dependency Name="Microsoft.DotNet.Arcade.Sdk" Version="10.0.0-beta.25257.101">
       <Uri>https://github.com/dotnet/dotnet</Uri>
       <Sha>5e6dacd4d3debda3266224b2a434811c6fa94987</Sha>
->>>>>>> fd2db2be
     </Dependency>
     <!-- Dependencies required for source build. We'll still update manually -->
     <Dependency Name="System.Formats.Asn1" Version="9.0.3">
