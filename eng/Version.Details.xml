--- conflicted
+++ resolved
@@ -11,11 +11,7 @@
       <Sha>453a37ef7ae6c335cd49b3b9ab7713c87faeb265</Sha>
       <SourceBuild RepoName="source-build-reference-packages" ManagedOnly="true" />
     </Dependency>
-<<<<<<< HEAD
     <Dependency Name="System.CommandLine" Version="2.0.0-beta4.23407.1">
-=======
-    <Dependency Name="System.CommandLine" Version="2.0.0-beta4.24102.1">
->>>>>>> b3ce86c6
       <Uri>https://github.com/dotnet/command-line-api</Uri>
       <Sha>46fea71e3d98dad0d676950522004b7f295dd372</Sha>
     </Dependency>
