<?xml version="1.0" encoding="utf-8"?>
<Dependencies>
<<<<<<< HEAD
  <Source Uri="https://github.com/dotnet/dotnet" Mapping="templating" Sha="882ed0b3b33af854c2455a23e8bf99f268ff244c" BarId="295233" />
=======
  <Source Uri="https://github.com/dotnet/dotnet" Mapping="templating" Sha="0f1dfd1e32f491062eef13c6c51553c854eba250" BarId="295397" />
>>>>>>> ee398e61
  <ProductDependencies>
    <Dependency Name="System.CommandLine" Version="2.0.1">
      <Uri>https://github.com/dotnet/dotnet</Uri>
<<<<<<< HEAD
      <Sha>882ed0b3b33af854c2455a23e8bf99f268ff244c</Sha>
    </Dependency>
  </ProductDependencies>
  <ToolsetDependencies>
    <Dependency Name="Microsoft.DotNet.Arcade.Sdk" Version="10.0.0-beta.25618.116">
      <Uri>https://github.com/dotnet/dotnet</Uri>
      <Sha>882ed0b3b33af854c2455a23e8bf99f268ff244c</Sha>
=======
      <Sha>115a29577547ce136b754d96d2ebfb184595a923</Sha>
    </Dependency>
  </ProductDependencies>
  <ToolsetDependencies>
    <Dependency Name="Microsoft.DotNet.Arcade.Sdk" Version="10.0.0-beta.25619.111">
      <Uri>https://github.com/dotnet/dotnet</Uri>
      <Sha>0f1dfd1e32f491062eef13c6c51553c854eba250</Sha>
>>>>>>> ee398e61
    </Dependency>
    <!-- Dependencies required for source build. We'll still update manually -->
    <Dependency Name="System.Formats.Asn1" Version="10.0.1">
      <Uri>https://dev.azure.com/dnceng/internal/_git/dotnet-runtime</Uri>
      <Sha>fad253f51b461736dfd3cd9c15977bb7493becef</Sha>
    </Dependency>
    <Dependency Name="Microsoft.Extensions.Logging" Version="10.0.1">
      <Uri>https://dev.azure.com/dnceng/internal/_git/dotnet-runtime</Uri>
      <Sha>fad253f51b461736dfd3cd9c15977bb7493becef</Sha>
    </Dependency>
    <Dependency Name="Microsoft.Extensions.Logging.Abstractions" Version="10.0.1">
      <Uri>https://dev.azure.com/dnceng/internal/_git/dotnet-runtime</Uri>
      <Sha>fad253f51b461736dfd3cd9c15977bb7493becef</Sha>
    </Dependency>
    <Dependency Name="Microsoft.Extensions.Logging.Console" Version="10.0.1">
      <Uri>https://dev.azure.com/dnceng/internal/_git/dotnet-runtime</Uri>
      <Sha>fad253f51b461736dfd3cd9c15977bb7493becef</Sha>
    </Dependency>
    <Dependency Name="Microsoft.Extensions.DependencyInjection.Abstractions" Version="10.0.1">
      <Uri>https://github.com/dotnet/runtime</Uri>
      <Sha>fad253f51b461736dfd3cd9c15977bb7493becef</Sha>
    </Dependency>
    <Dependency Name="Microsoft.Bcl.AsyncInterfaces" Version="10.0.1">
      <Uri>https://dev.azure.com/dnceng/internal/_git/dotnet-runtime</Uri>
      <Sha>fad253f51b461736dfd3cd9c15977bb7493becef</Sha>
    </Dependency>
    <Dependency Name="System.Diagnostics.DiagnosticSource" Version="10.0.1">
      <Uri>https://dev.azure.com/dnceng/internal/_git/dotnet-runtime</Uri>
      <Sha>fad253f51b461736dfd3cd9c15977bb7493becef</Sha>
    </Dependency>
    <Dependency Name="System.Text.Json" Version="10.0.1">
      <Uri>https://dev.azure.com/dnceng/internal/_git/dotnet-runtime</Uri>
      <Sha>fad253f51b461736dfd3cd9c15977bb7493becef</Sha>
    </Dependency>
    <Dependency Name="System.IO.Pipelines" Version="10.0.1">
      <Uri>https://dev.azure.com/dnceng/internal/_git/dotnet-runtime</Uri>
      <Sha>fad253f51b461736dfd3cd9c15977bb7493becef</Sha>
    </Dependency>
    <Dependency Name="System.Text.Encodings.Web" Version="10.0.1">
      <Uri>https://dev.azure.com/dnceng/internal/_git/dotnet-runtime</Uri>
      <Sha>fad253f51b461736dfd3cd9c15977bb7493becef</Sha>
    </Dependency>
  </ToolsetDependencies>
</Dependencies><|MERGE_RESOLUTION|>--- conflicted
+++ resolved
@@ -1,22 +1,9 @@
 <?xml version="1.0" encoding="utf-8"?>
 <Dependencies>
-<<<<<<< HEAD
-  <Source Uri="https://github.com/dotnet/dotnet" Mapping="templating" Sha="882ed0b3b33af854c2455a23e8bf99f268ff244c" BarId="295233" />
-=======
   <Source Uri="https://github.com/dotnet/dotnet" Mapping="templating" Sha="0f1dfd1e32f491062eef13c6c51553c854eba250" BarId="295397" />
->>>>>>> ee398e61
   <ProductDependencies>
     <Dependency Name="System.CommandLine" Version="2.0.1">
       <Uri>https://github.com/dotnet/dotnet</Uri>
-<<<<<<< HEAD
-      <Sha>882ed0b3b33af854c2455a23e8bf99f268ff244c</Sha>
-    </Dependency>
-  </ProductDependencies>
-  <ToolsetDependencies>
-    <Dependency Name="Microsoft.DotNet.Arcade.Sdk" Version="10.0.0-beta.25618.116">
-      <Uri>https://github.com/dotnet/dotnet</Uri>
-      <Sha>882ed0b3b33af854c2455a23e8bf99f268ff244c</Sha>
-=======
       <Sha>115a29577547ce136b754d96d2ebfb184595a923</Sha>
     </Dependency>
   </ProductDependencies>
@@ -24,7 +11,6 @@
     <Dependency Name="Microsoft.DotNet.Arcade.Sdk" Version="10.0.0-beta.25619.111">
       <Uri>https://github.com/dotnet/dotnet</Uri>
       <Sha>0f1dfd1e32f491062eef13c6c51553c854eba250</Sha>
->>>>>>> ee398e61
     </Dependency>
     <!-- Dependencies required for source build. We'll still update manually -->
     <Dependency Name="System.Formats.Asn1" Version="10.0.1">
