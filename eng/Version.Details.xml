--- conflicted
+++ resolved
@@ -8,21 +8,9 @@
     </Dependency>
   </ProductDependencies>
   <ToolsetDependencies>
-<<<<<<< HEAD
-    <Dependency Name="Microsoft.DotNet.Arcade.Sdk" Version="9.0.0-beta.25415.3">
-      <Uri>https://github.com/dotnet/arcade</Uri>
-      <Sha>d87d66c43d0660e5c8e84e667c5c8a8140bce888</Sha>
-    </Dependency>
-    <!-- Intermediate is necessary for source build. -->
-    <Dependency Name="Microsoft.SourceBuild.Intermediate.arcade" Version="9.0.0-beta.25415.3">
-      <Uri>https://github.com/dotnet/arcade</Uri>
-      <Sha>d87d66c43d0660e5c8e84e667c5c8a8140bce888</Sha>
-      <SourceBuild RepoName="arcade" ManagedOnly="true" />
-=======
     <Dependency Name="Microsoft.DotNet.Arcade.Sdk" Version="10.0.0-beta.25414.103">
       <Uri>https://github.com/dotnet/dotnet</Uri>
       <Sha>5088919af0e4a144ce5b294542f472bf668c9cc8</Sha>
->>>>>>> e98e11d5
     </Dependency>
     <!-- Dependencies required for source build. We'll still update manually -->
     <Dependency Name="System.Formats.Asn1" Version="9.0.3">
