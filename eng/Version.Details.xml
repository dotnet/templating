--- conflicted
+++ resolved
@@ -1,18 +1,5 @@
 <?xml version="1.0" encoding="utf-8"?>
 <Dependencies>
-<<<<<<< HEAD
-  <Source Uri="https://github.com/dotnet/dotnet" Mapping="templating" Sha="e72b5bbe719d747036ce9c36582a205df9f1c361" BarId="285185" />
-  <ProductDependencies>
-    <Dependency Name="System.CommandLine" Version="2.0.0-rtm.25479.115">
-      <Uri>https://github.com/dotnet/dotnet</Uri>
-      <Sha>e72b5bbe719d747036ce9c36582a205df9f1c361</Sha>
-    </Dependency>
-  </ProductDependencies>
-  <ToolsetDependencies>
-    <Dependency Name="Microsoft.DotNet.Arcade.Sdk" Version="10.0.0-beta.25479.115">
-      <Uri>https://github.com/dotnet/dotnet</Uri>
-      <Sha>e72b5bbe719d747036ce9c36582a205df9f1c361</Sha>
-=======
   <Source Uri="https://github.com/dotnet/dotnet" Mapping="templating" Sha="fe6b307fbb764027be9a10b978063bd742763982" BarId="285582" />
   <ProductDependencies>
     <Dependency Name="System.CommandLine" Version="2.0.0-rc.1.25502.108">
@@ -24,7 +11,6 @@
     <Dependency Name="Microsoft.DotNet.Arcade.Sdk" Version="11.0.0-beta.25502.108">
       <Uri>https://github.com/dotnet/dotnet</Uri>
       <Sha>fe6b307fbb764027be9a10b978063bd742763982</Sha>
->>>>>>> e5c61f01
     </Dependency>
     <!-- Dependencies required for source build. We'll still update manually -->
     <Dependency Name="System.Formats.Asn1" Version="9.0.3">
