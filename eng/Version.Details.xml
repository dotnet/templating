<?xml version="1.0" encoding="utf-8"?>
<Dependencies>
<<<<<<< HEAD
  <Source Uri="https://github.com/dotnet/dotnet" Mapping="templating" Sha="d7b32678f494ef2ae6a39182c46a8efceadcd6c4" BarId="286611" />
  <ProductDependencies>
    <Dependency Name="System.CommandLine" Version="2.0.0-rtm.25510.110">
      <Uri>https://github.com/dotnet/dotnet</Uri>
      <Sha>d7b32678f494ef2ae6a39182c46a8efceadcd6c4</Sha>
    </Dependency>
  </ProductDependencies>
  <ToolsetDependencies>
    <Dependency Name="Microsoft.DotNet.Arcade.Sdk" Version="10.0.0-beta.25510.110">
      <Uri>https://github.com/dotnet/dotnet</Uri>
      <Sha>d7b32678f494ef2ae6a39182c46a8efceadcd6c4</Sha>
=======
  <Source Uri="https://github.com/dotnet/dotnet" Mapping="templating" Sha="d83adcf8c5e53bf0efddf55db66e2b5a04f3d8de" BarId="286642" />
  <ProductDependencies>
    <Dependency Name="System.CommandLine" Version="2.0.0-rc.1.25511.101">
      <Uri>https://github.com/dotnet/dotnet</Uri>
      <Sha>d83adcf8c5e53bf0efddf55db66e2b5a04f3d8de</Sha>
    </Dependency>
  </ProductDependencies>
  <ToolsetDependencies>
    <Dependency Name="Microsoft.DotNet.Arcade.Sdk" Version="11.0.0-beta.25511.101">
      <Uri>https://github.com/dotnet/dotnet</Uri>
      <Sha>d83adcf8c5e53bf0efddf55db66e2b5a04f3d8de</Sha>
>>>>>>> 79946134
    </Dependency>
    <!-- Dependencies required for source build. We'll still update manually -->
    <Dependency Name="System.Formats.Asn1" Version="9.0.3">
      <Uri>https://dev.azure.com/dnceng/internal/_git/dotnet-runtime</Uri>
      <Sha>831d23e56149cd59c40fc00c7feb7c5334bd19c4</Sha>
    </Dependency>
    <Dependency Name="Microsoft.Extensions.Logging" Version="9.0.3">
      <Uri>https://dev.azure.com/dnceng/internal/_git/dotnet-runtime</Uri>
      <Sha>831d23e56149cd59c40fc00c7feb7c5334bd19c4</Sha>
    </Dependency>
    <Dependency Name="Microsoft.Extensions.Logging.Abstractions" Version="9.0.3">
      <Uri>https://dev.azure.com/dnceng/internal/_git/dotnet-runtime</Uri>
      <Sha>831d23e56149cd59c40fc00c7feb7c5334bd19c4</Sha>
    </Dependency>
    <Dependency Name="Microsoft.Extensions.Logging.Console" Version="9.0.3">
      <Uri>https://dev.azure.com/dnceng/internal/_git/dotnet-runtime</Uri>
      <Sha>831d23e56149cd59c40fc00c7feb7c5334bd19c4</Sha>
    </Dependency>
    <Dependency Name="Microsoft.Extensions.DependencyInjection.Abstractions" Version="9.0.3">
      <Uri>https://github.com/dotnet/runtime</Uri>
      <Sha>831d23e56149cd59c40fc00c7feb7c5334bd19c4</Sha>
    </Dependency>
    <Dependency Name="Microsoft.Bcl.AsyncInterfaces" Version="9.0.3">
      <Uri>https://dev.azure.com/dnceng/internal/_git/dotnet-runtime</Uri>
      <Sha>feff23845f6205a1ece39e1bd9b978948a52295a</Sha>
    </Dependency>
    <Dependency Name="System.Diagnostics.DiagnosticSource" Version="9.0.3">
      <Uri>https://dev.azure.com/dnceng/internal/_git/dotnet-runtime</Uri>
      <Sha>feff23845f6205a1ece39e1bd9b978948a52295a</Sha>
    </Dependency>
    <Dependency Name="System.Text.Json" Version="9.0.3">
      <Uri>https://dev.azure.com/dnceng/internal/_git/dotnet-runtime</Uri>
      <Sha>feff23845f6205a1ece39e1bd9b978948a52295a</Sha>
    </Dependency>
    <Dependency Name="System.IO.Pipelines" Version="9.0.3">
      <Uri>https://dev.azure.com/dnceng/internal/_git/dotnet-runtime</Uri>
      <Sha>feff23845f6205a1ece39e1bd9b978948a52295a</Sha>
    </Dependency>
    <Dependency Name="System.Text.Encodings.Web" Version="9.0.3">
      <Uri>https://dev.azure.com/dnceng/internal/_git/dotnet-runtime</Uri>
      <Sha>feff23845f6205a1ece39e1bd9b978948a52295a</Sha>
    </Dependency>
  </ToolsetDependencies>
</Dependencies><|MERGE_RESOLUTION|>--- conflicted
+++ resolved
@@ -1,18 +1,5 @@
 <?xml version="1.0" encoding="utf-8"?>
 <Dependencies>
-<<<<<<< HEAD
-  <Source Uri="https://github.com/dotnet/dotnet" Mapping="templating" Sha="d7b32678f494ef2ae6a39182c46a8efceadcd6c4" BarId="286611" />
-  <ProductDependencies>
-    <Dependency Name="System.CommandLine" Version="2.0.0-rtm.25510.110">
-      <Uri>https://github.com/dotnet/dotnet</Uri>
-      <Sha>d7b32678f494ef2ae6a39182c46a8efceadcd6c4</Sha>
-    </Dependency>
-  </ProductDependencies>
-  <ToolsetDependencies>
-    <Dependency Name="Microsoft.DotNet.Arcade.Sdk" Version="10.0.0-beta.25510.110">
-      <Uri>https://github.com/dotnet/dotnet</Uri>
-      <Sha>d7b32678f494ef2ae6a39182c46a8efceadcd6c4</Sha>
-=======
   <Source Uri="https://github.com/dotnet/dotnet" Mapping="templating" Sha="d83adcf8c5e53bf0efddf55db66e2b5a04f3d8de" BarId="286642" />
   <ProductDependencies>
     <Dependency Name="System.CommandLine" Version="2.0.0-rc.1.25511.101">
@@ -24,7 +11,6 @@
     <Dependency Name="Microsoft.DotNet.Arcade.Sdk" Version="11.0.0-beta.25511.101">
       <Uri>https://github.com/dotnet/dotnet</Uri>
       <Sha>d83adcf8c5e53bf0efddf55db66e2b5a04f3d8de</Sha>
->>>>>>> 79946134
     </Dependency>
     <!-- Dependencies required for source build. We'll still update manually -->
     <Dependency Name="System.Formats.Asn1" Version="9.0.3">
