--- conflicted
+++ resolved
@@ -3,15 +3,9 @@
   <ProductDependencies>
   </ProductDependencies>
   <ToolsetDependencies>
-<<<<<<< HEAD
-    <Dependency Name="Microsoft.DotNet.Arcade.Sdk" Version="1.0.0-beta.19278.1">
-      <Uri>https://github.com/dotnet/arcade</Uri>
-      <Sha>11f90a2a260422201895de58e57170131ab4efe7</Sha>
-=======
     <Dependency Name="Microsoft.DotNet.Arcade.Sdk" Version="1.0.0-beta.19279.5">
       <Uri>https://github.com/dotnet/arcade</Uri>
       <Sha>fb62c6377a6bd163af2a7516260f064498942585</Sha>
->>>>>>> 09804820
     </Dependency>
   </ToolsetDependencies>
 </Dependencies>