--- conflicted
+++ resolved
@@ -11,11 +11,7 @@
       <Sha>79827eed138fd2575a8b24820b4f385ee4ffb6e6</Sha>
       <SourceBuild RepoName="source-build-reference-packages" ManagedOnly="true" />
     </Dependency>
-<<<<<<< HEAD
     <Dependency Name="System.CommandLine" Version="2.0.0-beta4.23407.1">
-=======
-    <Dependency Name="System.CommandLine" Version="2.0.0-beta4.24126.1">
->>>>>>> 2d334501
       <Uri>https://github.com/dotnet/command-line-api</Uri>
       <Sha>5ea97af07263ea3ef68a18557c8aa3f7e3200bda</Sha>
     </Dependency>
