--- conflicted
+++ resolved
@@ -19,16 +19,6 @@
     </Dependency>
   </ProductDependencies>
   <ToolsetDependencies>
-<<<<<<< HEAD
-    <Dependency Name="Microsoft.DotNet.Arcade.Sdk" Version="9.0.0-beta.25077.4">
-      <Uri>https://github.com/dotnet/arcade</Uri>
-      <Sha>bac7e1caea791275b7c3ccb4cb75fd6a04a26618</Sha>
-    </Dependency>
-    <!-- Intermediate is necessary for source build. -->
-    <Dependency Name="Microsoft.SourceBuild.Intermediate.arcade" Version="9.0.0-beta.25077.4">
-      <Uri>https://github.com/dotnet/arcade</Uri>
-      <Sha>bac7e1caea791275b7c3ccb4cb75fd6a04a26618</Sha>
-=======
     <Dependency Name="Microsoft.DotNet.Arcade.Sdk" Version="10.0.0-beta.25104.2">
       <Uri>https://github.com/dotnet/arcade</Uri>
       <Sha>5d30877b1eb318583acd5f2cd3f3a80e77b3add2</Sha>
@@ -37,7 +27,6 @@
     <Dependency Name="Microsoft.SourceBuild.Intermediate.arcade" Version="10.0.0-beta.25104.2">
       <Uri>https://github.com/dotnet/arcade</Uri>
       <Sha>5d30877b1eb318583acd5f2cd3f3a80e77b3add2</Sha>
->>>>>>> b7306a0b
       <SourceBuild RepoName="arcade" ManagedOnly="true" />
     </Dependency>
     <!-- Dependencies required for source build. We'll still update manually -->
