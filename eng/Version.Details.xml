<?xml version="1.0" encoding="utf-8"?>
<Dependencies>
  <ProductDependencies>
    <Dependency Name="Microsoft.SourceBuild.Intermediate.source-build-externals" Version="8.0.0-alpha.1.23518.1">
      <Uri>https://github.com/dotnet/source-build-externals</Uri>
      <Sha>3dc05150cf234f76f6936dcb2853d31a0da1f60e</Sha>
      <SourceBuild RepoName="source-build-externals" ManagedOnly="true" />
    </Dependency>
    <Dependency Name="Microsoft.SourceBuild.Intermediate.source-build-reference-packages" Version="8.0.0-alpha.1.24251.1">
      <Uri>https://github.com/dotnet/source-build-reference-packages</Uri>
      <Sha>6f814daa935e08b578b1c0c65a1f26ea3317f517</Sha>
      <SourceBuild RepoName="source-build-reference-packages" ManagedOnly="true" />
    </Dependency>
    <Dependency Name="System.CommandLine" Version="2.0.0-beta4.23407.1">
      <Uri>https://github.com/dotnet/command-line-api</Uri>
      <Sha>a045dd54a4c44723c215d992288160eb1401bb7f</Sha>
    </Dependency>
  </ProductDependencies>
  <ToolsetDependencies>
<<<<<<< HEAD
    <Dependency Name="Microsoft.DotNet.Arcade.Sdk" Version="8.0.0-beta.24359.3">
      <Uri>https://github.com/dotnet/arcade</Uri>
      <Sha>db87887481d4110c09a1004191002482fdd7e4f2</Sha>
=======
    <Dependency Name="Microsoft.DotNet.Arcade.Sdk" Version="8.0.0-beta.24352.1">
      <Uri>https://github.com/dotnet/arcade</Uri>
      <Sha>8b879da4e449c48d99f3f642fc429379a64e8fe8</Sha>
>>>>>>> c869b5d5
      <SourceBuild RepoName="arcade" ManagedOnly="true" />
    </Dependency>
    <Dependency Name="Microsoft.DotNet.XliffTasks" Version="1.0.0-beta.23475.1" CoherentParentDependency="Microsoft.DotNet.Arcade.Sdk">
      <Uri>https://github.com/dotnet/xliff-tasks</Uri>
      <Sha>73f0850939d96131c28cf6ea6ee5aacb4da0083a</Sha>
      <SourceBuild RepoName="xliff-tasks" ManagedOnly="true" />
    </Dependency>
  </ToolsetDependencies>
</Dependencies><|MERGE_RESOLUTION|>--- conflicted
+++ resolved
@@ -17,15 +17,9 @@
     </Dependency>
   </ProductDependencies>
   <ToolsetDependencies>
-<<<<<<< HEAD
-    <Dependency Name="Microsoft.DotNet.Arcade.Sdk" Version="8.0.0-beta.24359.3">
-      <Uri>https://github.com/dotnet/arcade</Uri>
-      <Sha>db87887481d4110c09a1004191002482fdd7e4f2</Sha>
-=======
     <Dependency Name="Microsoft.DotNet.Arcade.Sdk" Version="8.0.0-beta.24352.1">
       <Uri>https://github.com/dotnet/arcade</Uri>
       <Sha>8b879da4e449c48d99f3f642fc429379a64e8fe8</Sha>
->>>>>>> c869b5d5
       <SourceBuild RepoName="arcade" ManagedOnly="true" />
     </Dependency>
     <Dependency Name="Microsoft.DotNet.XliffTasks" Version="1.0.0-beta.23475.1" CoherentParentDependency="Microsoft.DotNet.Arcade.Sdk">
