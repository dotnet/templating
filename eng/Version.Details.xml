<?xml version="1.0" encoding="utf-8"?>
<Dependencies>
  <ProductDependencies>
    <Dependency Name="Microsoft.SourceBuild.Intermediate.source-build-externals" Version="8.0.0-alpha.1.23518.1">
      <Uri>https://github.com/dotnet/source-build-externals</Uri>
      <Sha>3dc05150cf234f76f6936dcb2853d31a0da1f60e</Sha>
      <SourceBuild RepoName="source-build-externals" ManagedOnly="true" />
    </Dependency>
    <Dependency Name="Microsoft.SourceBuild.Intermediate.source-build-reference-packages" Version="8.0.0-alpha.1.24251.1">
      <Uri>https://github.com/dotnet/source-build-reference-packages</Uri>
      <Sha>6f814daa935e08b578b1c0c65a1f26ea3317f517</Sha>
      <SourceBuild RepoName="source-build-reference-packages" ManagedOnly="true" />
    </Dependency>
    <Dependency Name="System.CommandLine" Version="2.0.0-beta4.23407.1">
      <Uri>https://github.com/dotnet/command-line-api</Uri>
      <Sha>a045dd54a4c44723c215d992288160eb1401bb7f</Sha>
    </Dependency>
  </ProductDependencies>
  <ToolsetDependencies>
<<<<<<< HEAD
    <Dependency Name="Microsoft.DotNet.Arcade.Sdk" Version="8.0.0-beta.24463.3">
      <Uri>https://github.com/dotnet/arcade</Uri>
      <Sha>8c08d889b3c0b3f19398faceaccd74d0f184a3fb</Sha>
=======
    <Dependency Name="Microsoft.DotNet.Arcade.Sdk" Version="8.0.0-beta.24461.1">
      <Uri>https://github.com/dotnet/arcade</Uri>
      <Sha>dcb2d68022c6b515f547223ffc1837361f116534</Sha>
>>>>>>> f50fd7fc
      <SourceBuild RepoName="arcade" ManagedOnly="true" />
    </Dependency>
    <Dependency Name="Microsoft.DotNet.XliffTasks" Version="1.0.0-beta.23475.1" CoherentParentDependency="Microsoft.DotNet.Arcade.Sdk">
      <Uri>https://github.com/dotnet/xliff-tasks</Uri>
      <Sha>73f0850939d96131c28cf6ea6ee5aacb4da0083a</Sha>
      <SourceBuild RepoName="xliff-tasks" ManagedOnly="true" />
    </Dependency>
    <Dependency Name="System.Formats.Asn1" Version="8.0.1">
      <Uri>https://dev.azure.com/dnceng/internal/_git/dotnet-runtime</Uri>
      <Sha>2aade6beb02ea367fd97c4070a4198802fe61c03</Sha>
    </Dependency>
  </ToolsetDependencies>
</Dependencies><|MERGE_RESOLUTION|>--- conflicted
+++ resolved
@@ -17,15 +17,9 @@
     </Dependency>
   </ProductDependencies>
   <ToolsetDependencies>
-<<<<<<< HEAD
-    <Dependency Name="Microsoft.DotNet.Arcade.Sdk" Version="8.0.0-beta.24463.3">
-      <Uri>https://github.com/dotnet/arcade</Uri>
-      <Sha>8c08d889b3c0b3f19398faceaccd74d0f184a3fb</Sha>
-=======
     <Dependency Name="Microsoft.DotNet.Arcade.Sdk" Version="8.0.0-beta.24461.1">
       <Uri>https://github.com/dotnet/arcade</Uri>
       <Sha>dcb2d68022c6b515f547223ffc1837361f116534</Sha>
->>>>>>> f50fd7fc
       <SourceBuild RepoName="arcade" ManagedOnly="true" />
     </Dependency>
     <Dependency Name="Microsoft.DotNet.XliffTasks" Version="1.0.0-beta.23475.1" CoherentParentDependency="Microsoft.DotNet.Arcade.Sdk">
