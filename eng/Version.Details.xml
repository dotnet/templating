<?xml version="1.0" encoding="utf-8"?>
<Dependencies>
  <ProductDependencies>
    <!-- Intermediate is necessary for source build. -->
    <Dependency Name="Microsoft.SourceBuild.Intermediate.source-build-externals" Version="9.0.0-alpha.1.24575.1">
      <Uri>https://github.com/dotnet/source-build-externals</Uri>
      <Sha>ab469606a3e6b026dcac301e2dab96117c94faeb</Sha>
      <SourceBuild RepoName="source-build-externals" ManagedOnly="true" />
    </Dependency>
    <!-- Intermediate is necessary for source build. -->
    <Dependency Name="Microsoft.SourceBuild.Intermediate.source-build-reference-packages" Version="9.0.0-alpha.1.25204.3">
      <Uri>https://github.com/dotnet/source-build-reference-packages</Uri>
      <Sha>643689c88b1d5a0f1561383972c4189a0c673abe</Sha>
      <SourceBuild RepoName="source-build-reference-packages" ManagedOnly="true" />
    </Dependency>
    <Dependency Name="System.CommandLine" Version="2.0.0-beta4.24324.3">
      <Uri>https://github.com/dotnet/command-line-api</Uri>
      <Sha>803d8598f98fb4efd94604b32627ee9407f246db</Sha>
    </Dependency>
  </ProductDependencies>
  <ToolsetDependencies>
<<<<<<< HEAD
    <Dependency Name="Microsoft.DotNet.Arcade.Sdk" Version="8.0.0-beta.25415.2">
      <Uri>https://github.com/dotnet/arcade</Uri>
      <Sha>2f70e458e03e348a3a1f3fd6b9b70b4fcd5ba596</Sha>
      <SourceBuild RepoName="arcade" ManagedOnly="true" />
=======
    <Dependency Name="Microsoft.DotNet.Arcade.Sdk" Version="9.0.0-beta.25415.3">
      <Uri>https://github.com/dotnet/arcade</Uri>
      <Sha>d87d66c43d0660e5c8e84e667c5c8a8140bce888</Sha>
>>>>>>> 32bbc886
    </Dependency>
    <!-- Intermediate is necessary for source build. -->
    <Dependency Name="Microsoft.SourceBuild.Intermediate.arcade" Version="9.0.0-beta.25415.3">
      <Uri>https://github.com/dotnet/arcade</Uri>
      <Sha>d87d66c43d0660e5c8e84e667c5c8a8140bce888</Sha>
      <SourceBuild RepoName="arcade" ManagedOnly="true" />
    </Dependency>
    <!-- Dependencies required for source build. We'll still update manually -->
    <Dependency Name="System.Formats.Asn1" Version="9.0.0">
      <Uri>https://github.com/dotnet/runtime</Uri>
      <Sha>d3981726bc8b0e179db50301daf9f22d42393096</Sha>
    </Dependency>
    <Dependency Name="System.IO.Pipelines" Version="9.0.3">
      <Uri>https://dev.azure.com/dnceng/internal/_git/dotnet-runtime</Uri>
      <Sha>831d23e56149cd59c40fc00c7feb7c5334bd19c4</Sha>
    </Dependency>
    <Dependency Name="System.Text.Encodings.Web" Version="9.0.3">
      <Uri>https://dev.azure.com/dnceng/internal/_git/dotnet-runtime</Uri>
      <Sha>831d23e56149cd59c40fc00c7feb7c5334bd19c4</Sha>
    </Dependency>
    <Dependency Name="System.Text.Json" Version="9.0.3">
      <Uri>https://dev.azure.com/dnceng/internal/_git/dotnet-runtime</Uri>
      <Sha>831d23e56149cd59c40fc00c7feb7c5334bd19c4</Sha>
    </Dependency>
    <Dependency Name="Microsoft.Extensions.Logging" Version="9.0.3">
      <Uri>https://dev.azure.com/dnceng/internal/_git/dotnet-runtime</Uri>
      <Sha>831d23e56149cd59c40fc00c7feb7c5334bd19c4</Sha>
    </Dependency>
    <Dependency Name="Microsoft.Extensions.Logging.Abstractions" Version="9.0.3">
      <Uri>https://dev.azure.com/dnceng/internal/_git/dotnet-runtime</Uri>
      <Sha>831d23e56149cd59c40fc00c7feb7c5334bd19c4</Sha>
    </Dependency>
    <Dependency Name="Microsoft.Extensions.Logging.Console" Version="9.0.3">
      <Uri>https://dev.azure.com/dnceng/internal/_git/dotnet-runtime</Uri>
      <Sha>831d23e56149cd59c40fc00c7feb7c5334bd19c4</Sha>
    </Dependency>
    <Dependency Name="Microsoft.Extensions.DependencyInjection.Abstractions" Version="9.0.3">
      <Uri>https://github.com/dotnet/runtime</Uri>
      <Sha>831d23e56149cd59c40fc00c7feb7c5334bd19c4</Sha>
    </Dependency>
    <Dependency Name="NuGet.Common" Version="6.12.4">
      <Uri>https://github.com/nuget/nuget.client</Uri>
      <Sha>95a470a557091cdbdc9f68a178b60bd19329942c</Sha>
    </Dependency>
    <Dependency Name="NuGet.Configuration" Version="6.12.4">
      <Uri>https://github.com/nuget/nuget.client</Uri>
      <Sha>95a470a557091cdbdc9f68a178b60bd19329942c</Sha>
    </Dependency>
    <Dependency Name="NuGet.Credentials" Version="6.12.4">
      <Uri>https://github.com/nuget/nuget.client</Uri>
      <Sha>95a470a557091cdbdc9f68a178b60bd19329942c</Sha>
    </Dependency>
    <Dependency Name="NuGet.Frameworks" Version="6.12.4">
      <Uri>https://github.com/nuget/nuget.client</Uri>
      <Sha>95a470a557091cdbdc9f68a178b60bd19329942c</Sha>
    </Dependency>
    <Dependency Name="NuGet.Packaging" Version="6.12.4">
      <Uri>https://github.com/nuget/nuget.client</Uri>
      <Sha>95a470a557091cdbdc9f68a178b60bd19329942c</Sha>
    </Dependency>
    <Dependency Name="NuGet.Protocol" Version="6.12.4">
      <Uri>https://github.com/nuget/nuget.client</Uri>
      <Sha>95a470a557091cdbdc9f68a178b60bd19329942c</Sha>
    </Dependency>
    <Dependency Name="NuGet.Versioning" Version="6.12.4">
      <Uri>https://github.com/nuget/nuget.client</Uri>
      <Sha>95a470a557091cdbdc9f68a178b60bd19329942c</Sha>
    </Dependency>
  </ToolsetDependencies>
</Dependencies><|MERGE_RESOLUTION|>--- conflicted
+++ resolved
@@ -19,16 +19,9 @@
     </Dependency>
   </ProductDependencies>
   <ToolsetDependencies>
-<<<<<<< HEAD
-    <Dependency Name="Microsoft.DotNet.Arcade.Sdk" Version="8.0.0-beta.25415.2">
-      <Uri>https://github.com/dotnet/arcade</Uri>
-      <Sha>2f70e458e03e348a3a1f3fd6b9b70b4fcd5ba596</Sha>
-      <SourceBuild RepoName="arcade" ManagedOnly="true" />
-=======
     <Dependency Name="Microsoft.DotNet.Arcade.Sdk" Version="9.0.0-beta.25415.3">
       <Uri>https://github.com/dotnet/arcade</Uri>
       <Sha>d87d66c43d0660e5c8e84e667c5c8a8140bce888</Sha>
->>>>>>> 32bbc886
     </Dependency>
     <!-- Intermediate is necessary for source build. -->
     <Dependency Name="Microsoft.SourceBuild.Intermediate.arcade" Version="9.0.0-beta.25415.3">
