--- conflicted
+++ resolved
@@ -2,15 +2,9 @@
 <Dependencies>
   <ProductDependencies>
     <!-- Intermediate is necessary for source build. -->
-<<<<<<< HEAD
-    <Dependency Name="Microsoft.SourceBuild.Intermediate.source-build-externals" Version="9.0.0-alpha.1.24421.1">
-      <Uri>https://github.com/dotnet/source-build-externals</Uri>
-      <Sha>457ff6ef4705a0aa8de628a1f2a15474a05b7150</Sha>
-=======
     <Dependency Name="Microsoft.SourceBuild.Intermediate.source-build-externals" Version="9.0.0-alpha.1.24420.1">
       <Uri>https://github.com/dotnet/source-build-externals</Uri>
       <Sha>ee22054b44ec9615dc3481c4decc1b007a83a2b0</Sha>
->>>>>>> e9c9d4ad
       <SourceBuild RepoName="source-build-externals" ManagedOnly="true" />
     </Dependency>
     <!-- Intermediate is necessary for source build. -->
