<?xml version="1.0" encoding="utf-8"?>
<Dependencies>
  <ProductDependencies>
    <Dependency Name="Microsoft.SourceBuild.Intermediate.source-build-externals" Version="8.0.0-alpha.1.24161.1">
      <Uri>https://github.com/dotnet/source-build-externals</Uri>
      <Sha>00fb7841c80b44262646e57bcfbe90a1b7bc3151</Sha>
      <SourceBuild RepoName="source-build-externals" ManagedOnly="true" />
    </Dependency>
    <Dependency Name="Microsoft.SourceBuild.Intermediate.source-build-reference-packages" Version="8.0.0-alpha.1.24162.3">
      <Uri>https://github.com/dotnet/source-build-reference-packages</Uri>
      <Sha>c08ec59adcf8b56cd1b4de2090c320496566b5c6</Sha>
      <SourceBuild RepoName="source-build-reference-packages" ManagedOnly="true" />
    </Dependency>
<<<<<<< HEAD
    <Dependency Name="System.CommandLine" Version="2.0.0-beta4.23407.1">
=======
    <Dependency Name="System.CommandLine" Version="2.0.0-beta4.24126.1">
>>>>>>> b500bd1a
      <Uri>https://github.com/dotnet/command-line-api</Uri>
      <Sha>5ea97af07263ea3ef68a18557c8aa3f7e3200bda</Sha>
    </Dependency>
  </ProductDependencies>
  <ToolsetDependencies>
    <Dependency Name="Microsoft.DotNet.Arcade.Sdk" Version="8.0.0-beta.24113.2">
      <Uri>https://github.com/dotnet/arcade</Uri>
      <Sha>da98edc4c3ea539f109ea320672136ceb32591a7</Sha>
      <SourceBuild RepoName="arcade" ManagedOnly="true" />
    </Dependency>
    <Dependency Name="Microsoft.DotNet.XliffTasks" Version="1.0.0-beta.23475.1" CoherentParentDependency="Microsoft.DotNet.Arcade.Sdk">
      <Uri>https://github.com/dotnet/xliff-tasks</Uri>
      <Sha>73f0850939d96131c28cf6ea6ee5aacb4da0083a</Sha>
      <SourceBuild RepoName="xliff-tasks" ManagedOnly="true" />
    </Dependency>
  </ToolsetDependencies>
</Dependencies><|MERGE_RESOLUTION|>--- conflicted
+++ resolved
@@ -11,11 +11,7 @@
       <Sha>c08ec59adcf8b56cd1b4de2090c320496566b5c6</Sha>
       <SourceBuild RepoName="source-build-reference-packages" ManagedOnly="true" />
     </Dependency>
-<<<<<<< HEAD
     <Dependency Name="System.CommandLine" Version="2.0.0-beta4.23407.1">
-=======
-    <Dependency Name="System.CommandLine" Version="2.0.0-beta4.24126.1">
->>>>>>> b500bd1a
       <Uri>https://github.com/dotnet/command-line-api</Uri>
       <Sha>5ea97af07263ea3ef68a18557c8aa3f7e3200bda</Sha>
     </Dependency>
