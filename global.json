{
  "tools": {
<<<<<<< HEAD
    "dotnet": "7.0.100-preview.7.22377.5",
=======
    "dotnet": "7.0.100-rc.1.22425.9",
>>>>>>> eef146a6
    "runtimes": {
      "dotnet": [
        "$(VSRedistCommonNetCoreSharedFrameworkx6470PackageVersion)"
      ]
    }
  },
  "msbuild-sdks": {
<<<<<<< HEAD
    "Microsoft.DotNet.Arcade.Sdk": "8.0.0-beta.22452.1"
=======
    "Microsoft.DotNet.Arcade.Sdk": "7.0.0-beta.22458.5"
>>>>>>> eef146a6
  }
}<|MERGE_RESOLUTION|>--- conflicted
+++ resolved
@@ -1,10 +1,7 @@
 {
   "tools": {
-<<<<<<< HEAD
-    "dotnet": "7.0.100-preview.7.22377.5",
-=======
     "dotnet": "7.0.100-rc.1.22425.9",
->>>>>>> eef146a6
+
     "runtimes": {
       "dotnet": [
         "$(VSRedistCommonNetCoreSharedFrameworkx6470PackageVersion)"
@@ -12,10 +9,6 @@
     }
   },
   "msbuild-sdks": {
-<<<<<<< HEAD
-    "Microsoft.DotNet.Arcade.Sdk": "8.0.0-beta.22452.1"
-=======
     "Microsoft.DotNet.Arcade.Sdk": "7.0.0-beta.22458.5"
->>>>>>> eef146a6
   }
 }