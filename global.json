--- conflicted
+++ resolved
@@ -13,10 +13,6 @@
     "dotnet": "10.0.100-rc.2.25502.107"
   },
   "msbuild-sdks": {
-<<<<<<< HEAD
-    "Microsoft.DotNet.Arcade.Sdk": "10.0.0-beta.25555.106"
-=======
     "Microsoft.DotNet.Arcade.Sdk": "11.0.0-beta.25556.111"
->>>>>>> 227cbf17
   }
 }