{
  "tools": {
    "dotnet": "8.0.108"
  },
  "msbuild-sdks": {
<<<<<<< HEAD
    "Microsoft.DotNet.Arcade.Sdk": "8.0.0-beta.24463.3"
=======
    "Microsoft.DotNet.Arcade.Sdk": "8.0.0-beta.24461.1"
>>>>>>> f50fd7fc
  }
}<|MERGE_RESOLUTION|>--- conflicted
+++ resolved
@@ -3,10 +3,6 @@
     "dotnet": "8.0.108"
   },
   "msbuild-sdks": {
-<<<<<<< HEAD
-    "Microsoft.DotNet.Arcade.Sdk": "8.0.0-beta.24463.3"
-=======
     "Microsoft.DotNet.Arcade.Sdk": "8.0.0-beta.24461.1"
->>>>>>> f50fd7fc
   }
 }