--- conflicted
+++ resolved
@@ -1,15 +1,8 @@
 {
   "tools": {
-<<<<<<< HEAD
-    "dotnet": "8.0.117"
-  },
-  "msbuild-sdks": {
-    "Microsoft.DotNet.Arcade.Sdk": "8.0.0-beta.25310.3"
-=======
     "dotnet": "9.0.106"
   },
   "msbuild-sdks": {
     "Microsoft.DotNet.Arcade.Sdk": "9.0.0-beta.25302.2"
->>>>>>> 1a9d00e8
   }
 }