{
  "sdk": {
    "version": "10.0.100-rc.1.25451.107",
    "allowPrerelease": true,
    "rollForward": "latestFeature",
    "paths": [
      ".dotnet",
      "$host$"
    ],
    "errorMessage": "The required .NET SDK wasn't found. Please run ./eng/common/dotnet.cmd/sh to install it."
  },
  "tools": {
<<<<<<< HEAD
    "dotnet": "9.0.111"
  },
  "msbuild-sdks": {
    "Microsoft.DotNet.Arcade.Sdk": "9.0.0-beta.25515.2"
=======
    "dotnet": "10.0.100-rc.1.25451.107"
  },
  "msbuild-sdks": {
    "Microsoft.DotNet.Arcade.Sdk": "10.0.0-beta.25514.103"
>>>>>>> 304a9820
  }
}<|MERGE_RESOLUTION|>--- conflicted
+++ resolved
@@ -10,16 +10,9 @@
     "errorMessage": "The required .NET SDK wasn't found. Please run ./eng/common/dotnet.cmd/sh to install it."
   },
   "tools": {
-<<<<<<< HEAD
-    "dotnet": "9.0.111"
-  },
-  "msbuild-sdks": {
-    "Microsoft.DotNet.Arcade.Sdk": "9.0.0-beta.25515.2"
-=======
     "dotnet": "10.0.100-rc.1.25451.107"
   },
   "msbuild-sdks": {
     "Microsoft.DotNet.Arcade.Sdk": "10.0.0-beta.25514.103"
->>>>>>> 304a9820
   }
 }