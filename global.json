{
  "sdk": {
    "version": "10.0.100-rc.2.25502.107",
    "allowPrerelease": true,
    "rollForward": "latestFeature",
    "paths": [
      ".dotnet",
      "$host$"
    ],
    "errorMessage": "The required .NET SDK wasn't found. Please run ./eng/common/dotnet.cmd/sh to install it."
  },
  "tools": {
    "dotnet": "10.0.100-rc.2.25502.107"
  },
  "msbuild-sdks": {
<<<<<<< HEAD
    "Microsoft.DotNet.Arcade.Sdk": "9.0.0-beta.25577.5"
=======
    "Microsoft.DotNet.Arcade.Sdk": "10.0.0-beta.25568.102"
>>>>>>> 11b6fc1d
  }
}<|MERGE_RESOLUTION|>--- conflicted
+++ resolved
@@ -13,10 +13,6 @@
     "dotnet": "10.0.100-rc.2.25502.107"
   },
   "msbuild-sdks": {
-<<<<<<< HEAD
-    "Microsoft.DotNet.Arcade.Sdk": "9.0.0-beta.25577.5"
-=======
     "Microsoft.DotNet.Arcade.Sdk": "10.0.0-beta.25568.102"
->>>>>>> 11b6fc1d
   }
 }