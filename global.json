{
  "sdk": {
    "version": "10.0.100-rc.1.25411.109",
    "allowPrerelease": true,
    "rollForward": "latestFeature",
    "paths": [
      ".dotnet",
      "$host$"
    ],
    "errorMessage": "The required .NET SDK wasn't found. Please run ./eng/common/dotnet.cmd/sh to install it."
  },
  "tools": {
    "dotnet": "10.0.100-rc.1.25411.109"
  },
  "msbuild-sdks": {
<<<<<<< HEAD
    "Microsoft.DotNet.Arcade.Sdk": "9.0.0-beta.25428.3"
=======
    "Microsoft.DotNet.Arcade.Sdk": "10.0.0-beta.25420.121"
>>>>>>> 5bfdf07a
  }
}<|MERGE_RESOLUTION|>--- conflicted
+++ resolved
@@ -13,10 +13,6 @@
     "dotnet": "10.0.100-rc.1.25411.109"
   },
   "msbuild-sdks": {
-<<<<<<< HEAD
-    "Microsoft.DotNet.Arcade.Sdk": "9.0.0-beta.25428.3"
-=======
     "Microsoft.DotNet.Arcade.Sdk": "10.0.0-beta.25420.121"
->>>>>>> 5bfdf07a
   }
 }