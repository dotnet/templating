--- conflicted
+++ resolved
@@ -1,15 +1,8 @@
 {
   "tools": {
-<<<<<<< HEAD
-    "dotnet": "8.0.116"
-  },
-  "msbuild-sdks": {
-    "Microsoft.DotNet.Arcade.Sdk": "8.0.0-beta.25263.4"
-=======
     "dotnet": "9.0.106"
   },
   "msbuild-sdks": {
     "Microsoft.DotNet.Arcade.Sdk": "9.0.0-beta.25263.5"
->>>>>>> c671e3de
   }
 }