--- conflicted
+++ resolved
@@ -1,15 +1,8 @@
 {
   "tools": {
-<<<<<<< HEAD
-    "dotnet": "8.0.107"
-  },
-  "msbuild-sdks": {
-    "Microsoft.DotNet.Arcade.Sdk": "8.0.0-beta.24376.1"
-=======
     "dotnet": "9.0.100-preview.5.24307.3"
   },
   "msbuild-sdks": {
     "Microsoft.DotNet.Arcade.Sdk": "9.0.0-beta.24401.1"
->>>>>>> b9f1c454
   }
 }