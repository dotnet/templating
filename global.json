{
  "sdk": {
    "version": "10.0.100",
    "allowPrerelease": true,
    "rollForward": "latestFeature",
    "paths": [
      ".dotnet",
      "$host$"
    ],
    "errorMessage": "The required .NET SDK wasn't found. Please run ./eng/common/dotnet.cmd/sh to install it."
  },
  "tools": {
    "dotnet": "10.0.100"
  },
  "msbuild-sdks": {
<<<<<<< HEAD
    "Microsoft.DotNet.Arcade.Sdk": "10.0.0-beta.25619.111"
=======
    "Microsoft.DotNet.Arcade.Sdk": "11.0.0-beta.25619.109"
>>>>>>> dea12f1e
  }
}<|MERGE_RESOLUTION|>--- conflicted
+++ resolved
@@ -13,10 +13,6 @@
     "dotnet": "10.0.100"
   },
   "msbuild-sdks": {
-<<<<<<< HEAD
-    "Microsoft.DotNet.Arcade.Sdk": "10.0.0-beta.25619.111"
-=======
     "Microsoft.DotNet.Arcade.Sdk": "11.0.0-beta.25619.109"
->>>>>>> dea12f1e
   }
 }