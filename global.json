--- conflicted
+++ resolved
@@ -1,15 +1,8 @@
 {
   "tools": {
-<<<<<<< HEAD
-    "dotnet": "8.0.119"
-  },
-  "msbuild-sdks": {
-    "Microsoft.DotNet.Arcade.Sdk": "8.0.0-beta.25407.1"
-=======
     "dotnet": "9.0.109"
   },
   "msbuild-sdks": {
     "Microsoft.DotNet.Arcade.Sdk": "9.0.0-beta.25407.2"
->>>>>>> 2a6351f1
   }
 }