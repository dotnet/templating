--- conflicted
+++ resolved
@@ -3,10 +3,6 @@
     "dotnet": "8.0.101"
   },
   "msbuild-sdks": {
-<<<<<<< HEAD
-    "Microsoft.DotNet.Arcade.Sdk": "8.0.0-beta.24359.3"
-=======
     "Microsoft.DotNet.Arcade.Sdk": "8.0.0-beta.24352.1"
->>>>>>> c869b5d5
   }
 }