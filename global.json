{
  "tools": {
    "dotnet": "10.0.100-preview.6.25272.112"
  },
  "msbuild-sdks": {
<<<<<<< HEAD
    "Microsoft.DotNet.Arcade.Sdk": "9.0.0-beta.25302.2"
=======
    "Microsoft.DotNet.Arcade.Sdk": "10.0.0-beta.25303.102"
>>>>>>> b1e4e40e
  }
}<|MERGE_RESOLUTION|>--- conflicted
+++ resolved
@@ -3,10 +3,6 @@
     "dotnet": "10.0.100-preview.6.25272.112"
   },
   "msbuild-sdks": {
-<<<<<<< HEAD
-    "Microsoft.DotNet.Arcade.Sdk": "9.0.0-beta.25302.2"
-=======
     "Microsoft.DotNet.Arcade.Sdk": "10.0.0-beta.25303.102"
->>>>>>> b1e4e40e
   }
 }