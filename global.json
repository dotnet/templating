{
  "tools": {
    "dotnet": "9.0.100-rc.2.24474.11"
  },
  "msbuild-sdks": {
<<<<<<< HEAD
    "Microsoft.DotNet.Arcade.Sdk": "9.0.0-beta.24516.2"
=======
    "Microsoft.DotNet.Arcade.Sdk": "10.0.0-beta.24515.3"
>>>>>>> 54b45486
  }
}<|MERGE_RESOLUTION|>--- conflicted
+++ resolved
@@ -3,10 +3,6 @@
     "dotnet": "9.0.100-rc.2.24474.11"
   },
   "msbuild-sdks": {
-<<<<<<< HEAD
-    "Microsoft.DotNet.Arcade.Sdk": "9.0.0-beta.24516.2"
-=======
     "Microsoft.DotNet.Arcade.Sdk": "10.0.0-beta.24515.3"
->>>>>>> 54b45486
   }
 }