{
  "sdk": {
    "version": "10.0.101",
    "allowPrerelease": true,
    "rollForward": "latestFeature",
    "paths": [
      ".dotnet",
      "$host$"
    ],
    "errorMessage": "The required .NET SDK wasn't found. Please run ./eng/common/dotnet.cmd/sh to install it."
  },
  "tools": {
    "dotnet": "10.0.101"
  },
  "msbuild-sdks": {
<<<<<<< HEAD
    "Microsoft.DotNet.Arcade.Sdk": "10.0.0-beta.25625.101"
=======
    "Microsoft.DotNet.Arcade.Sdk": "10.0.0-beta.25623.101"
>>>>>>> 98448e13
  }
}<|MERGE_RESOLUTION|>--- conflicted
+++ resolved
@@ -13,10 +13,6 @@
     "dotnet": "10.0.101"
   },
   "msbuild-sdks": {
-<<<<<<< HEAD
-    "Microsoft.DotNet.Arcade.Sdk": "10.0.0-beta.25625.101"
-=======
     "Microsoft.DotNet.Arcade.Sdk": "10.0.0-beta.25623.101"
->>>>>>> 98448e13
   }
 }