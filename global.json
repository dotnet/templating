{
  "tools": {
    "dotnet": "3.0.100-preview5-011568",
    "runtimes": {
      "dotnet": [
        "2.1.7",
        "$(MicrosoftNETCoreAppVersion)"
      ]
    }
  },
  "msbuild-sdks": {
<<<<<<< HEAD
    "Microsoft.DotNet.Arcade.Sdk": "1.0.0-beta.19278.1"
=======
    "Microsoft.DotNet.Arcade.Sdk": "1.0.0-beta.19279.5"
>>>>>>> 09804820
  }
}<|MERGE_RESOLUTION|>--- conflicted
+++ resolved
@@ -9,10 +9,6 @@
     }
   },
   "msbuild-sdks": {
-<<<<<<< HEAD
-    "Microsoft.DotNet.Arcade.Sdk": "1.0.0-beta.19278.1"
-=======
     "Microsoft.DotNet.Arcade.Sdk": "1.0.0-beta.19279.5"
->>>>>>> 09804820
   }
 }