{
  "sdk": {
    "version": "10.0.100",
    "allowPrerelease": true,
    "rollForward": "latestFeature",
    "paths": [
      ".dotnet",
      "$host$"
    ],
    "errorMessage": "The required .NET SDK wasn't found. Please run ./eng/common/dotnet.cmd/sh to install it."
  },
  "tools": {
    "dotnet": "10.0.100"
  },
  "msbuild-sdks": {
<<<<<<< HEAD
    "Microsoft.DotNet.Arcade.Sdk": "10.0.0-beta.25612.108"
=======
    "Microsoft.DotNet.Arcade.Sdk": "11.0.0-beta.25574.108"
>>>>>>> 5eb0043e
  }
}<|MERGE_RESOLUTION|>--- conflicted
+++ resolved
@@ -13,10 +13,6 @@
     "dotnet": "10.0.100"
   },
   "msbuild-sdks": {
-<<<<<<< HEAD
-    "Microsoft.DotNet.Arcade.Sdk": "10.0.0-beta.25612.108"
-=======
     "Microsoft.DotNet.Arcade.Sdk": "11.0.0-beta.25574.108"
->>>>>>> 5eb0043e
   }
 }