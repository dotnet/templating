{
  "tools": {
    "dotnet": "9.0.102"
  },
  "msbuild-sdks": {
<<<<<<< HEAD
    "Microsoft.DotNet.Arcade.Sdk": "8.0.0-beta.25066.6"
=======
    "Microsoft.DotNet.Arcade.Sdk": "9.0.0-beta.25065.2"
>>>>>>> f46c70ab
  }
}<|MERGE_RESOLUTION|>--- conflicted
+++ resolved
@@ -3,10 +3,6 @@
     "dotnet": "9.0.102"
   },
   "msbuild-sdks": {
-<<<<<<< HEAD
-    "Microsoft.DotNet.Arcade.Sdk": "8.0.0-beta.25066.6"
-=======
     "Microsoft.DotNet.Arcade.Sdk": "9.0.0-beta.25065.2"
->>>>>>> f46c70ab
   }
 }