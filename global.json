{
  "sdk": {
    "version": "10.0.101",
    "allowPrerelease": true,
    "rollForward": "latestFeature",
    "paths": [
      ".dotnet",
      "$host$"
    ],
    "errorMessage": "The required .NET SDK wasn't found. Please run ./eng/common/dotnet.cmd/sh to install it."
  },
  "tools": {
    "dotnet": "10.0.101"
  },
  "msbuild-sdks": {
<<<<<<< HEAD
    "Microsoft.DotNet.Arcade.Sdk": "10.0.0-beta.25619.112"
=======
    "Microsoft.DotNet.Arcade.Sdk": "10.0.0-beta.25622.103"
>>>>>>> 707f02a6
  }
}<|MERGE_RESOLUTION|>--- conflicted
+++ resolved
@@ -13,10 +13,6 @@
     "dotnet": "10.0.101"
   },
   "msbuild-sdks": {
-<<<<<<< HEAD
-    "Microsoft.DotNet.Arcade.Sdk": "10.0.0-beta.25619.112"
-=======
     "Microsoft.DotNet.Arcade.Sdk": "10.0.0-beta.25622.103"
->>>>>>> 707f02a6
   }
 }