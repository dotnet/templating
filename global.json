--- conflicted
+++ resolved
@@ -13,10 +13,6 @@
     "dotnet": "10.0.101"
   },
   "msbuild-sdks": {
-<<<<<<< HEAD
-    "Microsoft.DotNet.Arcade.Sdk": "10.0.0-beta.25628.102"
-=======
     "Microsoft.DotNet.Arcade.Sdk": "10.0.0-beta.25627.104"
->>>>>>> 6974d48a
   }
 }