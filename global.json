{
  "tools": {
    "dotnet": "8.0.119"
  },
  "msbuild-sdks": {
<<<<<<< HEAD
    "Microsoft.DotNet.Arcade.Sdk": "8.0.0-beta.25422.2"
=======
    "Microsoft.DotNet.Arcade.Sdk": "8.0.0-beta.25427.4"
>>>>>>> 3ff2b946
  }
}<|MERGE_RESOLUTION|>--- conflicted
+++ resolved
@@ -3,10 +3,6 @@
     "dotnet": "8.0.119"
   },
   "msbuild-sdks": {
-<<<<<<< HEAD
-    "Microsoft.DotNet.Arcade.Sdk": "8.0.0-beta.25422.2"
-=======
     "Microsoft.DotNet.Arcade.Sdk": "8.0.0-beta.25427.4"
->>>>>>> 3ff2b946
   }
 }