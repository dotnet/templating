{
  "sdk": {
    "version": "10.0.100-rc.1.25420.111",
    "allowPrerelease": true,
    "rollForward": "latestFeature",
    "paths": [
      ".dotnet",
      "$host$"
    ],
    "errorMessage": "The required .NET SDK wasn't found. Please run ./eng/common/dotnet.cmd/sh to install it."
  },
  "tools": {
<<<<<<< HEAD
    "dotnet": "9.0.110"
  },
  "msbuild-sdks": {
    "Microsoft.DotNet.Arcade.Sdk": "9.0.0-beta.25460.1"
=======
    "dotnet": "10.0.100-rc.1.25420.111"
  },
  "msbuild-sdks": {
    "Microsoft.DotNet.Arcade.Sdk": "11.0.0-beta.25460.106"
>>>>>>> 3f70fab3
  }
}<|MERGE_RESOLUTION|>--- conflicted
+++ resolved
@@ -10,16 +10,9 @@
     "errorMessage": "The required .NET SDK wasn't found. Please run ./eng/common/dotnet.cmd/sh to install it."
   },
   "tools": {
-<<<<<<< HEAD
-    "dotnet": "9.0.110"
-  },
-  "msbuild-sdks": {
-    "Microsoft.DotNet.Arcade.Sdk": "9.0.0-beta.25460.1"
-=======
     "dotnet": "10.0.100-rc.1.25420.111"
   },
   "msbuild-sdks": {
     "Microsoft.DotNet.Arcade.Sdk": "11.0.0-beta.25460.106"
->>>>>>> 3f70fab3
   }
 }