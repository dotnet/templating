--- conflicted
+++ resolved
@@ -1,15 +1,8 @@
 {
   "tools": {
-<<<<<<< HEAD
-    "dotnet": "9.0.107"
-  },
-  "msbuild-sdks": {
-    "Microsoft.DotNet.Arcade.Sdk": "9.0.0-beta.25325.4"
-=======
     "dotnet": "10.0.100-preview.6.25315.102"
   },
   "msbuild-sdks": {
     "Microsoft.DotNet.Arcade.Sdk": "10.0.0-beta.25351.106"
->>>>>>> 8352d67b
   }
 }