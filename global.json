{
  "tools": {
<<<<<<< HEAD
    "dotnet": "8.0.100-rtm.23506.1",
    "runtimes": {
      "dotnet": [
        "$(MicrosoftNETCoreAppRefPackageVersion)"
      ]
    }
  },
  "msbuild-sdks": {
    "Microsoft.DotNet.Arcade.Sdk": "9.0.0-beta.23531.4"
=======
    "dotnet": "8.0.100-rtm.23506.1"
  },
  "msbuild-sdks": {
    "Microsoft.DotNet.Arcade.Sdk": "8.0.0-beta.23525.4"
>>>>>>> 96f08361
  }
}<|MERGE_RESOLUTION|>--- conflicted
+++ resolved
@@ -1,20 +1,8 @@
 {
   "tools": {
-<<<<<<< HEAD
-    "dotnet": "8.0.100-rtm.23506.1",
-    "runtimes": {
-      "dotnet": [
-        "$(MicrosoftNETCoreAppRefPackageVersion)"
-      ]
-    }
+    "dotnet": "8.0.100-rtm.23506.1"
   },
   "msbuild-sdks": {
     "Microsoft.DotNet.Arcade.Sdk": "9.0.0-beta.23531.4"
-=======
-    "dotnet": "8.0.100-rtm.23506.1"
-  },
-  "msbuild-sdks": {
-    "Microsoft.DotNet.Arcade.Sdk": "8.0.0-beta.23525.4"
->>>>>>> 96f08361
   }
 }