--- conflicted
+++ resolved
@@ -13,10 +13,6 @@
     "dotnet": "10.0.100-preview.7.25322.101"
   },
   "msbuild-sdks": {
-<<<<<<< HEAD
-    "Microsoft.DotNet.Arcade.Sdk": "9.0.0-beta.25366.1"
-=======
     "Microsoft.DotNet.Arcade.Sdk": "10.0.0-beta.25366.103"
->>>>>>> 98744c14
   }
 }