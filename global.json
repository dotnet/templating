--- conflicted
+++ resolved
@@ -3,10 +3,6 @@
     "dotnet": "2.1.503"
   },
   "msbuild-sdks": {
-<<<<<<< HEAD
-    "Microsoft.DotNet.Arcade.Sdk": "1.0.0-beta.19157.4"
-=======
     "Microsoft.DotNet.Arcade.Sdk": "1.0.0-beta.19176.14"
->>>>>>> 1b8d42e5
   }
 }