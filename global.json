{
  "sdk": {
<<<<<<< HEAD
    "version": "10.0.100-rc.1.25451.107",
=======
    "version": "10.0.100-rc.1.25420.111",
>>>>>>> e5c61f01
    "allowPrerelease": true,
    "rollForward": "latestFeature",
    "paths": [
      ".dotnet",
      "$host$"
    ],
    "errorMessage": "The required .NET SDK wasn't found. Please run ./eng/common/dotnet.cmd/sh to install it."
  },
  "tools": {
<<<<<<< HEAD
    "dotnet": "10.0.100-rc.1.25451.107"
  },
  "msbuild-sdks": {
    "Microsoft.DotNet.Arcade.Sdk": "10.0.0-beta.25479.115"
=======
    "dotnet": "10.0.100-rc.1.25420.111"
  },
  "msbuild-sdks": {
    "Microsoft.DotNet.Arcade.Sdk": "11.0.0-beta.25502.108"
>>>>>>> e5c61f01
  }
}<|MERGE_RESOLUTION|>--- conflicted
+++ resolved
@@ -1,10 +1,6 @@
 {
   "sdk": {
-<<<<<<< HEAD
-    "version": "10.0.100-rc.1.25451.107",
-=======
     "version": "10.0.100-rc.1.25420.111",
->>>>>>> e5c61f01
     "allowPrerelease": true,
     "rollForward": "latestFeature",
     "paths": [
@@ -14,16 +10,9 @@
     "errorMessage": "The required .NET SDK wasn't found. Please run ./eng/common/dotnet.cmd/sh to install it."
   },
   "tools": {
-<<<<<<< HEAD
-    "dotnet": "10.0.100-rc.1.25451.107"
-  },
-  "msbuild-sdks": {
-    "Microsoft.DotNet.Arcade.Sdk": "10.0.0-beta.25479.115"
-=======
     "dotnet": "10.0.100-rc.1.25420.111"
   },
   "msbuild-sdks": {
     "Microsoft.DotNet.Arcade.Sdk": "11.0.0-beta.25502.108"
->>>>>>> e5c61f01
   }
 }