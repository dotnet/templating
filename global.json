{
  "tools": {
    "dotnet": "9.0.103"
  },
  "msbuild-sdks": {
<<<<<<< HEAD
    "Microsoft.DotNet.Arcade.Sdk": "8.0.0-beta.25120.1"
=======
    "Microsoft.DotNet.Arcade.Sdk": "9.0.0-beta.25111.5"
>>>>>>> 693a4fd2
  }
}<|MERGE_RESOLUTION|>--- conflicted
+++ resolved
@@ -3,10 +3,6 @@
     "dotnet": "9.0.103"
   },
   "msbuild-sdks": {
-<<<<<<< HEAD
-    "Microsoft.DotNet.Arcade.Sdk": "8.0.0-beta.25120.1"
-=======
     "Microsoft.DotNet.Arcade.Sdk": "9.0.0-beta.25111.5"
->>>>>>> 693a4fd2
   }
 }