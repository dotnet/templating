﻿// Licensed to the .NET Foundation under one or more agreements.
// The .NET Foundation licenses this file to you under the MIT license.

using System;
using System.Collections;
using System.Collections.Generic;
using System.Linq;

namespace Microsoft.TemplateEngine.Utils
{
    public static class ListExtensions
    {
        public static IEnumerable<IGrouping<TKey?, TElement>> GroupBy<TElement, TKey>(this IEnumerable<TElement> elements, Func<TElement, TKey?> grouper, Func<TElement, bool> hasGroupKey, IEqualityComparer<TKey?>? comparer = null)
            where TKey : IEquatable<TKey?>
        {
            comparer ??= EqualityComparer<TKey?>.Default;
            Dictionary<ValueWrapper<TKey?>, List<TElement>> groups = new Dictionary<ValueWrapper<TKey?>, List<TElement>>(new ValueWrapperComparer<TKey?>(comparer));
            List<TElement> ungrouped = new List<TElement>();

            foreach (TElement element in elements)
            {
                if (hasGroupKey(element))
                {
                    ValueWrapper<TKey?> x = new ValueWrapper<TKey?>(grouper(element));
                    if (!groups.TryGetValue(x, out List<TElement> group))
                    {
                        groups[x] = group = new List<TElement>();
                    }

                    group.Add(element);
                }
                else
                {
                    ungrouped.Add(element);
                }
            }

            List<IGrouping<TKey?, TElement>> allGrouped = new List<IGrouping<TKey?, TElement>>();

            foreach (KeyValuePair<ValueWrapper<TKey?>, List<TElement>> entry in groups)
            {
                allGrouped.Add(new Grouping<TKey?, TElement>(entry.Key.Val, entry.Value));
            }

            foreach (TElement entry in ungrouped)
            {
                allGrouped.Add(new Grouping<TKey?, TElement>(default, new[] { entry }));
            }

            return allGrouped;
        }

        private readonly struct ValueWrapper<T>
        {
            public ValueWrapper(T val)
            {
                Val = val;
            }

            public T Val { get; }

<<<<<<< HEAD
            public override readonly bool Equals(object obj)
=======
#pragma warning disable IDE0251 // Make member 'readonly'
            public override bool Equals(object obj)
#pragma warning restore IDE0251 // Make member 'readonly'
>>>>>>> e3f12d67
            {
                return obj is ValueWrapper<T> v && Equals(Val, v.Val);
            }

<<<<<<< HEAD
            public override readonly int GetHashCode()
=======
#pragma warning disable IDE0251 // Make member 'readonly'
            public override int GetHashCode()
#pragma warning restore IDE0251 // Make member 'readonly'
>>>>>>> e3f12d67
            {
                return Val?.GetHashCode() ?? 0;
            }
        }

        private class ValueWrapperComparer<T> : IEqualityComparer<ValueWrapper<T>>
        {
            private readonly IEqualityComparer<T> _comparer;

            public ValueWrapperComparer(IEqualityComparer<T> comparer)
            {
                _comparer = comparer;
            }

            public bool Equals(ValueWrapper<T> x, ValueWrapper<T> y)
            {
                if (x.Val == null && y.Val == null)
                {
                    return true;
                }
                if (x.Val == null || y.Val == null)
                {
                    return false;
                }
                return _comparer.Equals(x.Val, y.Val);
            }

            public int GetHashCode(ValueWrapper<T> obj)
            {
                if (obj.Val == null)
                {
                    return 0;
                }
                return _comparer.GetHashCode(obj.Val);
            }
        }

        private class Grouping<TKey, TElement> : IGrouping<TKey, TElement>
        {
            private readonly IEnumerable<TElement> _element;

            public Grouping(TKey key, IEnumerable<TElement> element)
            {
                Key = key;
                _element = element;
            }

            public TKey Key { get; }

            public IEnumerator<TElement> GetEnumerator()
            {
                return _element.GetEnumerator();
            }

            IEnumerator IEnumerable.GetEnumerator()
            {
                return GetEnumerator();
            }
        }
    }
}<|MERGE_RESOLUTION|>--- conflicted
+++ resolved
@@ -50,33 +50,25 @@
             return allGrouped;
         }
 
-        private readonly struct ValueWrapper<T>
+        private struct ValueWrapper<T>
         {
             public ValueWrapper(T val)
             {
                 Val = val;
             }
 
-            public T Val { get; }
+            public T Val { get; private set; }
 
-<<<<<<< HEAD
-            public override readonly bool Equals(object obj)
-=======
 #pragma warning disable IDE0251 // Make member 'readonly'
             public override bool Equals(object obj)
 #pragma warning restore IDE0251 // Make member 'readonly'
->>>>>>> e3f12d67
             {
                 return obj is ValueWrapper<T> v && Equals(Val, v.Val);
             }
 
-<<<<<<< HEAD
-            public override readonly int GetHashCode()
-=======
 #pragma warning disable IDE0251 // Make member 'readonly'
             public override int GetHashCode()
 #pragma warning restore IDE0251 // Make member 'readonly'
->>>>>>> e3f12d67
             {
                 return Val?.GetHashCode() ?? 0;
             }
