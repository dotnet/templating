--- conflicted
+++ resolved
@@ -41,11 +41,8 @@
             DefaultIfOptionWithoutValue = jObject.ToString(nameof(DefaultIfOptionWithoutValue));
             DisplayName = jObject.ToString(nameof(DisplayName));
             IsName = jObject.ToBool(nameof(IsName));
-<<<<<<< HEAD
             AllowMultipleValues = jObject.ToBool(nameof(AllowMultipleValues));
-=======
             EnableQuotelessLiterals = jObject.ToBool(nameof(EnableQuotelessLiterals));
->>>>>>> 381e2155
 
             if (this.IsChoice())
             {
@@ -78,11 +75,8 @@
             string? defaultIfOptionWithoutValue = null,
             string? description = null,
             string? displayName = null,
-<<<<<<< HEAD
             bool allowMultipleValues = false,
-=======
             bool enableQuotelessLiterals = false,
->>>>>>> 381e2155
             IReadOnlyDictionary<string, ParameterChoice>? choices = null)
         {
             Name = name;
@@ -94,11 +88,8 @@
             DefaultIfOptionWithoutValue = defaultIfOptionWithoutValue;
             Description = description;
             DisplayName = displayName;
-<<<<<<< HEAD
             AllowMultipleValues = allowMultipleValues;
-=======
             EnableQuotelessLiterals = enableQuotelessLiterals;
->>>>>>> 381e2155
 
             if (this.IsChoice())
             {
@@ -140,11 +131,10 @@
         public string? DisplayName { get; }
 
         [JsonProperty]
-<<<<<<< HEAD
         public bool AllowMultipleValues { get; }
-=======
+
+		[JsonProperty]
         public bool EnableQuotelessLiterals { get; }
->>>>>>> 381e2155
     }
 
 }