﻿// Licensed to the .NET Foundation under one or more agreements.
// The .NET Foundation licenses this file to you under the MIT license.

#nullable enable

using System;
using System.Collections.Generic;
using System.Linq;
using Microsoft.TemplateEngine;
using Microsoft.TemplateEngine.Abstractions;
using Newtonsoft.Json;
using Newtonsoft.Json.Linq;

namespace Microsoft.TemplateSearch.Common
{
    [JsonObject(Id = "TemplateInfo")]
    [Obsolete("The class is deprecated. Use TemplateSearchCache instead to create search cache data. Deserialization code to be moved to TemplateSearchData.Json.")]
    internal class BlobStorageTemplateInfo : ITemplateInfo
    {
        public BlobStorageTemplateInfo(ITemplateInfo templateInfo)
        {
            if (templateInfo is null)
            {
                throw new ArgumentNullException(nameof(templateInfo));
            }
            if (string.IsNullOrWhiteSpace(templateInfo.Identity))
            {
                throw new ArgumentException($"'{nameof(templateInfo.Identity)}' cannot be null or whitespace.", nameof(templateInfo));
            }

            if (string.IsNullOrWhiteSpace(templateInfo.Name))
            {
                throw new ArgumentException($"'{nameof(templateInfo.Name)}' cannot be null or whitespace.", nameof(templateInfo));
            }

            if (!templateInfo.ShortNameList.Any())
            {
                throw new ArgumentException($"'{nameof(templateInfo.ShortNameList)}' should have at least one entry", nameof(templateInfo));
            }

            Identity = templateInfo.Identity;
            Name = templateInfo.Name;
            ShortNameList = templateInfo.ShortNameList;
            Parameters = templateInfo.Parameters?.Select(p => new BlobTemplateParameter(p)).ToArray() ?? Array.Empty<BlobTemplateParameter>();
            Author = templateInfo.Author;
            Classifications = templateInfo.Classifications ?? Array.Empty<string>();
            Description = templateInfo.Description;
            GroupIdentity = templateInfo.GroupIdentity;
            Precedence = templateInfo.Precedence;
            ThirdPartyNotices = templateInfo.ThirdPartyNotices;
            TagsCollection = templateInfo.TagsCollection ?? new Dictionary<string, string>();
            BaselineInfo = templateInfo.BaselineInfo ?? new Dictionary<string, IBaselineInfo>();
            PostActions = templateInfo.PostActions;
        }

        [JsonConstructor]
        private BlobStorageTemplateInfo(string identity, string name, IEnumerable<string> shortNameList)
        {
            if (string.IsNullOrWhiteSpace(identity))
            {
                throw new ArgumentException($"'{nameof(identity)}' cannot be null or whitespace.", nameof(identity));
            }

            if (string.IsNullOrWhiteSpace(name))
            {
                throw new ArgumentException($"'{nameof(name)}' cannot be null or whitespace.", nameof(name));
            }

            if (!shortNameList.Any())
            {
                throw new ArgumentException($"'{nameof(shortNameList)}' should have at least one entry", nameof(shortNameList));
            }

            Identity = identity;
            Name = name;
            ShortNameList = shortNameList.ToList();
        }

        [JsonProperty]
        //reading manually now to support old format
        public IReadOnlyList<ITemplateParameter> Parameters { get; private set; } = new List<ITemplateParameter>();

        [JsonIgnore]
        string ITemplateInfo.MountPointUri => throw new NotImplementedException();

        [JsonProperty]
        public string? Author { get; private set; }

        [JsonProperty]
        public IReadOnlyList<string> Classifications { get; private set; } = new List<string>();

        [JsonIgnore]
        public string? DefaultName => throw new NotImplementedException();

        [JsonProperty]
        public string? Description { get; private set; }

        [JsonProperty]
        public string Identity { get; private set; }

        [JsonIgnore]
        Guid ITemplateInfo.GeneratorId => throw new NotImplementedException();

        [JsonProperty]
        public string? GroupIdentity { get; private set; }

        [JsonProperty]
        public int Precedence { get; private set; }

        [JsonProperty]
        public string Name { get; private set; }

        [JsonIgnore]
        [Obsolete("Use ShortNameList instead.")]
        string ITemplateInfo.ShortName => throw new NotImplementedException();

        [JsonProperty]
        public IReadOnlyList<string> ShortNameList { get; private set; }

        [JsonIgnore]
        [Obsolete]
        public IReadOnlyDictionary<string, ICacheTag> Tags { get; private set; } = new Dictionary<string, ICacheTag>();

        [JsonIgnore]
        [Obsolete]
        public IReadOnlyDictionary<string, ICacheParameter> CacheParameters { get; private set; } = new Dictionary<string, ICacheParameter>();

        [JsonIgnore]
        string ITemplateInfo.ConfigPlace => throw new NotImplementedException();

        [JsonIgnore]
        string ITemplateInfo.LocaleConfigPlace => throw new NotImplementedException();

        [JsonIgnore]
        string ITemplateInfo.HostConfigPlace => throw new NotImplementedException();

        [JsonProperty]
        public string? ThirdPartyNotices { get; private set; }

        [JsonProperty]
        public IReadOnlyDictionary<string, IBaselineInfo> BaselineInfo { get; private set; } = new Dictionary<string, IBaselineInfo>();

        [JsonIgnore]
        [Obsolete("This property is deprecated")]
        bool ITemplateInfo.HasScriptRunningPostActions { get; set; }

        [JsonProperty]
        public IReadOnlyDictionary<string, string> TagsCollection { get; private set; } = new Dictionary<string, string>();

        [JsonProperty]
        public IReadOnlyList<Guid> PostActions { get; private set; } = Array.Empty<Guid>();

        public static BlobStorageTemplateInfo FromJObject(JObject entry)
        {
            string identity = entry.ToString(nameof(Identity))
                ?? throw new ArgumentException($"{nameof(entry)} doesn't have {nameof(Identity)} property.", nameof(entry));
            string name = entry.ToString(nameof(Name))
                ?? throw new ArgumentException($"{nameof(entry)} doesn't have {nameof(Name)} property.", nameof(entry));

            JToken? shortNameToken = entry.Get<JToken>(nameof(ShortNameList));
            IEnumerable<string> shortNames = shortNameToken?.JTokenStringOrArrayToCollection(Array.Empty<string>())
                ?? throw new ArgumentException($"{nameof(entry)} doesn't have {nameof(ShortNameList)} property.", nameof(entry));

            BlobStorageTemplateInfo info = new BlobStorageTemplateInfo(identity, name, shortNames);
            info.Author = entry.ToString(nameof(Author));
            JArray? classificationsArray = entry.Get<JArray>(nameof(Classifications));
            if (classificationsArray != null)
            {
                List<string> classifications = new List<string>();
                foreach (JToken item in classificationsArray)
                {
                    classifications.Add(item.ToString());
                }
                info.Classifications = classifications;
            }
            info.Description = entry.ToString(nameof(Description));
            info.GroupIdentity = entry.ToString(nameof(GroupIdentity));
            info.Precedence = entry.ToInt32(nameof(Precedence));
            info.ThirdPartyNotices = entry.ToString(nameof(ThirdPartyNotices));

            JObject? baselineJObject = entry.Get<JObject>(nameof(ITemplateInfo.BaselineInfo));
            Dictionary<string, IBaselineInfo> baselineInfo = new Dictionary<string, IBaselineInfo>();
            if (baselineJObject != null)
            {
                foreach (JProperty item in baselineJObject.Properties())
                {
                    IBaselineInfo baseline = new BaselineCacheInfo()
                    {
                        Description = item.Value.ToString(nameof(IBaselineInfo.Description)),
                        DefaultOverrides = item.Value.ToStringDictionary(propertyName: nameof(IBaselineInfo.DefaultOverrides))
                    };
                    baselineInfo.Add(item.Name, baseline);
                }
                info.BaselineInfo = baselineInfo;
            }

            JArray? postActionsArray = entry.Get<JArray>(nameof(info.PostActions));
            if (postActionsArray != null)
            {
                List<Guid> postActions = new List<Guid>();
                foreach (JToken item in postActionsArray)
                {
                    if (Guid.TryParse(item.ToString(), out Guid id))
                    {
                        postActions.Add(id);
                    }
                }
                info.PostActions = postActions;
            }

            //read parameters
            bool readParameters = false;
            List<ITemplateParameter> templateParameters = new List<ITemplateParameter>();
            JArray? parametersArray = entry.Get<JArray>(nameof(Parameters));
            if (parametersArray != null)
            {
                foreach (JObject item in parametersArray)
                {
                    templateParameters.Add(new BlobTemplateParameter(item));
                }
                readParameters = true;
            }

            JObject? tagsObject = entry.Get<JObject>(nameof(TagsCollection));
            Dictionary<string, string> tags = new Dictionary<string, string>();
            if (tagsObject != null)
            {
                foreach (JProperty item in tagsObject.Properties())
                {
                    tags.Add(item.Name.ToString(), item.Value.ToString());
                }
            }

            //try read tags and parameters - for compatibility reason
            tagsObject = entry.Get<JObject>("tags");
            if (tagsObject != null)
            {
                Dictionary<string, ICacheTag> legacyTags = new Dictionary<string, ICacheTag>();
                foreach (JProperty item in tagsObject.Properties())
                {
                    if (item.Value.Type == JTokenType.String)
                    {
                        tags[item.Name.ToString()] = item.Value.ToString();
                        legacyTags[item.Name.ToString()] = new BlobLegacyCacheTag(
                            description: null,
                            choicesAndDescriptions: new Dictionary<string, string>()
                            {
                                { item.Value.ToString(), string.Empty }
                            },
                            defaultValue: item.Value.ToString(),
                            defaultIfOptionWithoutValue: null);
                    }
                    else if (item.Value is JObject tagObj)
                    {
                        JObject? choicesObject = tagObj.Get<JObject>("ChoicesAndDescriptions");
                        if (choicesObject != null && !readParameters)
                        {
                            Dictionary<string, ParameterChoice> choicesAndDescriptions = new Dictionary<string, ParameterChoice>(StringComparer.OrdinalIgnoreCase);
                            Dictionary<string, string> legacyChoices = new Dictionary<string, string>(StringComparer.OrdinalIgnoreCase);
                            foreach (JProperty cdPair in choicesObject.Properties())
                            {
                                choicesAndDescriptions[cdPair.Name.ToString()] = new ParameterChoice(null, cdPair.Value.ToString());
                                legacyChoices[cdPair.Name.ToString()] = cdPair.Value.ToString();
                            }
                            templateParameters.Add(
                                new BlobTemplateParameter(item.Name.ToString(), "choice")
                                {
                                    Choices = choicesAndDescriptions
                                });
                            legacyTags[item.Name.ToString()] = new BlobLegacyCacheTag(
                              description: tagObj.ToString("description"),
                              choicesAndDescriptions: legacyChoices,
                              defaultValue: tagObj.ToString("defaultValue"),
                              defaultIfOptionWithoutValue: tagObj.ToString("defaultIfOptionWithoutValue"));
                        }
                        tags[item.Name.ToString()] = tagObj.ToString("defaultValue") ?? "";
                    }
                }
                info.Tags = legacyTags;
            }
            JObject? cacheParametersObject = entry.Get<JObject>("cacheParameters");
            if (!readParameters && cacheParametersObject != null)
            {
                Dictionary<string, ICacheParameter> legacyParams = new Dictionary<string, ICacheParameter>();
                foreach (JProperty item in cacheParametersObject.Properties())
                {
                    JObject paramObj = (JObject)item.Value;
                    if (paramObj == null)
                    {
                        continue;
                    }
                    string dataType = paramObj.ToString(nameof(BlobTemplateParameter.DataType)) ?? "string";
                    templateParameters.Add(new BlobTemplateParameter(item.Name.ToString(), dataType));
                    legacyParams[item.Name.ToString()] = new BlobLegacyCacheParameter(
                        description: paramObj.ToString("description"),
                        dataType: paramObj.ToString(nameof(BlobTemplateParameter.DataType)) ?? "string",
                        defaultValue: paramObj.ToString("defaultValue"),
                        defaultIfOptionWithoutValue: paramObj.ToString("defaultIfOptionWithoutValue"));
                }
                info.CacheParameters = legacyParams;
            }

            info.TagsCollection = tags;
            info.Parameters = templateParameters;
            return info;

        }

        private class BaselineCacheInfo : IBaselineInfo
        {
            [JsonProperty]
            public string? Description { get; set; }

            [JsonProperty]
            public IReadOnlyDictionary<string, string> DefaultOverrides { get; set; } = new Dictionary<string, string>();
        }

        private class BlobTemplateParameter : ITemplateParameter
        {
            internal BlobTemplateParameter(ITemplateParameter parameter)
            {
                if (parameter is null)
                {
                    throw new ArgumentNullException(nameof(parameter));
                }

                if (string.IsNullOrWhiteSpace(parameter.Name))
                {
                    throw new ArgumentException($"{nameof(Name)} property should not be null or whitespace", nameof(parameter));
                }
                Name = parameter.Name;
                DataType = !string.IsNullOrWhiteSpace(parameter.DataType) ? parameter.DataType : "string";
                Choices = parameter.Choices;

                if (DataType.Equals("choice", StringComparison.OrdinalIgnoreCase) && Choices == null)
                {
                    Choices = new Dictionary<string, ParameterChoice>();
                }

                Priority = parameter.Priority;
                DefaultIfOptionWithoutValue = parameter.DefaultIfOptionWithoutValue;
                Description = parameter.Description;
<<<<<<< HEAD
                AllowMultipleValues = parameter.AllowMultipleValues;
=======
                EnableQuotelessLiterals = parameter.EnableQuotelessLiterals;
>>>>>>> 381e2155
            }

            internal BlobTemplateParameter(string name, string dataType)
            {
                Name = name;
                DataType = dataType;
            }

            internal BlobTemplateParameter(JObject jObject)
            {
                string? name = jObject.ToString(nameof(Name));
                if (string.IsNullOrWhiteSpace(name))
                {
                    throw new ArgumentException($"{nameof(Name)} property should not be null or whitespace", nameof(jObject));
                }

                Name = name!;
                DataType = jObject.ToString(nameof(DataType)) ?? "string";

                if (DataType.Equals("choice", StringComparison.OrdinalIgnoreCase))
                {
                    Dictionary<string, ParameterChoice> choices = new Dictionary<string, ParameterChoice>(StringComparer.OrdinalIgnoreCase);
                    JObject? cdToken = jObject.Get<JObject>(nameof(Choices));
                    if (cdToken != null)
                    {
                        foreach (JProperty cdPair in cdToken.Properties())
                        {
                            choices.Add(
                                cdPair.Name.ToString(),
                                new ParameterChoice(
                                    cdPair.Value.ToString(nameof(ParameterChoice.DisplayName)),
                                    cdPair.Value.ToString(nameof(ParameterChoice.Description))));
                        }
                    }
                    Choices = choices;
                }
                Priority = jObject.ToEnum<TemplateParameterPriority>(nameof(Priority));
                DefaultIfOptionWithoutValue = jObject.ToString(nameof(DefaultIfOptionWithoutValue));
                Description = jObject.ToString(nameof(Description));
<<<<<<< HEAD
                AllowMultipleValues = jObject.ToBool(nameof(AllowMultipleValues));
=======
                EnableQuotelessLiterals = jObject.ToBool(nameof(EnableQuotelessLiterals));
>>>>>>> 381e2155
            }

            [JsonProperty]
            public string Name { get; internal set; }

            [JsonProperty]
            public string DataType { get; internal set; }

            [JsonProperty]
            public IReadOnlyDictionary<string, ParameterChoice>? Choices { get; internal set; }

            [JsonProperty]
            public TemplateParameterPriority Priority { get; internal set; }

            [JsonIgnore]
            //Parameters have only "parameter" symbols.
            string ITemplateParameter.Type => "parameter";

            [JsonIgnore]
            bool ITemplateParameter.IsName => false;

            [JsonProperty]
            public string? DefaultValue { get; internal set; }

            [JsonIgnore]
            string? ITemplateParameter.DisplayName => throw new NotImplementedException();

            [JsonProperty]
            public string? DefaultIfOptionWithoutValue { get; internal set; }

            [JsonProperty]
            public string? Description { get; internal set; }

            [Obsolete]
            [JsonIgnore]
            string? ITemplateParameter.Documentation => throw new NotImplementedException();

            [JsonProperty]
<<<<<<< HEAD
            public bool AllowMultipleValues { get; internal set; }
=======
            public bool EnableQuotelessLiterals { get; internal set; }
>>>>>>> 381e2155
        }

        private class BlobLegacyCacheTag : ICacheTag
        {
            public BlobLegacyCacheTag(string? description, IReadOnlyDictionary<string, string> choicesAndDescriptions, string? defaultValue, string? defaultIfOptionWithoutValue)
            {
                Description = description;
                ChoicesAndDescriptions = choicesAndDescriptions;
                DefaultValue = defaultValue;
                DefaultIfOptionWithoutValue = defaultIfOptionWithoutValue;
            }

            [JsonProperty]
            public string? Description { get; }

            [JsonProperty]
            public IReadOnlyDictionary<string, string> ChoicesAndDescriptions { get; }

            [JsonProperty]
            public string? DefaultValue { get; }

            [JsonProperty]
            public string? DefaultIfOptionWithoutValue { get; }

            [JsonIgnore]
            public string? DisplayName => throw new NotImplementedException();

            [JsonIgnore]
            public IReadOnlyDictionary<string, ParameterChoice> Choices => throw new NotImplementedException();

        }

        private class BlobLegacyCacheParameter : ICacheParameter
        {
            public BlobLegacyCacheParameter(string? description, string? dataType, string? defaultValue, string? defaultIfOptionWithoutValue)
            {
                Description = description;
                DataType = dataType;
                DefaultValue = defaultValue;
                DefaultIfOptionWithoutValue = defaultIfOptionWithoutValue;
            }

            [JsonProperty]
            public string? DataType { get; }

            [JsonProperty]
            public string? DefaultValue { get; }

            [JsonProperty]
            public string? Description { get; }

            [JsonProperty]
            public string? DefaultIfOptionWithoutValue { get; }

            [JsonIgnore]
            public string? DisplayName => throw new NotImplementedException();
        }

    }
}<|MERGE_RESOLUTION|>--- conflicted
+++ resolved
@@ -340,11 +340,8 @@
                 Priority = parameter.Priority;
                 DefaultIfOptionWithoutValue = parameter.DefaultIfOptionWithoutValue;
                 Description = parameter.Description;
-<<<<<<< HEAD
                 AllowMultipleValues = parameter.AllowMultipleValues;
-=======
                 EnableQuotelessLiterals = parameter.EnableQuotelessLiterals;
->>>>>>> 381e2155
             }
 
             internal BlobTemplateParameter(string name, string dataType)
@@ -384,11 +381,8 @@
                 Priority = jObject.ToEnum<TemplateParameterPriority>(nameof(Priority));
                 DefaultIfOptionWithoutValue = jObject.ToString(nameof(DefaultIfOptionWithoutValue));
                 Description = jObject.ToString(nameof(Description));
-<<<<<<< HEAD
                 AllowMultipleValues = jObject.ToBool(nameof(AllowMultipleValues));
-=======
                 EnableQuotelessLiterals = jObject.ToBool(nameof(EnableQuotelessLiterals));
->>>>>>> 381e2155
             }
 
             [JsonProperty]
@@ -427,11 +421,10 @@
             string? ITemplateParameter.Documentation => throw new NotImplementedException();
 
             [JsonProperty]
-<<<<<<< HEAD
             public bool AllowMultipleValues { get; internal set; }
-=======
+
+			[JsonProperty]
             public bool EnableQuotelessLiterals { get; internal set; }
->>>>>>> 381e2155
         }
 
         private class BlobLegacyCacheTag : ICacheTag
