// Licensed to the .NET Foundation under one or more agreements.
// The .NET Foundation licenses this file to you under the MIT license.

using System.CommandLine;
using System.CommandLine.Invocation;
using Microsoft.TemplateSearch.TemplateDiscovery.NuGet;
using Microsoft.TemplateSearch.TemplateDiscovery.PackChecking;
using Microsoft.TemplateSearch.TemplateDiscovery.Results;
using Microsoft.TemplateSearch.TemplateDiscovery.Test;

namespace Microsoft.TemplateSearch.TemplateDiscovery
{
    internal class Program
    {
        private const int _defaultPageSize = 100;

        private static async Task Main(string[] args)
        {
            RootCommand rootCommand = CreateCommand();
            await rootCommand.InvokeAsync(args).ConfigureAwait(false);
        }

        private static async Task<int> ExecuteAsync(
            DirectoryInfo basePath,
            bool allowPreviewPacks,
            int pageSize,
            bool onePage,
            bool savePacks,
            bool noTemplateJsonFilter,
            bool verbose,
            bool test,
            IEnumerable<SupportedQueries>? queries,
            DirectoryInfo? packagesPath,
<<<<<<< HEAD
            string latestSdkToTest)
        {
            Verbose.IsEnabled = verbose;
            CommandArgs config = new CommandArgs(basePath, allowPreviewPacks, pageSize, onePage, savePacks, noTemplateJsonFilter, queries, packagesPath, latestSdkToTest);

            PackSourceChecker packSourceChecker = NuGetPackSourceCheckerFactory.CreatePackSourceChecker(config);
=======
            bool diffMode,
            FileInfo? overridePreviousCachePath,
            FileInfo? overrideNonPackagesListPath)
        {
            Verbose.IsEnabled = verbose;
            CommandArgs config = new CommandArgs(
                basePath,
                allowPreviewPacks,
                pageSize,
                onePage,
                savePacks,
                noTemplateJsonFilter,
                queries,
                packagesPath,
                diffMode,
                overridePreviousCachePath,
                overrideNonPackagesListPath);
>>>>>>> 58186d2a

            var cts = new CancellationTokenSource();
            Console.CancelKeyPress += (s, e) =>
            {
                Console.WriteLine("Canceling...");
                cts.Cancel();
                e.Cancel = true;
            };

            try
            {
                IPackCheckerFactory factory = packagesPath == null ? new NuGetPackSourceCheckerFactory() : new TestPackCheckerFactory();
                PackSourceChecker packSourceChecker = await factory.CreatePackSourceCheckerAsync(config, cts.Token).ConfigureAwait(false);
                PackSourceCheckResult checkResults = await packSourceChecker.CheckPackagesAsync(cts.Token).ConfigureAwait(false);
                (string metadataPath, string legacyMetadataPath) = PackCheckResultReportWriter.WriteResults(config.OutputPath, checkResults);
                if (test)
                {
                    CacheFileTestsBefore60.RunTests(legacyMetadataPath);
                    CacheFileTestsForLatestSdk.RunTests(legacyMetadataPath, config.LatestSdkToTest);
                    CacheFileTestsForLatestSdk.RunTests(metadataPath, config.LatestSdkToTest);
                }
                return 0;
            }
            catch (TaskCanceledException)
            {
                Console.WriteLine("Operation was cancelled.");
                return 2;
            }
            catch (Exception e)
            {
                Console.WriteLine($"Error occured: {e}");
                return 1;
            }

        }

        private static RootCommand CreateCommand()
        {
            Option<DirectoryInfo> basePathOption = new Option<DirectoryInfo>("--basePath")
            {
                Arity = ArgumentArity.ExactlyOne,
                Description = "The root dir for output for this run.",
                IsRequired = true
            }.LegalFilePathsOnly();

            Option<bool> allowPreviewPacksOption = new Option<bool>("--allowPreviewPacks")
            {
                Description = "Include preview packs in the results (by default, preview packs are ignored and the latest stable pack is used.",
            };

            Option<int> pageSizeOption = new Option<int>("--pageSize", getDefaultValue: () => _defaultPageSize)
            {
                Description = "(debugging) The chunk size for interactions with the source.",
            };

            Option<bool> onePageOption = new Option<bool>("--onePage")
            {
                Description = "(debugging) Only process one page of template packs.",
            };

            Option<bool> savePacksOption = new Option<bool>("--savePacks")
            {
                Description = "Don't delete downloaded candidate packs (by default, they're deleted at the end of a run).",
            };

            Option<bool> noTemplateJsonFilterOption = new Option<bool>("--noTemplateJsonFilter")
            {
                Description = "Don't prefilter packs that don't contain any template.json files (this filter is applied by default).",
            };

            Option<bool> verboseOption = new Option<bool>(new[] { "-v", "--verbose" })
            {
                Description = "Verbose output for template processing.",
            };

            Option<bool> testOption = new Option<bool>(new[] { "-t", "--test" })
            {
                Description = "Run tests on generated metadata files.",
            };

            Option<SupportedQueries[]> queriesOption = new Option<SupportedQueries[]>("--queries")
            {
                Arity = ArgumentArity.OneOrMore,
                Description = $"The list of providers to run. Supported providers: {string.Join(",", Enum.GetValues<SupportedQueries>())}.",
                AllowMultipleArgumentsPerToken = true,
            };
            queriesOption.FromAmong(Enum.GetValues<SupportedQueries>().Select(e => e.ToString()).ToArray());

            Option<DirectoryInfo> packagesPathOption = (new Option<DirectoryInfo>("--packagesPath")
            {
                Description = $"Path to pre-downloaded packages. If specified, the packages won't be downloaded from NuGet.org.",
            }.ExistingOnly());

<<<<<<< HEAD
            Option<string> latestSdkToTestOption = (new Option<string>("--latestVersionToTest")
            {
                Description = $"Latest .NET SDK version to be tested.",
            });
=======
            Option<bool> diffOption = new Option<bool>("--diff", getDefaultValue: () => true)
            {
                Description = $"The list of packages will be compared with previous run, and if package version is not changed, the package won't be rescanned.",
            };

            Option<FileInfo> diffOverrideCacheOption = new Option<FileInfo>("--diff-override-cache")
            {
                Description = $"Location of current search cache (local path only).",
            }.ExistingOnly();

            Option<FileInfo> diffOverrideNonPackagesOption = new Option<FileInfo>("--diff-override-non-packages")
            {
                Description = $"Location of the list of packages known not to be a valid package (local path only).",
            }.ExistingOnly();
>>>>>>> 58186d2a

            RootCommand rootCommand = new RootCommand("Generates the template package search cache file based on the packages available on NuGet.org.")
            {
                basePathOption,
                allowPreviewPacksOption,
                pageSizeOption,
                onePageOption,
                savePacksOption,
                noTemplateJsonFilterOption,
                verboseOption,
                testOption,
                queriesOption,
                packagesPathOption,
<<<<<<< HEAD
                latestSdkToTestOption,
=======
                diffOption,
                diffOverrideCacheOption,
                diffOverrideNonPackagesOption
>>>>>>> 58186d2a
            };

            rootCommand.TreatUnmatchedTokensAsErrors = true;
            rootCommand.Handler = CommandHandler.Create(
                basePathOption,
                allowPreviewPacksOption,
                pageSizeOption,
                onePageOption,
                savePacksOption,
                noTemplateJsonFilterOption,
                verboseOption,
                testOption,
                queriesOption,
                packagesPathOption,
<<<<<<< HEAD
                latestSdkToTestOption,
=======
                diffOption,
                diffOverrideCacheOption,
                diffOverrideNonPackagesOption,
>>>>>>> 58186d2a
                ExecuteAsync);

            return rootCommand;
        }
    }
}<|MERGE_RESOLUTION|>--- conflicted
+++ resolved
@@ -31,14 +31,7 @@
             bool test,
             IEnumerable<SupportedQueries>? queries,
             DirectoryInfo? packagesPath,
-<<<<<<< HEAD
-            string latestSdkToTest)
-        {
-            Verbose.IsEnabled = verbose;
-            CommandArgs config = new CommandArgs(basePath, allowPreviewPacks, pageSize, onePage, savePacks, noTemplateJsonFilter, queries, packagesPath, latestSdkToTest);
-
-            PackSourceChecker packSourceChecker = NuGetPackSourceCheckerFactory.CreatePackSourceChecker(config);
-=======
+            string latestSdkToTest,
             bool diffMode,
             FileInfo? overridePreviousCachePath,
             FileInfo? overrideNonPackagesListPath)
@@ -53,10 +46,10 @@
                 noTemplateJsonFilter,
                 queries,
                 packagesPath,
+                latestSdkToTest,
                 diffMode,
                 overridePreviousCachePath,
                 overrideNonPackagesListPath);
->>>>>>> 58186d2a
 
             var cts = new CancellationTokenSource();
             Console.CancelKeyPress += (s, e) =>
@@ -150,12 +143,11 @@
                 Description = $"Path to pre-downloaded packages. If specified, the packages won't be downloaded from NuGet.org.",
             }.ExistingOnly());
 
-<<<<<<< HEAD
             Option<string> latestSdkToTestOption = (new Option<string>("--latestVersionToTest")
             {
                 Description = $"Latest .NET SDK version to be tested.",
             });
-=======
+
             Option<bool> diffOption = new Option<bool>("--diff", getDefaultValue: () => true)
             {
                 Description = $"The list of packages will be compared with previous run, and if package version is not changed, the package won't be rescanned.",
@@ -170,7 +162,6 @@
             {
                 Description = $"Location of the list of packages known not to be a valid package (local path only).",
             }.ExistingOnly();
->>>>>>> 58186d2a
 
             RootCommand rootCommand = new RootCommand("Generates the template package search cache file based on the packages available on NuGet.org.")
             {
@@ -184,13 +175,10 @@
                 testOption,
                 queriesOption,
                 packagesPathOption,
-<<<<<<< HEAD
                 latestSdkToTestOption,
-=======
                 diffOption,
                 diffOverrideCacheOption,
                 diffOverrideNonPackagesOption
->>>>>>> 58186d2a
             };
 
             rootCommand.TreatUnmatchedTokensAsErrors = true;
@@ -205,13 +193,10 @@
                 testOption,
                 queriesOption,
                 packagesPathOption,
-<<<<<<< HEAD
                 latestSdkToTestOption,
-=======
                 diffOption,
                 diffOverrideCacheOption,
                 diffOverrideNonPackagesOption,
->>>>>>> 58186d2a
                 ExecuteAsync);
 
             return rootCommand;
