--- conflicted
+++ resolved
@@ -14,23 +14,6 @@
     internal class Program
     {
         private const int _defaultPageSize = 100;
-<<<<<<< HEAD
-        private const bool _defaultSaveCandidatePacks = false;
-        private const bool _defaultIncludePreviewPacks = false;
-
-        private const string _basePathFlag = "--basePath";
-        private const string _pageSizeFlag = "--pageSize";
-        private const string _includePreviewPacksFlag = "--allowPreviewPacks";
-        private const string _saveDownloadedPacksFlag = "--savePacks";
-        private const string _runOnlyOnePageFlag = "--onePage";
-        private const string _previousOutputBasePathFlag = "--previousOutput";
-        private const string _noTemplateJsonFilterFlag = "--noTemplateJsonFilter";
-        private const string _verbose = "-v";
-        private const string _providers = "--providers";
-        private const string _packagesPath = "--packagesPath";
-        private const string _runTests = "-test";
-=======
->>>>>>> 20584198
 
         private static async Task Main(string[] args)
         {
@@ -65,18 +48,13 @@
             try
             {
                 PackSourceCheckResult checkResults = await packSourceChecker.CheckPackagesAsync(cts.Token).ConfigureAwait(false);
-<<<<<<< HEAD
-                (string metadataPath, string legacyMetadataPath) = PackCheckResultReportWriter.WriteResults(config.BasePath, checkResults);
-
+                (string metadataPath, string legacyMetadataPath) = PackCheckResultReportWriter.WriteResults(config.OutputPath, checkResults);
                 if (config.RunValidationTests)
                 {
                     CacheFileTests.RunTests(legacyMetadataPath);
                     CacheFileV2Tests.RunTests(metadataPath);
                 }
-=======
-                PackCheckResultReportWriter.WriteResults(config.OutputPath, checkResults);
-                return 0;
->>>>>>> 20584198
+				return 0;
             }
             catch (TaskCanceledException)
             {
@@ -84,24 +62,6 @@
                 return 1;
             }
 
-<<<<<<< HEAD
-        private static void ShowUsageMessage()
-        {
-            Console.WriteLine("Invalid inputs");
-            Console.WriteLine();
-            Console.WriteLine("Valid args:");
-            Console.WriteLine($"{_basePathFlag} - The root dir for output for this run.");
-            Console.WriteLine($"{_previousOutputBasePathFlag} - The root dir for output of a previous run. If specified, uses this output to filter packs known to not contain templates.");
-            Console.WriteLine($"{_includePreviewPacksFlag} - Include preview packs in the results (by default, preview packs are ignored and the latest stable pack is used.");
-            Console.WriteLine($"{_pageSizeFlag} - (debugging) The chunk size for interactions with the source.");
-            Console.WriteLine($"{_runOnlyOnePageFlag} - (debugging) Only process one page of template packs.");
-            Console.WriteLine($"{_saveDownloadedPacksFlag} - Don't delete downloaded candidate packs (by default, they're deleted at the end of a run).");
-            Console.WriteLine($"{_noTemplateJsonFilterFlag} - Don't prefilter packs that don't contain any template.json files (this filter is applied by default).");
-            Console.WriteLine($"{_verbose} - Verbose output for template processing).");
-            Console.WriteLine($"{_providers} - bar separated list of providers to run. Supported providers: {string.Join(",", NugetPackScraper.SupportedProvidersList)}.");
-            Console.WriteLine($"{_runTests} - Run validation tests after the metadata files are created.");
-=======
->>>>>>> 20584198
         }
 
         private static RootCommand CreateCommand()
@@ -115,120 +75,8 @@
 
             Option<bool> allowPreviewPacksOption = new Option<bool>("--allowPreviewPacks")
             {
-<<<<<<< HEAD
-                if (string.Equals(args[index], _basePathFlag, StringComparison.Ordinal))
-                {
-                    if (TryGetFlagValue(args, index, out string? basePath) && !string.IsNullOrWhiteSpace(basePath))
-                    {
-                        config.BasePath = basePath;
-                        index += 2;
-                    }
-                    else
-                    {
-                        return false;
-                    }
-                }
-                else if (string.Equals(args[index], _packagesPath, StringComparison.Ordinal))
-                {
-                    if (TryGetFlagValue(args, index, out string? packagesPath) && !string.IsNullOrWhiteSpace(packagesPath))
-                    {
-                        if (!Directory.Exists(packagesPath))
-                        {
-                            Console.WriteLine($"Directory {packagesPath} does not exist.");
-                            return false;
-                        }
-
-                        config.LocalPackagePath = packagesPath;
-                        index += 2;
-                    }
-                    else
-                    {
-                        return false;
-                    }
-                }
-                else if (string.Equals(args[index], _pageSizeFlag, StringComparison.Ordinal))
-                {
-                    if (TryGetFlagValue(args, index, out string? pageSizeString) && int.TryParse(pageSizeString, out int pageSize))
-                    {
-                        config.PageSize = pageSize;
-                        index += 2;
-                    }
-                    else
-                    {
-                        return false;
-                    }
-                }
-                else if (string.Equals(args[index], _previousOutputBasePathFlag, StringComparison.Ordinal))
-                {
-                    if (TryGetFlagValue(args, index, out string? previousOutputBasePath) && !string.IsNullOrWhiteSpace(previousOutputBasePath))
-                    {
-                        config.PreviousRunBasePath = previousOutputBasePath;
-                        index += 2;
-                    }
-                    else
-                    {
-                        return false;
-                    }
-                }
-                else if (string.Equals(args[index], _runOnlyOnePageFlag, StringComparison.Ordinal))
-                {
-                    config.RunOnlyOnePage = true;
-                    ++index;
-                }
-                else if (string.Equals(args[index], _saveDownloadedPacksFlag, StringComparison.Ordinal))
-                {
-                    config.SaveCandidatePacks = true;
-                    ++index;
-                }
-                else if (string.Equals(args[index], _includePreviewPacksFlag, StringComparison.Ordinal))
-                {
-                    config.IncludePreviewPacks = true;
-                    ++index;
-                }
-                else if (string.Equals(args[index], _noTemplateJsonFilterFlag, StringComparison.Ordinal))
-                {
-                    config.DontFilterOnTemplateJson = true;
-                    ++index;
-                }
-                else if (string.Equals(args[index], _verbose, StringComparison.Ordinal))
-                {
-                    Verbose.IsEnabled = true;
-                    ++index;
-                }
-                else if (string.Equals(args[index], _providers, StringComparison.Ordinal))
-                {
-                    if (TryGetFlagValue(args, index, out string? providersList) && !string.IsNullOrWhiteSpace(providersList))
-                    {
-                        config.Providers.AddRange(providersList.Split('|', StringSplitOptions.TrimEntries));
-                        foreach (string provider in config.Providers)
-                        {
-                            if (!NugetPackScraper.SupportedProvidersList.Contains(provider, StringComparer.OrdinalIgnoreCase))
-                            {
-                                Console.WriteLine($"Provider {provider} is not supported. Supported providers: {string.Join(",", NugetPackScraper.SupportedProvidersList)}.");
-                                return false;
-                            }
-                        }
-                        index += 2;
-                    }
-                    else
-                    {
-                        return false;
-                    }
-                }
-                else if (string.Equals(args[index], _runTests, StringComparison.Ordinal))
-                {
-                    config.RunValidationTests = true;
-                    ++index;
-                }
-                else
-                {
-                    return false;
-                }
-            }
-=======
                 Description = "Include preview packs in the results (by default, preview packs are ignored and the latest stable pack is used.",
             };
->>>>>>> 20584198
 
             Option<int> pageSizeOption = new Option<int>("--pageSize", getDefaultValue: () => _defaultPageSize)
             {
