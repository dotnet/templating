--- conflicted
+++ resolved
@@ -185,7 +185,11 @@
         <target state="translated">제약 조건 정의 '{0}'에는 필수 속성 '{1}'이(가) 포함되어 있지 않습니다.</target>
         <note>{0} - JSON with constraint defintion, {1} - missing property.</note>
       </trans-unit>
-<<<<<<< HEAD
+      <trans-unit id="SymbolModel_Error_MandatoryPropertyMissing">
+        <source>The symbol '{0}' of type '{1}' is incorrect: mandatory property '{2}' is not set. The symbol will be skipped.</source>
+        <target state="new">The symbol '{0}' of type '{1}' is incorrect: mandatory property '{2}' is not set. The symbol will be skipped.</target>
+        <note />
+      </trans-unit>
       <trans-unit id="Symbol_Error_IsRequiredNotABool">
         <source>Found disallowed value for IsRequired property: [{0}], expected boolean value.</source>
         <target state="new">Found disallowed value for IsRequired property: [{0}], expected boolean value.</target>
@@ -195,12 +199,11 @@
         <source>Found disallowed value for IsRequired property: [{0}], expected boolean or string (condition) value</source>
         <target state="new">Found disallowed value for IsRequired property: [{0}], expected boolean or string (condition) value</target>
         <note>{0} - the json property</note>
-=======
-      <trans-unit id="SymbolModel_Error_MandatoryPropertyMissing">
-        <source>The symbol '{0}' of type '{1}' is incorrect: mandatory property '{2}' is not set. The symbol will be skipped.</source>
-        <target state="new">The symbol '{0}' of type '{1}' is incorrect: mandatory property '{2}' is not set. The symbol will be skipped.</target>
-        <note />
->>>>>>> 4ba6e00c
+      </trans-unit>
+      <trans-unit id="aa">
+        <source>aaa</source>
+        <target state="new">aaa</target>
+        <note>aa</note>
       </trans-unit>
     </body>
   </file>
