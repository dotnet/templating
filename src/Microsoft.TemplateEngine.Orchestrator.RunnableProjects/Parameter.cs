// Licensed to the .NET Foundation under one or more agreements.
// The .NET Foundation licenses this file to you under the MIT license.

using System.Collections.Generic;
using Microsoft.TemplateEngine.Abstractions;
using Newtonsoft.Json;

namespace Microsoft.TemplateEngine.Orchestrator.RunnableProjects
{
#pragma warning disable CS0618 // Type or member is obsolete
    internal class Parameter : ITemplateParameter, IAllowDefaultIfOptionWithoutValue
#pragma warning restore CS0618 // Type or member is obsolete
    {
        [JsonProperty]
        public IReadOnlyDictionary<string, ParameterChoice> Choices { get; internal set; }

        [JsonIgnore]
        public string Documentation
        {
            get { return Description; }
            internal set { Description = value; }
        }

        [JsonProperty]
        public string Description { get; internal set; }

        [JsonProperty]
        public string DefaultValue { get; internal set; }

        [JsonProperty]
        public string Name { get; internal set; }

        [JsonProperty]
        public string DisplayName { get; internal set; }

        [JsonProperty]
        public bool IsName { get; internal set; }

        [JsonProperty]
        public TemplateParameterPriority Priority { get; internal set; }

        [JsonProperty]
        public string Type { get; internal set; }

        [JsonProperty]
        public string DataType { get; internal set; }

        [JsonProperty]
        public string DefaultIfOptionWithoutValue { get; set; }

        [JsonProperty]
<<<<<<< HEAD
        public bool AllowMultipleValues { get; internal set; }
=======
        public bool EnableQuotelessLiterals { get; internal set; }
>>>>>>> 381e2155

        [JsonProperty]
        internal bool IsVariable { get; set; }

        public override string ToString()
        {
            return $"{Name} ({Type})";
        }
    }
}<|MERGE_RESOLUTION|>--- conflicted
+++ resolved
@@ -49,11 +49,10 @@
         public string DefaultIfOptionWithoutValue { get; set; }
 
         [JsonProperty]
-<<<<<<< HEAD
         public bool AllowMultipleValues { get; internal set; }
-=======
+
+		[JsonProperty]
         public bool EnableQuotelessLiterals { get; internal set; }
->>>>>>> 381e2155
 
         [JsonProperty]
         internal bool IsVariable { get; set; }
