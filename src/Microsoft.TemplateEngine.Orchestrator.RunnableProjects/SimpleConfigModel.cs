--- conflicted
+++ resolved
@@ -626,7 +626,6 @@
         {
             ILocalizationModel localizationModel = LocalizationFromJObject(localeSource);
 
-<<<<<<< HEAD
             SimpleConfigModel config = new SimpleConfigModel()
             {
                 Author = localizationModel?.Author ?? source.ToString(nameof(config.Author)),
@@ -641,21 +640,7 @@
                 SourceName = source.ToString(nameof(config.SourceName)),
                 PlaceholderFilename = source.ToString(nameof(config.PlaceholderFilename))
             };
-=======
-            SimpleConfigModel config = new SimpleConfigModel();
-            config.Author = localizationModel?.Author ?? source.ToString(nameof(config.Author));
-            config.Classifications = source.ArrayAsStrings(nameof(config.Classifications));
-            config.DefaultName = source.ToString(nameof(DefaultName));
-            config.Description = localizationModel?.Description ?? source.ToString(nameof(Description));
-            config.GroupIdentity = source.ToString(nameof(GroupIdentity));
-            config.Guids = source.ArrayAsGuids(nameof(config.Guids));
-            config.Identity = source.ToString(nameof(config.Identity));
-            config.Name = localizationModel?.Name ?? source.ToString(nameof(config.Name));
-            config.ShortName = source.ToString(nameof(config.ShortName));
-            config.SourceName = source.ToString(nameof(config.SourceName));
-            config.PlaceholderFilename = source.ToString(nameof(config.PlaceholderFilename));
-
->>>>>>> 3528199e
+
             List <ExtendedFileSource> sources = new List<ExtendedFileSource>();
             config.Sources = sources;
 
@@ -769,7 +754,6 @@
                 return null;
             }
 
-<<<<<<< HEAD
             LocalizationModel model = new LocalizationModel()
             {
                 Author = source.ToString(nameof(model.Author)),
@@ -780,16 +764,6 @@
                 // symbol description localizations
                 SymbolDescriptions = source.ToStringDictionary(StringComparer.OrdinalIgnoreCase, "symbols")
             };
-=======
-            LocalizationModel model = new LocalizationModel();
-            model.Author = source.ToString(nameof(model.Author));
-            model.Name = source.ToString(nameof(model.Name));
-            model.Description = source.ToString(nameof(model.Description));
-            model.Identity = source.ToString(nameof(model.Identity));
-
-            // symbol description localizations
-            model.SymbolDescriptions = source.ToStringDictionary(StringComparer.OrdinalIgnoreCase, "symbols");
->>>>>>> 3528199e
 
             // post action localizations
             Dictionary<Guid, IPostActionLocalizationModel> postActions = new Dictionary<Guid, IPostActionLocalizationModel>();
