--- conflicted
+++ resolved
@@ -60,30 +60,6 @@
             }
 
             string result = string.Join(config.Separator, values.Where(v => !config.RemoveEmptyValues || !string.IsNullOrEmpty(v)));
-<<<<<<< HEAD
-            Parameter p;
-            if (parameters.TryGetParameterDefinition(config.VariableName, out ITemplateParameter existingParam))
-            {
-                // If there is an existing parameter with this name, it must be reused so it can be referenced by name
-                // for other processing, for example: if the parameter had value forms defined for creating variants.
-                // When the param already exists, use its definition, but set IsVariable = true for consistency.
-                p = (Parameter)existingParam;
-                p.IsVariable = true;
-                if (string.IsNullOrEmpty(p.DataType))
-                {
-                    p.DataType = config.DataType;
-                }
-            }
-            else
-            {
-                p = new Parameter(config.VariableName, "parameter", config.DataType)
-                {
-                    IsVariable = true,
-                };
-            }
-
-=======
->>>>>>> 4ba6e00c
             vars[config.VariableName] = result;
         }
 
