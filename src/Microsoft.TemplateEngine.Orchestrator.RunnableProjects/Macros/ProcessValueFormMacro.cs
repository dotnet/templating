// Licensed to the .NET Foundation under one or more agreements.
// The .NET Foundation licenses this file to you under the MIT license.

using System;
using Microsoft.Extensions.Logging;
using Microsoft.TemplateEngine.Abstractions;
using Microsoft.TemplateEngine.Core.Contracts;
using Microsoft.TemplateEngine.Orchestrator.RunnableProjects.Abstractions;
using Microsoft.TemplateEngine.Orchestrator.RunnableProjects.Macros.Config;
using Microsoft.TemplateEngine.Orchestrator.RunnableProjects.ValueForms;
using Microsoft.TemplateEngine.Utils;

namespace Microsoft.TemplateEngine.Orchestrator.RunnableProjects.Macros
{
    internal class ProcessValueFormMacro : IMacro
    {
        public string Type => "processValueForm";

        public Guid Id => new Guid("642E0443-F82B-4A4B-A797-CC1EB42221AE");

        public void EvaluateConfig(IEngineEnvironmentSettings environmentSettings, IVariableCollection vars, IMacroConfig config)
        {
            ProcessValueFormMacroConfig realConfig = config as ProcessValueFormMacroConfig;

            if (realConfig == null)
            {
                throw new InvalidCastException("Couldn't cast the rawConfig as a ProcessValueFormMacroConfig");
            }

            string value;
            if (!vars.TryGetValue(realConfig.SourceVariable, out object working))
            {
                value = string.Empty;
            }
            else
            {
                value = working?.ToString() ?? "";
            }

            if (realConfig.Forms.TryGetValue(realConfig.FormName, out IValueForm form))
            {
                value = form.Process(realConfig.Forms, value);
<<<<<<< HEAD

                Parameter p;

                if (parameters.TryGetParameterDefinition(config.VariableName, out ITemplateParameter existingParam))
                {
                    // Derived parameters already have a definition, but need value form processing.
                    // If there is an existing parameter with this name, it must be reused so it can be referenced by name
                    // for other processing, for example: if the parameter had value forms defined for creating variants.
                    // When the param already exists, use its definition, but set IsVariable = true for consistency.
                    p = (Parameter)existingParam;
                    p.IsVariable = true;
                    if (string.IsNullOrEmpty(p.DataType))
                    {
                        p.DataType = realConfig.DataType;
                    }
                }
                else
                {
                    p = new Parameter(config.VariableName, "parameter", realConfig.DataType)
                    {
                        IsVariable = true,
                    };
                }

=======
>>>>>>> 4ba6e00c
                vars[config.VariableName] = value;
            }
            else
            {
                environmentSettings.Host.Logger.LogDebug($"Unable to find a form called '{realConfig.FormName}'");
            }
        }
    }
}<|MERGE_RESOLUTION|>--- conflicted
+++ resolved
@@ -40,33 +40,6 @@
             if (realConfig.Forms.TryGetValue(realConfig.FormName, out IValueForm form))
             {
                 value = form.Process(realConfig.Forms, value);
-<<<<<<< HEAD
-
-                Parameter p;
-
-                if (parameters.TryGetParameterDefinition(config.VariableName, out ITemplateParameter existingParam))
-                {
-                    // Derived parameters already have a definition, but need value form processing.
-                    // If there is an existing parameter with this name, it must be reused so it can be referenced by name
-                    // for other processing, for example: if the parameter had value forms defined for creating variants.
-                    // When the param already exists, use its definition, but set IsVariable = true for consistency.
-                    p = (Parameter)existingParam;
-                    p.IsVariable = true;
-                    if (string.IsNullOrEmpty(p.DataType))
-                    {
-                        p.DataType = realConfig.DataType;
-                    }
-                }
-                else
-                {
-                    p = new Parameter(config.VariableName, "parameter", realConfig.DataType)
-                    {
-                        IsVariable = true,
-                    };
-                }
-
-=======
->>>>>>> 4ba6e00c
                 vars[config.VariableName] = value;
             }
             else
