--- conflicted
+++ resolved
@@ -18,22 +18,11 @@
         /// <param name="name"></param>
         /// <param name="jObject"></param>
         /// <param name="defaultOverride"></param>
-<<<<<<< HEAD
         /// <param name="symbolConditionsSupported"></param>
-        protected BaseValueSymbol(JObject jObject, string defaultOverride, bool symbolConditionsSupported = false)
-=======
-        protected BaseValueSymbol(string name, JObject jObject, string? defaultOverride) : base (jObject, name)
->>>>>>> 4ba6e00c
+        protected BaseValueSymbol(string name, JObject jObject, string? defaultOverride, bool symbolConditionsSupported = false) : base (jObject, name)
         {
             DefaultValue = defaultOverride ?? jObject.ToString(nameof(DefaultValue));
-<<<<<<< HEAD
-            FileRename = jObject.ToString(nameof(FileRename));
             IsRequired = ParseIsRequiredField(jObject, !symbolConditionsSupported);
-            Type = jObject.ToString(nameof(Type));
-            Replaces = jObject.ToString(nameof(Replaces));
-=======
-            IsRequired = jObject.ToBool(nameof(IsRequired));
->>>>>>> 4ba6e00c
             DataType = jObject.ToString(nameof(DataType));
             if (!jObject.TryGetValue(nameof(Forms), StringComparison.OrdinalIgnoreCase, out JToken? formsToken) || !(formsToken is JObject formsObject))
             {
@@ -66,7 +55,6 @@
 
         internal bool IsRequired { get; init; }
 
-<<<<<<< HEAD
         internal string DataType { get; init; }
 
         protected bool TryGetIsRequiredField(JToken token, out bool result)
@@ -96,9 +84,5 @@
 
             return value;
         }
-=======
-        internal string? DataType { get; init; }
-
->>>>>>> 4ba6e00c
     }
 }