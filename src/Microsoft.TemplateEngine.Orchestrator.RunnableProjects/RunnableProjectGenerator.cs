--- conflicted
+++ resolved
@@ -26,11 +26,7 @@
 
 namespace Microsoft.TemplateEngine.Orchestrator.RunnableProjects
 {
-<<<<<<< HEAD
-    internal class RunnableProjectGenerator : IGenerator
-=======
     public sealed class RunnableProjectGenerator : IGenerator
->>>>>>> 6d36619a
     {
         internal const string HostTemplateFileConfigBaseName = ".host.json";
         internal const string TemplateConfigDirectoryName = ".template.config";
@@ -51,12 +47,8 @@
             return ParameterConverter.ConvertParameterValueToType(environmentSettings.Host, parameter, untypedValue, out valueResolutionError);
         }
 
-<<<<<<< HEAD
         [Obsolete("Replaced by CreateAsync with IEvaluatedParameterSetData", false)]
-        public Task<ICreationResult> CreateAsync(
-=======
         Task<ICreationResult> IGenerator.CreateAsync(
->>>>>>> 6d36619a
             IEngineEnvironmentSettings environmentSettings,
             ITemplate template,
             IParameterSet parameters,
@@ -65,11 +57,11 @@
         {
             var builder = (IParameterSetBuilder)parameters;
             builder.EvaluateConditionalParameters(environmentSettings.Host.Logger);
-            return CreateAsync(environmentSettings, template, builder.Build(), targetDirectory, cancellationToken);
+            return ((IGenerator)this).CreateAsync(environmentSettings, template, builder.Build(), targetDirectory, cancellationToken);
         }
 
         [Obsolete("Replaced by GetCreationEffectsAsync with IEvaluatedParameterSetData", false)]
-        public Task<ICreationEffects> GetCreationEffectsAsync(
+        Task<ICreationEffects> IGenerator.GetCreationEffectsAsync(
             IEngineEnvironmentSettings environmentSettings,
             ITemplate template,
             IParameterSet parameters,
@@ -78,10 +70,10 @@
         {
             var builder = (IParameterSetBuilder)parameters;
             builder.EvaluateConditionalParameters(environmentSettings.Host.Logger);
-            return GetCreationEffectsAsync(environmentSettings, template, builder.Build(), targetDirectory, cancellationToken);
-        }
-
-        public Task<ICreationResult> CreateAsync(
+            return ((IGenerator)this).GetCreationEffectsAsync(environmentSettings, template, builder.Build(), targetDirectory, cancellationToken);
+        }
+
+        Task<ICreationResult> IGenerator.CreateAsync(
             IEngineEnvironmentSettings environmentSettings,
             ITemplate templateData,
             IEvaluatedParameterSetData parameters,
@@ -103,43 +95,6 @@
                 cancellationToken);
         }
 
-<<<<<<< HEAD
-        public async Task<ICreationResult> CreateAsync(
-            IEngineEnvironmentSettings environmentSettings,
-            IRunnableProjectConfig runnableProjectConfig,
-            IDirectory templateSourceRoot,
-            IEvaluatedParameterSetData parameters,
-            string targetDirectory,
-            CancellationToken cancellationToken)
-        {
-            cancellationToken.ThrowIfCancellationRequested();
-
-            // RemoveDisabledParamsFromTemplate((ITemplate)runnableProjectConfig, parameters);
-
-            IVariableCollection variables = SetupVariables(environmentSettings, parameters, runnableProjectConfig.OperationConfig.VariableSetup);
-            await runnableProjectConfig.EvaluateBindSymbolsAsync(environmentSettings, variables, cancellationToken).ConfigureAwait(false);
-
-            cancellationToken.ThrowIfCancellationRequested();
-            ProcessMacros(environmentSettings, runnableProjectConfig.OperationConfig, variables);
-            runnableProjectConfig.Evaluate(variables);
-
-            IOrchestrator basicOrchestrator = new Core.Util.Orchestrator(environmentSettings.Host.Logger, environmentSettings.Host.FileSystem);
-            RunnableProjectOrchestrator orchestrator = new RunnableProjectOrchestrator(basicOrchestrator);
-
-            GlobalRunSpec runSpec = new GlobalRunSpec(templateSourceRoot, environmentSettings.Components, variables, runnableProjectConfig.OperationConfig, runnableProjectConfig.SpecialOperationConfig, runnableProjectConfig.IgnoreFileNames);
-
-            foreach (FileSourceMatchInfo source in runnableProjectConfig.Sources)
-            {
-                runSpec.SetupFileSource(source);
-                string target = Path.Combine(targetDirectory, source.Target);
-                orchestrator.Run(runSpec, templateSourceRoot.DirectoryInfo(source.Source), target);
-            }
-
-            return GetCreationResult(environmentSettings.Host.Logger, runnableProjectConfig, variables);
-        }
-
-=======
->>>>>>> 6d36619a
         /// <summary>
         /// Performs the dry-run of the template instantiation to evaluate the primary outputs, post actions to be applied and file changes to be made when executing the template with specified parameters.
         /// </summary>
@@ -200,12 +155,8 @@
             return new CreationEffects2(changes, GetCreationResult(environmentSettings.Host.Logger, templateConfig, variables));
         }
 
-<<<<<<< HEAD
         [Obsolete("Replaced by ParameterSetBuilder", false)]
-        public IParameterSet GetParametersForTemplate(IEngineEnvironmentSettings environmentSettings, ITemplate template)
-=======
         IParameterSet IGenerator.GetParametersForTemplate(IEngineEnvironmentSettings environmentSettings, ITemplate template)
->>>>>>> 6d36619a
         {
             return (IParameterSet)ParameterSetBuilder.CreateWithDefaults(template.Parameters, environmentSettings);
         }
@@ -349,6 +300,40 @@
             return false;
         }
 
+        internal async Task<ICreationResult> CreateAsync(
+            IEngineEnvironmentSettings environmentSettings,
+            IRunnableProjectConfig runnableProjectConfig,
+            IDirectory templateSourceRoot,
+            IEvaluatedParameterSetData parameters,
+            string targetDirectory,
+            CancellationToken cancellationToken)
+        {
+            cancellationToken.ThrowIfCancellationRequested();
+
+            // RemoveDisabledParamsFromTemplate((ITemplate)runnableProjectConfig, parameters);
+
+            IVariableCollection variables = SetupVariables(environmentSettings, parameters, runnableProjectConfig.OperationConfig.VariableSetup);
+            await runnableProjectConfig.EvaluateBindSymbolsAsync(environmentSettings, variables, cancellationToken).ConfigureAwait(false);
+
+            cancellationToken.ThrowIfCancellationRequested();
+            ProcessMacros(environmentSettings, runnableProjectConfig.OperationConfig, variables);
+            runnableProjectConfig.Evaluate(variables);
+
+            IOrchestrator basicOrchestrator = new Core.Util.Orchestrator(environmentSettings.Host.Logger, environmentSettings.Host.FileSystem);
+            RunnableProjectOrchestrator orchestrator = new RunnableProjectOrchestrator(basicOrchestrator);
+
+            GlobalRunSpec runSpec = new GlobalRunSpec(templateSourceRoot, environmentSettings.Components, variables, runnableProjectConfig.OperationConfig, runnableProjectConfig.SpecialOperationConfig, runnableProjectConfig.IgnoreFileNames);
+
+            foreach (FileSourceMatchInfo source in runnableProjectConfig.Sources)
+            {
+                runSpec.SetupFileSource(source);
+                string target = Path.Combine(targetDirectory, source.Target);
+                orchestrator.Run(runSpec, templateSourceRoot.DirectoryInfo(source.Source), target);
+            }
+
+            return GetCreationResult(environmentSettings.Host.Logger, runnableProjectConfig, variables);
+        }
+
         // In the future the RunableProjectConfig should be refactored so that it doesn't access symbols for information that should be possible
         //  to be disabled (so file renames, operation configs etc - those use parameterSymbols, but instead should look into PrameterSet)
         private static void RemoveDisabledParamsFromTemplate(ITemplate template, IEvaluatedParameterSetData evaluatedParameterSetData)
@@ -361,109 +346,7 @@
                 .ForEach(config.RemoveSymbol);
         }
 
-<<<<<<< HEAD
         private static IVariableCollection SetupVariables(IEngineEnvironmentSettings environmentSettings, IEvaluatedParameterSetData parameters, IVariableConfig variableConfig)
-=======
-        internal static object? InferTypeAndConvertLiteral(string literal)
-        {
-            if (literal == null)
-            {
-                return null;
-            }
-
-            if (!literal.Contains("\""))
-            {
-                if (string.Equals(literal, "true", StringComparison.OrdinalIgnoreCase))
-                {
-                    return true;
-                }
-
-                if (string.Equals(literal, "false", StringComparison.OrdinalIgnoreCase))
-                {
-                    return false;
-                }
-
-                if (string.Equals(literal, "null", StringComparison.OrdinalIgnoreCase))
-                {
-                    return null;
-                }
-
-                if ((literal.Contains(CultureInfo.CurrentCulture.NumberFormat.NumberDecimalSeparator)
-                    || literal.Contains(CultureInfo.InvariantCulture.NumberFormat.NumberDecimalSeparator))
-                    && ParserExtensions.DoubleTryParseСurrentOrInvariant(literal, out double literalDouble))
-                {
-                    return literalDouble;
-                }
-
-                if (long.TryParse(literal, out long literalLong))
-                {
-                    return literalLong;
-                }
-
-                if (literal.StartsWith("0x", StringComparison.OrdinalIgnoreCase)
-                    && long.TryParse(literal.Substring(2), NumberStyles.HexNumber, CultureInfo.InvariantCulture, out literalLong))
-                {
-                    return literalLong;
-                }
-            }
-
-            return literal;
-        }
-
-        internal static object? InternalConvertParameterValueToType(IEngineEnvironmentSettings environmentSettings, ITemplateParameter parameter, string untypedValue, out bool valueResolutionError)
-        {
-            if (untypedValue == null)
-            {
-                valueResolutionError = false;
-                return null;
-            }
-
-            if (!string.IsNullOrEmpty(parameter.DataType))
-            {
-                object? convertedValue = DataTypeSpecifiedConvertLiteral(environmentSettings, parameter, untypedValue, out valueResolutionError);
-                return convertedValue;
-            }
-            else
-            {
-                valueResolutionError = false;
-                return InferTypeAndConvertLiteral(untypedValue);
-            }
-        }
-
-        internal async Task<ICreationResult> CreateAsync(
-            IEngineEnvironmentSettings environmentSettings,
-            IRunnableProjectConfig runnableProjectConfig,
-            IDirectory templateSourceRoot,
-            IParameterSet parameters,
-            string targetDirectory,
-            CancellationToken cancellationToken)
-        {
-            cancellationToken.ThrowIfCancellationRequested();
-
-            IVariableCollection variables = SetupVariables(environmentSettings, parameters, runnableProjectConfig.OperationConfig.VariableSetup);
-            await runnableProjectConfig.EvaluateBindSymbolsAsync(environmentSettings, variables, cancellationToken).ConfigureAwait(false);
-
-            cancellationToken.ThrowIfCancellationRequested();
-            ProcessMacros(environmentSettings, runnableProjectConfig.OperationConfig, variables);
-            runnableProjectConfig.Evaluate(variables);
-
-            IOrchestrator basicOrchestrator = new Core.Util.Orchestrator(environmentSettings.Host.Logger, environmentSettings.Host.FileSystem);
-            RunnableProjectOrchestrator orchestrator = new RunnableProjectOrchestrator(basicOrchestrator);
-
-            GlobalRunSpec runSpec = new GlobalRunSpec(templateSourceRoot, environmentSettings.Components, variables, runnableProjectConfig.OperationConfig, runnableProjectConfig.SpecialOperationConfig, runnableProjectConfig.IgnoreFileNames);
-
-            foreach (FileSourceMatchInfo source in runnableProjectConfig.Sources)
-            {
-                runSpec.SetupFileSource(source);
-                string target = Path.Combine(targetDirectory, source.Target);
-                orchestrator.Run(runSpec, templateSourceRoot.DirectoryInfo(source.Source), target);
-            }
-
-            return GetCreationResult(environmentSettings.Host.Logger, runnableProjectConfig, variables);
-        }
-
-        private static IVariableCollection SetupVariables(IEngineEnvironmentSettings environmentSettings, IParameterSet parameters, IVariableConfig variableConfig)
->>>>>>> 6d36619a
         {
             IVariableCollection variables = VariableCollection.SetupVariables(environmentSettings, parameters, variableConfig);
 
