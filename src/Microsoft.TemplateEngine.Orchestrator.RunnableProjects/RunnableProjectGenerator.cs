﻿// Licensed to the .NET Foundation under one or more agreements.
// The .NET Foundation licenses this file to you under the MIT license.

using System;
using System.Collections.Generic;
using System.IO;
using System.Linq;
using System.Threading;
using System.Threading.Tasks;
using Microsoft.Extensions.Logging;
using Microsoft.TemplateEngine.Abstractions;
using Microsoft.TemplateEngine.Abstractions.Mount;
using Microsoft.TemplateEngine.Abstractions.Parameters;
using Microsoft.TemplateEngine.Core;
using Microsoft.TemplateEngine.Core.Contracts;
using Microsoft.TemplateEngine.Core.Expressions.Cpp2;
using Microsoft.TemplateEngine.Orchestrator.RunnableProjects.Localization;
using Microsoft.TemplateEngine.Orchestrator.RunnableProjects.OperationConfig;
using Microsoft.TemplateEngine.Utils;

namespace Microsoft.TemplateEngine.Orchestrator.RunnableProjects
{
    public sealed class RunnableProjectGenerator : IGenerator
    {
        internal const string HostTemplateFileConfigBaseName = ".host.json";
        internal const string TemplateConfigDirectoryName = ".template.config";
        internal const string TemplateConfigFileName = "template.json";
        internal const string LocalizationFilePrefix = "templatestrings.";
        internal const string LocalizationFileExtension = ".json";
        internal const string GeneratorVersion = "1.0.0.0";
        private static readonly Guid GeneratorId = new("0C434DF7-E2CB-4DEE-B216-D7C58C8EB4B3");

        Guid IIdentifiedComponent.Id => GeneratorId;

        /// <summary>
        /// Converts the raw, string version of a parameter to a strongly typed value. If the parameter has a datatype specified, use that. Otherwise attempt to infer the type.
        /// Throws a TemplateParamException if the conversion fails for any reason.
        /// </summary>
        object? IGenerator.ConvertParameterValueToType(IEngineEnvironmentSettings environmentSettings, ITemplateParameter parameter, string untypedValue, out bool valueResolutionError)
        {
            return ParameterConverter.ConvertParameterValueToType(environmentSettings.Host, parameter, untypedValue, out valueResolutionError);
        }

        bool IGenerator.TryEvaluateFromString(ILogger logger, string text, IDictionary<string, object> variables, out bool result, out string evaluationError, HashSet<string>? referencedVariablesKeys)
        {
            VariableCollection variableCollection = new(null, variables);
            result = Cpp2StyleEvaluatorDefinition.EvaluateFromString(logger, text, variableCollection, out evaluationError, referencedVariablesKeys);
            return string.IsNullOrEmpty(evaluationError);
        }

        [Obsolete("Replaced by CreateAsync with IEvaluatedParameterSetData", false)]
        Task<ICreationResult> IGenerator.CreateAsync(
            IEngineEnvironmentSettings environmentSettings,
            ITemplate template,
            IParameterSet parameters,
            string targetDirectory,
            CancellationToken cancellationToken)
        {
            return ((IGenerator)this).CreateAsync(environmentSettings, template, parameters.ToParameterSetData(), targetDirectory, cancellationToken);
        }

        [Obsolete("Replaced by GetCreationEffectsAsync with IEvaluatedParameterSetData", false)]
        Task<ICreationEffects> IGenerator.GetCreationEffectsAsync(
            IEngineEnvironmentSettings environmentSettings,
            ITemplate template,
            IParameterSet parameters,
            string targetDirectory,
            CancellationToken cancellationToken)
        {
            return ((IGenerator)this).GetCreationEffectsAsync(environmentSettings, template, parameters.ToParameterSetData(), targetDirectory, cancellationToken);
        }

        Task<ICreationResult> IGenerator.CreateAsync(
            IEngineEnvironmentSettings environmentSettings,
            ITemplate templateData,
            IParameterSetData parameters,
            string targetDirectory,
            CancellationToken cancellationToken)
        {
            RunnableProjectConfig templateConfig = (RunnableProjectConfig)templateData;

            if (templateData.TemplateSourceRoot is null)
            {
                throw new InvalidOperationException($"{nameof(templateData.TemplateSourceRoot)} cannot be null to continue.");
            }
            return CreateAsync(
                environmentSettings,
                templateConfig,
                templateData.TemplateSourceRoot,
                parameters,
                targetDirectory,
                cancellationToken);
        }

        /// <summary>
        /// Performs the dry-run of the template instantiation to evaluate the primary outputs, post actions to be applied and file changes to be made when executing the template with specified parameters.
        /// </summary>
        /// <param name="environmentSettings">environment settings.</param>
        /// <param name="templateData">the template to be executed.</param>
        /// <param name="parameters">the parameters to be used on template execution.</param>
        /// <param name="targetDirectory">the output path for the template.</param>
        /// <param name="cancellationToken">cancellationToken.</param>
        /// <returns>the primary outputs, post actions and file changes that will be made when executing the template with specified parameters.</returns>
        async Task<ICreationEffects> IGenerator.GetCreationEffectsAsync(
            IEngineEnvironmentSettings environmentSettings,
            ITemplate templateData,
            IParameterSetData parameters,
            string targetDirectory,
            CancellationToken cancellationToken)
        {
            cancellationToken.ThrowIfCancellationRequested();
            RunnableProjectConfig templateConfig = (RunnableProjectConfig)templateData;
            if (templateData.TemplateSourceRoot is null)
            {
                throw new InvalidOperationException($"{nameof(templateData.TemplateSourceRoot)} cannot be null to continue.");
            }

            RemoveDisabledParameters(parameters, templateConfig);
            IVariableCollection variables = SetupVariables(parameters, templateConfig.GlobalOperationConfig.VariableSetup);
            await templateConfig.EvaluateBindSymbolsAsync(environmentSettings, variables, cancellationToken).ConfigureAwait(false);
            cancellationToken.ThrowIfCancellationRequested();
            ProcessMacros(environmentSettings, templateConfig.GlobalOperationConfig, variables);
            templateConfig.Evaluate(variables);

            IOrchestrator basicOrchestrator = new Core.Util.Orchestrator(environmentSettings.Host.Logger, environmentSettings.Host.FileSystem);
            RunnableProjectOrchestrator orchestrator = new(basicOrchestrator);

            GlobalRunSpec runSpec = new GlobalRunSpec(templateData.TemplateSourceRoot, environmentSettings.Components, variables, templateConfig);
            List<IFileChange2> changes = new List<IFileChange2>();

            foreach (FileSourceMatchInfo source in templateConfig.EvaluatedSources)
            {
                runSpec.SetupFileSource(source);
                string target = Path.Combine(targetDirectory, source.Target);
<<<<<<< HEAD
                IDirectory? sourceDirectory =
                    templateData.TemplateSourceRoot.DirectoryInfo(source.Source) ??
                    throw new InvalidOperationException($"Cannot access the source directory of the template: {source.Source}.");
=======
                IDirectory? sourceDirectory = templateData.TemplateSourceRoot.DirectoryInfo(source.Source)
                    ?? throw new InvalidOperationException($"Cannot access the source directory of the template: {source.Source}.");
>>>>>>> 1882e9f5
                IReadOnlyList<IFileChange2> fileChanges = orchestrator.GetFileChanges(runSpec, sourceDirectory, target);

                //source and target paths in the file changes are returned relative to source passed
                //GetCreationEffects method should return the source paths relative to template source root (location of .template.config folder) and target paths relative to output path and not relative to certain source
                //add source and target used to file changes to be returned as the result
                changes.AddRange(
                    fileChanges.Select(
                        fileChange => new FileChange(
                            Path.Combine(source.Source, fileChange.SourceRelativePath),
                            Path.Combine(source.Target, fileChange.TargetRelativePath),
                            fileChange.ChangeKind,
#pragma warning disable CS0618 // Type or member is obsolete
                            fileChange.Contents)));
#pragma warning restore CS0618 // Type or member is obsolete
            }

            return new CreationEffects2(changes, GetCreationResult(templateConfig));
        }

        [Obsolete("Replaced by ParameterSetBuilder.CreateWithDefaults", true)]
        IParameterSet IGenerator.GetParametersForTemplate(IEngineEnvironmentSettings environmentSettings, ITemplate template)
        {
            throw new NotImplementedException("Replaced by ParameterSetBuilder.CreateWithDefaults");
        }

        /// <summary>
        /// Scans the <paramref name="source"/> for the available templates.
        /// </summary>
        /// <param name="source">the mount point to scan for the templates.</param>
        /// <param name="localizations">found localization definitions.</param>
        /// <returns>the list of found templates and list of found localizations via <paramref name="localizations"/>.</returns>
        IList<ITemplate> IGenerator.GetTemplatesAndLangpacksFromDir(IMountPoint source, out IList<ILocalizationLocator> localizations)
        {
            _ = source ?? throw new ArgumentNullException(nameof(source));

            ILogger logger = source.EnvironmentSettings.Host.LoggerFactory.CreateLogger<RunnableProjectGenerator>();

            IDirectory folder = source.Root;
            IList<ITemplate> templateList = new List<ITemplate>();
            localizations = new List<ILocalizationLocator>();

            foreach (IFile file in folder.EnumerateFiles(TemplateConfigFileName, SearchOption.AllDirectories))
            {
                logger.LogDebug($"Found {TemplateConfigFileName} at {file.GetDisplayPath()}.");
                try
                {
                    IFile? hostConfigFile = FindBestHostTemplateConfigFile(source.EnvironmentSettings, file);
                    logger.LogDebug($"Found *{HostTemplateFileConfigBaseName} at {hostConfigFile?.GetDisplayPath()}.");

                    // issue here: we need to pass locale as parameter
                    // consider passing current locale file here if exists
                    // tracking issue: https://github.com/dotnet/templating/issues/3255
                    var templateConfiguration = new RunnableProjectConfig(source.EnvironmentSettings, this, file, hostConfigFile);

                    IDirectory? localizeFolder = file.Parent?.DirectoryInfo("localize");
                    if (localizeFolder != null && localizeFolder.Exists)
                    {
                        foreach (IFile locFile in localizeFolder.EnumerateFiles(LocalizationFilePrefix + "*" + LocalizationFileExtension, SearchOption.AllDirectories))
                        {
                            string locale = locFile.Name.Substring(LocalizationFilePrefix.Length, locFile.Name.Length - LocalizationFilePrefix.Length - LocalizationFileExtension.Length);

                            try
                            {
                                LocalizationModel locModel = LocalizationModelDeserializer.Deserialize(locFile);
                                if (templateConfiguration.VerifyLocalizationModel(locModel, locFile))
                                {
                                    localizations.Add(new LocalizationLocator(
                                        locale,
                                        locFile.FullPath,
                                        templateConfiguration.ConfigurationModel.Identity,
                                        locModel.Author ?? string.Empty,
                                        locModel.Name ?? string.Empty,
                                        locModel.Description ?? string.Empty,
                                        locModel.ParameterSymbols));
                                }
                            }
                            catch (Exception ex)
                            {
                                logger.LogWarning(LocalizableStrings.LocalizationModelDeserializer_Error_FailedToParse, locFile.GetDisplayPath());
                                logger.LogDebug("Details: {0}", ex);
                            }
                        }
                    }
                    templateList.Add(templateConfiguration);

                }
                catch (TemplateValidationException)
                {
                    //do nothing
                    //template validation prints all required information
                }
                catch (NotSupportedException ex)
                {
                    //do not print stack trace for this type.
                    logger.LogError(LocalizableStrings.Authoring_TemplateNotInstalled_Message, file.GetDisplayPath(), ex.Message);
                }
                catch (TemplateAuthoringException ex)
                {
                    //do not print stack trace for this type.
                    logger.LogError(LocalizableStrings.Authoring_TemplateNotInstalled_Message, file.GetDisplayPath(), ex.Message);
                }
                catch (Exception ex)
                {
                    //unexpected error - print details
                    logger.LogError(LocalizableStrings.Authoring_TemplateNotInstalled_Message, file.GetDisplayPath(), ex);
                }
            }

            return templateList;
        }

        /// <summary>
        /// Attempts to load template configuration from <paramref name="templateFileConfig"/>.
        /// </summary>
        /// <param name="templateFileConfig">the template configuration entry, should be a file.</param>
        /// <param name="template">loaded template.</param>
        /// <param name="localeFileConfig">the template localization configuration entry, should be a file.</param>
        /// <param name="hostTemplateConfigFile">the template host configuration entry, should be a file.</param>
        /// <param name="baselineName">the baseline to load.</param>
        /// <returns>true when template can be loaded, false otherwise. The loaded template is returned in <paramref name="template"/>.</returns>
        bool IGenerator.TryGetTemplateFromConfigInfo(IFileSystemInfo templateFileConfig, out ITemplate? template, IFileSystemInfo? localeFileConfig, IFile? hostTemplateConfigFile, string? baselineName)
        {
            _ = templateFileConfig ?? throw new ArgumentNullException(nameof(templateFileConfig));
            ILogger logger = templateFileConfig.MountPoint.EnvironmentSettings.Host.LoggerFactory.CreateLogger<RunnableProjectGenerator>();
            try
            {
                IFile templateFile = templateFileConfig as IFile
                    ?? throw new NotSupportedException(string.Format(LocalizableStrings.RunnableProjectGenerator_Exception_ConfigShouldBeFile, templateFileConfig.GetDisplayPath()));

                IFile? localeFile = null;
                if (localeFileConfig != null)
                {
                    localeFile = localeFileConfig as IFile
                      ?? throw new NotSupportedException(string.Format(LocalizableStrings.RunnableProjectGenerator_Exception_LocaleConfigShouldBeFile, localeFileConfig.GetDisplayPath()));
                }

                var templateConfiguration = new RunnableProjectConfig(templateFileConfig.MountPoint.EnvironmentSettings, this, templateFile, hostTemplateConfigFile, localeFile, baselineName);
                template = templateConfiguration;
                return true;
            }
            catch (TemplateValidationException)
            {
                //do nothing
                //template validation prints all required information
            }
            catch (NotSupportedException ex)
            {
                //do not print stack trace for this type.
                logger.LogError(LocalizableStrings.Authoring_TemplateNotInstalled_Message, templateFileConfig.GetDisplayPath(), ex.Message);
            }
            catch (TemplateAuthoringException ex)
            {
                //do not print stack trace for this type.
                logger.LogError(LocalizableStrings.Authoring_TemplateNotInstalled_Message, templateFileConfig.GetDisplayPath(), ex.Message);
            }
            catch (Exception ex)
            {
                //unexpected error - print details
                logger.LogError(LocalizableStrings.Authoring_TemplateNotInstalled_Message, templateFileConfig.GetDisplayPath(), ex);
            }
            template = null;
            return false;
        }

        internal static async Task<ICreationResult> CreateAsync(
            IEngineEnvironmentSettings environmentSettings,
            IRunnableProjectConfig runnableProjectConfig,
            IDirectory templateSourceRoot,
            IParameterSetData parameters,
            string targetDirectory,
            CancellationToken cancellationToken)
        {
            cancellationToken.ThrowIfCancellationRequested();

            RemoveDisabledParameters(parameters, runnableProjectConfig);
            IVariableCollection variables = SetupVariables(parameters, runnableProjectConfig.GlobalOperationConfig.VariableSetup);
            await runnableProjectConfig.EvaluateBindSymbolsAsync(environmentSettings, variables, cancellationToken).ConfigureAwait(false);

            cancellationToken.ThrowIfCancellationRequested();
            ProcessMacros(environmentSettings, runnableProjectConfig.GlobalOperationConfig, variables);
            runnableProjectConfig.Evaluate(variables);

            IOrchestrator basicOrchestrator = new Core.Util.Orchestrator(environmentSettings.Host.Logger, environmentSettings.Host.FileSystem);
            RunnableProjectOrchestrator orchestrator = new(basicOrchestrator);

            GlobalRunSpec runSpec = new GlobalRunSpec(templateSourceRoot, environmentSettings.Components, variables, runnableProjectConfig);

            foreach (FileSourceMatchInfo source in runnableProjectConfig.EvaluatedSources)
            {
                runSpec.SetupFileSource(source);
                string target = Path.Combine(targetDirectory, source.Target);
<<<<<<< HEAD
                IDirectory? sourceDirectory =
                    templateSourceRoot.DirectoryInfo(source.Source) ??
                    throw new InvalidOperationException($"Cannot access the source directory of the template: {source.Source}.");
=======
                IDirectory? sourceDirectory = templateSourceRoot.DirectoryInfo(source.Source)
                    ?? throw new InvalidOperationException($"Cannot access the source directory of the template: {source.Source}.");
>>>>>>> 1882e9f5
                orchestrator.Run(runSpec, sourceDirectory, target);
            }

            return GetCreationResult(runnableProjectConfig);
        }

        private static void RemoveDisabledParameters(
            IParameterSetData parameters,
            IRunnableProjectConfig runnableProjectConfig)
        {
            parameters.Values
                .Where(v => !v.IsEnabled)
                .ForEach(p => runnableProjectConfig.RemoveParameter(p.ParameterDefinition));
        }

        private static IVariableCollection SetupVariables(IParameterSetData parameters, IVariableConfig variableConfig)
        {
            IVariableCollection variables = VariableCollection.SetupVariables(parameters, variableConfig);

            foreach (Parameter param in parameters.ParametersDefinition.OfType<Parameter>())
            {
                // Add choice values to variables - to allow them to be recognizable unquoted
                if (param.EnableQuotelessLiterals && param.IsChoice() && param.Choices != null)
                {
                    foreach (string choiceKey in param.Choices.Keys)
                    {
                        if (
                            variables.TryGetValue(choiceKey, out object? existingValueObj) &&
                            existingValueObj is string existingValue &&
                            !string.Equals(choiceKey, existingValue, StringComparison.CurrentCulture))
                        {
                            throw new InvalidOperationException(string.Format(LocalizableStrings.RunnableProjectGenerator_CannotAddImplicitChoice, choiceKey, existingValue));
                        }
                        variables[choiceKey] = choiceKey;
                    }
                }
            }

            return variables;
        }

        // Note the deferred-config macros (generated) are part of the runConfig.Macros
        //      and not in the ComputedMacros.
        //  Possibly make a separate property for the deferred-config macros
        private static void ProcessMacros(IEngineEnvironmentSettings environmentSettings, GlobalRunConfig runConfig, IVariableCollection variableCollection)
        {
            MacrosOperationConfig? macroProcessor = null;
            if (runConfig.GeneratedSymbolMacros != null)
            {
                macroProcessor = new MacrosOperationConfig();
                macroProcessor.ProcessMacros(environmentSettings, runConfig.GeneratedSymbolMacros, variableCollection);
            }

            if (runConfig.ComputedMacros != null)
            {
                macroProcessor ??= new MacrosOperationConfig();
                macroProcessor.ProcessMacros(environmentSettings, runConfig.ComputedMacros, variableCollection);
            }
        }

        private static ICreationResult GetCreationResult(IRunnableProjectConfig runnableProjectConfig)
        {
            return new CreationResult(runnableProjectConfig.PostActions, runnableProjectConfig.PrimaryOutputs);
        }

        private static IFile? FindBestHostTemplateConfigFile(IEngineEnvironmentSettings engineEnvironment, IFile config)
        {
            IDictionary<string, IFile> allHostFilesForTemplate = new Dictionary<string, IFile>();

            if (config.Parent is null)
            {
                return null;
            }

            foreach (IFile hostFile in config.Parent.EnumerateFiles($"*{HostTemplateFileConfigBaseName}", SearchOption.TopDirectoryOnly))
            {
                allHostFilesForTemplate.Add(hostFile.Name, hostFile);
            }

            string preferredHostFileName = string.Concat(engineEnvironment.Host.HostIdentifier, HostTemplateFileConfigBaseName);
            if (allHostFilesForTemplate.TryGetValue(preferredHostFileName, out IFile preferredHostFile))
            {
                return preferredHostFile;
            }

            foreach (string fallbackHostName in engineEnvironment.Host.FallbackHostTemplateConfigNames)
            {
                string fallbackHostFileName = string.Concat(fallbackHostName, HostTemplateFileConfigBaseName);

                if (allHostFilesForTemplate.TryGetValue(fallbackHostFileName, out IFile fallbackHostFile))
                {
                    return fallbackHostFile;
                }
            }

            return null;
        }
    }
}<|MERGE_RESOLUTION|>--- conflicted
+++ resolved
@@ -132,14 +132,8 @@
             {
                 runSpec.SetupFileSource(source);
                 string target = Path.Combine(targetDirectory, source.Target);
-<<<<<<< HEAD
-                IDirectory? sourceDirectory =
-                    templateData.TemplateSourceRoot.DirectoryInfo(source.Source) ??
-                    throw new InvalidOperationException($"Cannot access the source directory of the template: {source.Source}.");
-=======
                 IDirectory? sourceDirectory = templateData.TemplateSourceRoot.DirectoryInfo(source.Source)
                     ?? throw new InvalidOperationException($"Cannot access the source directory of the template: {source.Source}.");
->>>>>>> 1882e9f5
                 IReadOnlyList<IFileChange2> fileChanges = orchestrator.GetFileChanges(runSpec, sourceDirectory, target);
 
                 //source and target paths in the file changes are returned relative to source passed
@@ -331,14 +325,8 @@
             {
                 runSpec.SetupFileSource(source);
                 string target = Path.Combine(targetDirectory, source.Target);
-<<<<<<< HEAD
-                IDirectory? sourceDirectory =
-                    templateSourceRoot.DirectoryInfo(source.Source) ??
-                    throw new InvalidOperationException($"Cannot access the source directory of the template: {source.Source}.");
-=======
                 IDirectory? sourceDirectory = templateSourceRoot.DirectoryInfo(source.Source)
                     ?? throw new InvalidOperationException($"Cannot access the source directory of the template: {source.Source}.");
->>>>>>> 1882e9f5
                 orchestrator.Run(runSpec, sourceDirectory, target);
             }
 
