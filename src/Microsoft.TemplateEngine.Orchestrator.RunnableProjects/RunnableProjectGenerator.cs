﻿// Licensed to the .NET Foundation under one or more agreements.
// The .NET Foundation licenses this file to you under the MIT license.

#nullable enable

using System;
using System.Collections;
using System.Collections.Generic;
using System.Diagnostics;
using System.Globalization;
using System.IO;
using System.Linq;
using System.Runtime;
using System.Text;
using System.Threading;
using System.Threading.Tasks;
using Microsoft.Extensions.Logging;
using Microsoft.TemplateEngine.Abstractions;
using Microsoft.TemplateEngine.Abstractions.Mount;
using Microsoft.TemplateEngine.Abstractions.Parameters;
using Microsoft.TemplateEngine.Core;
using Microsoft.TemplateEngine.Core.Contracts;
using Microsoft.TemplateEngine.Core.Expressions.Cpp2;
using Microsoft.TemplateEngine.Orchestrator.RunnableProjects.Config;
using Microsoft.TemplateEngine.Utils;

namespace Microsoft.TemplateEngine.Orchestrator.RunnableProjects
{
    public sealed class RunnableProjectGenerator : IGenerator
    {
        internal const string HostTemplateFileConfigBaseName = ".host.json";
        internal const string TemplateConfigDirectoryName = ".template.config";
        internal const string TemplateConfigFileName = "template.json";
        internal const string LocalizationFilePrefix = "templatestrings.";
        internal const string LocalizationFileExtension = ".json";
        internal const string GeneratorVersion = "1.0.0.0";
        private static readonly Guid GeneratorId = new Guid("0C434DF7-E2CB-4DEE-B216-D7C58C8EB4B3");

        Guid IIdentifiedComponent.Id => GeneratorId;

        /// <summary>
        /// Converts the raw, string version of a parameter to a strongly typed value. If the parameter has a datatype specified, use that. Otherwise attempt to infer the type.
        /// Throws a TemplateParamException if the conversion fails for any reason.
        /// </summary>
        object? IGenerator.ConvertParameterValueToType(IEngineEnvironmentSettings environmentSettings, ITemplateParameter parameter, string untypedValue, out bool valueResolutionError)
        {
            return ParameterConverter.ConvertParameterValueToType(environmentSettings.Host, parameter, untypedValue, out valueResolutionError);
        }

        bool IGenerator.EvaluateFromString(ILogger logger, string text, IDictionary<string, object?> variables, HashSet<string>? referencedVariablesKeys)
        {
            VariableCollection variableCollection = new VariableCollection(null, variables);
            return Cpp2StyleEvaluatorDefinition.EvaluateFromString(logger, text, variableCollection, referencedVariablesKeys);
        }

        [Obsolete("Replaced by CreateAsync with IEvaluatedParameterSetData", false)]
        Task<ICreationResult> IGenerator.CreateAsync(
            IEngineEnvironmentSettings environmentSettings,
            ITemplate template,
            IParameterSet parameters,
            string targetDirectory,
            CancellationToken cancellationToken)
        {
            return ((IGenerator)this).CreateAsync(environmentSettings, template, ParameterSetData.FromLegacyParameterSet(parameters), targetDirectory, cancellationToken);
        }

        [Obsolete("Replaced by GetCreationEffectsAsync with IEvaluatedParameterSetData", false)]
        Task<ICreationEffects> IGenerator.GetCreationEffectsAsync(
            IEngineEnvironmentSettings environmentSettings,
            ITemplate template,
            IParameterSet parameters,
            string targetDirectory,
            CancellationToken cancellationToken)
        {
            return ((IGenerator)this).GetCreationEffectsAsync(environmentSettings, template, ParameterSetData.FromLegacyParameterSet(parameters), targetDirectory, cancellationToken);
        }

        Task<ICreationResult> IGenerator.CreateAsync(
            IEngineEnvironmentSettings environmentSettings,
            ITemplate templateData,
            IParameterSetData parameters,
            string targetDirectory,
            CancellationToken cancellationToken)
        {
            RunnableProjectConfig templateConfig = (RunnableProjectConfig)templateData;

            if (templateData.TemplateSourceRoot is null)
            {
                throw new InvalidOperationException($"{nameof(templateData.TemplateSourceRoot)} cannot be null to continue.");
            }
            return CreateAsync(
                environmentSettings,
                templateConfig,
                templateData.TemplateSourceRoot,
                parameters,
                targetDirectory,
                cancellationToken);
        }

        /// <summary>
        /// Performs the dry-run of the template instantiation to evaluate the primary outputs, post actions to be applied and file changes to be made when executing the template with specified parameters.
        /// </summary>
        /// <param name="environmentSettings">environment settings.</param>
        /// <param name="templateData">the template to be executed.</param>
        /// <param name="parameters">the parameters to be used on template execution.</param>
        /// <param name="targetDirectory">the output path for the template.</param>
        /// <param name="cancellationToken">cancellationToken.</param>
        /// <returns>the primary outputs, post actions and file changes that will be made when executing the template with specified parameters.</returns>
        async Task<ICreationEffects> IGenerator.GetCreationEffectsAsync(
            IEngineEnvironmentSettings environmentSettings,
            ITemplate templateData,
            IParameterSetData parameters,
            string targetDirectory,
            CancellationToken cancellationToken)
        {
            cancellationToken.ThrowIfCancellationRequested();
            RunnableProjectConfig templateConfig = (RunnableProjectConfig)templateData;
            if (templateData.TemplateSourceRoot is null)
            {
                throw new InvalidOperationException($"{nameof(templateData.TemplateSourceRoot)} cannot be null to continue.");
            }

            IVariableCollection variables = SetupVariables(parameters, templateConfig.OperationConfig.VariableSetup);
            await templateConfig.EvaluateBindSymbolsAsync(environmentSettings, variables, cancellationToken).ConfigureAwait(false);
            cancellationToken.ThrowIfCancellationRequested();
            ProcessMacros(environmentSettings, templateConfig.OperationConfig, variables);
            templateConfig.Evaluate(variables);

            IOrchestrator basicOrchestrator = new Core.Util.Orchestrator(environmentSettings.Host.Logger, environmentSettings.Host.FileSystem);
            RunnableProjectOrchestrator orchestrator = new RunnableProjectOrchestrator(basicOrchestrator);

            GlobalRunSpec runSpec = new GlobalRunSpec(templateData.TemplateSourceRoot, environmentSettings.Components, variables, templateConfig.OperationConfig, templateConfig.SpecialOperationConfig, templateConfig.IgnoreFileNames);
            List<IFileChange2> changes = new List<IFileChange2>();

            foreach (FileSourceMatchInfo source in templateConfig.Sources)
            {
                runSpec.SetupFileSource(source);
                string target = Path.Combine(targetDirectory, source.Target);
                IReadOnlyList<IFileChange2> fileChanges = orchestrator.GetFileChanges(runSpec, templateData.TemplateSourceRoot.DirectoryInfo(source.Source), target);

                //source and target paths in the file changes are returned relative to source passed
                //GetCreationEffects method should return the source paths relative to template source root (location of .template.config folder) and target paths relative to output path and not relative to certain source
                //add source and target used to file changes to be returned as the result
                changes.AddRange(
                    fileChanges.Select(
                        fileChange => new FileChange(
                            Path.Combine(source.Source, fileChange.SourceRelativePath),
                            Path.Combine(source.Target, fileChange.TargetRelativePath),
                            fileChange.ChangeKind,
#pragma warning disable CS0618 // Type or member is obsolete
                            fileChange.Contents)));
#pragma warning restore CS0618 // Type or member is obsolete
            }

            return new CreationEffects2(changes, GetCreationResult(environmentSettings.Host.Logger, templateConfig, variables));
        }

        [Obsolete("Replaced by ParameterSetBuilder", false)]
        IParameterSet IGenerator.GetParametersForTemplate(IEngineEnvironmentSettings environmentSettings, ITemplate template)
        {
            throw new NotImplementedException();
            // return (IParameterSet)ParameterSetBuilder.CreateWithDefaults(template.ParametersDefinition, environmentSettings);
        }

        /// <summary>
        /// Scans the <paramref name="source"/> for the available templates.
        /// </summary>
        /// <param name="source">the mount point to scan for the templates.</param>
        /// <param name="localizations">found localization definitions.</param>
        /// <returns>the list of found templates and list of found localizations via <paramref name="localizations"/>.</returns>
        IList<ITemplate> IGenerator.GetTemplatesAndLangpacksFromDir(IMountPoint source, out IList<ILocalizationLocator> localizations)
        {
            _ = source ?? throw new ArgumentNullException(nameof(source));

            ILogger logger = source.EnvironmentSettings.Host.LoggerFactory.CreateLogger<RunnableProjectGenerator>();

            IDirectory folder = source.Root;
            IList<ITemplate> templateList = new List<ITemplate>();
            localizations = new List<ILocalizationLocator>();

            foreach (IFile file in folder.EnumerateFiles(TemplateConfigFileName, SearchOption.AllDirectories))
            {
                logger.LogDebug($"Found {TemplateConfigFileName} at {file.GetDisplayPath()}.");
                try
                {
                    IFile? hostConfigFile = FindBestHostTemplateConfigFile(source.EnvironmentSettings, file);
                    logger.LogDebug($"Found *{HostTemplateFileConfigBaseName} at {hostConfigFile?.GetDisplayPath()}.");

                    // issue here: we need to pass locale as parameter
                    // consider passing current locale file here if exists
                    // tracking issue: https://github.com/dotnet/templating/issues/3255
                    var templateConfiguration = new RunnableProjectConfig(source.EnvironmentSettings, this, file, hostConfigFile);

                    IDirectory? localizeFolder = file.Parent?.DirectoryInfo("localize");
                    if (localizeFolder != null && localizeFolder.Exists)
                    {
                        foreach (IFile locFile in localizeFolder.EnumerateFiles(LocalizationFilePrefix + "*" + LocalizationFileExtension, SearchOption.AllDirectories))
                        {
                            string locale = locFile.Name.Substring(LocalizationFilePrefix.Length, locFile.Name.Length - LocalizationFilePrefix.Length - LocalizationFileExtension.Length);

                            try
                            {
                                ILocalizationModel locModel = LocalizationModelDeserializer.Deserialize(locFile);
                                if (templateConfiguration.VerifyLocalizationModel(locModel, locFile))
                                {
                                    localizations.Add(new LocalizationLocator(
                                        locale,
                                        locFile.FullPath,
                                        templateConfiguration.Identity,
                                        locModel.Author ?? string.Empty,
                                        locModel.Name ?? string.Empty,
                                        locModel.Description ?? string.Empty,
                                        locModel.ParameterSymbols));
                                }
                            }
                            catch (Exception ex)
                            {
                                logger.LogWarning(LocalizableStrings.LocalizationModelDeserializer_Error_FailedToParse, locFile.GetDisplayPath());
                                logger.LogDebug("Details: {0}", ex);
                            }
                        }
                    }
                    templateList.Add(templateConfiguration);

                }
                catch (TemplateValidationException)
                {
                    //do nothing
                    //template validation prints all required information
                }
                catch (NotSupportedException ex)
                {
                    //do not print stack trace for this type.
                    logger.LogError(LocalizableStrings.Authoring_TemplateNotInstalled_Message, file.GetDisplayPath(), ex.Message);
                }
                catch (TemplateAuthoringException ex)
                {
                    //do not print stack trace for this type.
                    logger.LogError(LocalizableStrings.Authoring_TemplateNotInstalled_Message, file.GetDisplayPath(), ex.Message);
                }
                catch (Exception ex)
                {
                    //unexpected error - print details
                    logger.LogError(LocalizableStrings.Authoring_TemplateNotInstalled_Message, file.GetDisplayPath(), ex);
                }
            }

            return templateList;
        }

        /// <summary>
        /// Attempts to load template configuration from <paramref name="templateFileConfig"/>.
        /// </summary>
        /// <param name="templateFileConfig">the template configuration entry, should be a file.</param>
        /// <param name="template">loaded template.</param>
        /// <param name="localeFileConfig">the template localization configuration entry, should be a file.</param>
        /// <param name="hostTemplateConfigFile">the template host configuration entry, should be a file.</param>
        /// <param name="baselineName">the baseline to load.</param>
        /// <returns>true when template can be loaded, false otherwise. The loaded template is returned in <paramref name="template"/>.</returns>
        bool IGenerator.TryGetTemplateFromConfigInfo(IFileSystemInfo templateFileConfig, out ITemplate? template, IFileSystemInfo? localeFileConfig, IFile? hostTemplateConfigFile, string? baselineName)
        {
            _ = templateFileConfig ?? throw new ArgumentNullException(nameof(templateFileConfig));
            ILogger logger = templateFileConfig.MountPoint.EnvironmentSettings.Host.LoggerFactory.CreateLogger<RunnableProjectGenerator>();
            try
            {
                IFile templateFile = templateFileConfig as IFile
                    ?? throw new NotSupportedException(string.Format(LocalizableStrings.RunnableProjectGenerator_Exception_ConfigShouldBeFile, templateFileConfig.GetDisplayPath()));

                IFile? localeFile = null;
                if (localeFileConfig != null)
                {
                    localeFile = localeFileConfig as IFile
                      ?? throw new NotSupportedException(string.Format(LocalizableStrings.RunnableProjectGenerator_Exception_LocaleConfigShouldBeFile, localeFileConfig.GetDisplayPath()));
                }

                var templateConfiguration = new RunnableProjectConfig(templateFileConfig.MountPoint.EnvironmentSettings, this, templateFile, hostTemplateConfigFile, localeFile, baselineName);
                template = templateConfiguration;
                return true;
            }
            catch (TemplateValidationException)
            {
                //do nothing
                //template validation prints all required information
            }
            catch (NotSupportedException ex)
            {
                //do not print stack trace for this type.
                logger.LogError(LocalizableStrings.Authoring_TemplateNotInstalled_Message, templateFileConfig.GetDisplayPath(), ex.Message);
            }
            catch (TemplateAuthoringException ex)
            {
                //do not print stack trace for this type.
                logger.LogError(LocalizableStrings.Authoring_TemplateNotInstalled_Message, templateFileConfig.GetDisplayPath(), ex.Message);
            }
            catch (Exception ex)
            {
                //unexpected error - print details
                logger.LogError(LocalizableStrings.Authoring_TemplateNotInstalled_Message, templateFileConfig.GetDisplayPath(), ex);
            }
            template = null;
            return false;
        }

        internal async Task<ICreationResult> CreateAsync(
            IEngineEnvironmentSettings environmentSettings,
            IRunnableProjectConfig runnableProjectConfig,
            IDirectory templateSourceRoot,
            IParameterSetData parameters,
            string targetDirectory,
            CancellationToken cancellationToken)
        {
            cancellationToken.ThrowIfCancellationRequested();

            IVariableCollection variables = SetupVariables(parameters, runnableProjectConfig.OperationConfig.VariableSetup);
            await runnableProjectConfig.EvaluateBindSymbolsAsync(environmentSettings, variables, cancellationToken).ConfigureAwait(false);

            cancellationToken.ThrowIfCancellationRequested();
            ProcessMacros(environmentSettings, runnableProjectConfig.OperationConfig, variables);
            runnableProjectConfig.Evaluate(variables);

            IOrchestrator basicOrchestrator = new Core.Util.Orchestrator(environmentSettings.Host.Logger, environmentSettings.Host.FileSystem);
            RunnableProjectOrchestrator orchestrator = new RunnableProjectOrchestrator(basicOrchestrator);

            GlobalRunSpec runSpec = new GlobalRunSpec(templateSourceRoot, environmentSettings.Components, variables, runnableProjectConfig.OperationConfig, runnableProjectConfig.SpecialOperationConfig, runnableProjectConfig.IgnoreFileNames);

            foreach (FileSourceMatchInfo source in runnableProjectConfig.Sources)
            {
                runSpec.SetupFileSource(source);
                string target = Path.Combine(targetDirectory, source.Target);
                orchestrator.Run(runSpec, templateSourceRoot.DirectoryInfo(source.Source), target);
            }

            return GetCreationResult(environmentSettings.Host.Logger, runnableProjectConfig, variables);
        }

<<<<<<< HEAD
        private static IVariableCollection SetupVariables(IEngineEnvironmentSettings environmentSettings, IParameterSetData parameters, IVariableConfig variableConfig)
=======
        private static IVariableCollection SetupVariables(IParameterSet parameters, IVariableConfig variableConfig)
>>>>>>> 20f3b224
        {
            IVariableCollection variables = VariableCollection.SetupVariables(parameters, variableConfig);

            foreach (Parameter param in parameters.Values.OfType<Parameter>())
            {
                // Add choice values to variables - to allow them to be recognizable unquoted
                if (param.EnableQuotelessLiterals && param.IsChoice() && param.Choices != null)
                {
                    foreach (string choiceKey in param.Choices.Keys)
                    {
                        if (
                            variables.TryGetValue(choiceKey, out object existingValueObj) &&
                            existingValueObj is string existingValue &&
                            !string.Equals(choiceKey, existingValue, StringComparison.CurrentCulture)
                        )
                        {
                            throw new InvalidOperationException(string.Format(LocalizableStrings.RunnableProjectGenerator_CannotAddImplicitChoice, choiceKey, existingValue));
                        }
                        variables[choiceKey] = choiceKey;
                    }
                }
            }

            return variables;
        }

        // Note the deferred-config macros (generated) are part of the runConfig.Macros
        //      and not in the ComputedMacros.
        //  Possibly make a separate property for the deferred-config macros
        private static void ProcessMacros(IEngineEnvironmentSettings environmentSettings, IGlobalRunConfig runConfig, IVariableCollection variableCollection)
        {
            MacrosOperationConfig? macroProcessor = null;
            if (runConfig.Macros != null)
            {
                macroProcessor = new MacrosOperationConfig();
                macroProcessor.ProcessMacros(environmentSettings, runConfig.Macros, variableCollection);
            }

            if (runConfig.ComputedMacros != null)
            {
                macroProcessor = macroProcessor ?? new MacrosOperationConfig();
                macroProcessor.ProcessMacros(environmentSettings, runConfig.ComputedMacros, variableCollection);
            }
        }

        private static ICreationResult GetCreationResult(ILogger logger, IRunnableProjectConfig runnableProjectConfig, IVariableCollection variables)
        {
            return new CreationResult(
                postActions: PostAction.ListFromModel(logger, runnableProjectConfig.PostActionModels, variables),
                primaryOutputs: CreationPath.ListFromModel(logger, runnableProjectConfig.PrimaryOutputs, variables));
        }

        private IFile? FindBestHostTemplateConfigFile(IEngineEnvironmentSettings engineEnvironment, IFile config)
        {
            IDictionary<string, IFile> allHostFilesForTemplate = new Dictionary<string, IFile>();

            if (config.Parent is null)
            {
                return null;
            }

            foreach (IFile hostFile in config.Parent.EnumerateFiles($"*{HostTemplateFileConfigBaseName}", SearchOption.TopDirectoryOnly))
            {
                allHostFilesForTemplate.Add(hostFile.Name, hostFile);
            }

            string preferredHostFileName = string.Concat(engineEnvironment.Host.HostIdentifier, HostTemplateFileConfigBaseName);
            if (allHostFilesForTemplate.TryGetValue(preferredHostFileName, out IFile preferredHostFile))
            {
                return preferredHostFile;
            }

            foreach (string fallbackHostName in engineEnvironment.Host.FallbackHostTemplateConfigNames)
            {
                string fallbackHostFileName = string.Concat(fallbackHostName, HostTemplateFileConfigBaseName);

                if (allHostFilesForTemplate.TryGetValue(fallbackHostFileName, out IFile fallbackHostFile))
                {
                    return fallbackHostFile;
                }
            }

            return null;
        }
<<<<<<< HEAD
=======

        internal class ParameterSet : IParameterSet
        {
            private readonly IDictionary<string, ITemplateParameter> _parameters = new Dictionary<string, ITemplateParameter>(StringComparer.OrdinalIgnoreCase);

            internal ParameterSet(IRunnableProjectConfig config)
            {
                foreach (KeyValuePair<string, Parameter> p in config.Parameters)
                {
                    p.Value.Name = p.Key;
                    _parameters[p.Key] = p.Value;
                }
            }

            public IEnumerable<ITemplateParameter> ParameterDefinitions => _parameters.Values;

            public IDictionary<ITemplateParameter, object?> ResolvedValues { get; } = new Dictionary<ITemplateParameter, object?>();

            public bool TryGetParameterDefinition(string name, out ITemplateParameter parameter)
            {
                if (_parameters.TryGetValue(name, out parameter))
                {
                    return true;
                }

                parameter = new Parameter
                {
                    Name = name,
                    Priority = TemplateParameterPriority.Optional,
                    IsVariable = true,
                    Type = "string"
                };

                return true;
            }

            internal void AddParameter(ITemplateParameter param)
            {
                _parameters[param.Name] = param;
            }
        }
>>>>>>> 20f3b224
    }
}<|MERGE_RESOLUTION|>--- conflicted
+++ resolved
@@ -333,11 +333,7 @@
             return GetCreationResult(environmentSettings.Host.Logger, runnableProjectConfig, variables);
         }
 
-<<<<<<< HEAD
-        private static IVariableCollection SetupVariables(IEngineEnvironmentSettings environmentSettings, IParameterSetData parameters, IVariableConfig variableConfig)
-=======
-        private static IVariableCollection SetupVariables(IParameterSet parameters, IVariableConfig variableConfig)
->>>>>>> 20f3b224
+        private static IVariableCollection SetupVariables(IParameterSetData parameters, IVariableConfig variableConfig)
         {
             IVariableCollection variables = VariableCollection.SetupVariables(parameters, variableConfig);
 
@@ -422,49 +418,5 @@
 
             return null;
         }
-<<<<<<< HEAD
-=======
-
-        internal class ParameterSet : IParameterSet
-        {
-            private readonly IDictionary<string, ITemplateParameter> _parameters = new Dictionary<string, ITemplateParameter>(StringComparer.OrdinalIgnoreCase);
-
-            internal ParameterSet(IRunnableProjectConfig config)
-            {
-                foreach (KeyValuePair<string, Parameter> p in config.Parameters)
-                {
-                    p.Value.Name = p.Key;
-                    _parameters[p.Key] = p.Value;
-                }
-            }
-
-            public IEnumerable<ITemplateParameter> ParameterDefinitions => _parameters.Values;
-
-            public IDictionary<ITemplateParameter, object?> ResolvedValues { get; } = new Dictionary<ITemplateParameter, object?>();
-
-            public bool TryGetParameterDefinition(string name, out ITemplateParameter parameter)
-            {
-                if (_parameters.TryGetValue(name, out parameter))
-                {
-                    return true;
-                }
-
-                parameter = new Parameter
-                {
-                    Name = name,
-                    Priority = TemplateParameterPriority.Optional,
-                    IsVariable = true,
-                    Type = "string"
-                };
-
-                return true;
-            }
-
-            internal void AddParameter(ITemplateParameter param)
-            {
-                _parameters[param.Name] = param;
-            }
-        }
->>>>>>> 20f3b224
     }
 }