--- conflicted
+++ resolved
@@ -250,7 +250,6 @@
     <value>Constraint definition '{0}' does not contain mandatory property '{1}'.</value>
     <comment>{0} - JSON with constraint defintion, {1} - missing property.</comment>
   </data>
-<<<<<<< HEAD
   <data name="Symbol_Error_IsRequiredNotABool" xml:space="preserve">
     <value>Found disallowed value for IsRequired property: [{0}], expected boolean value.</value>
     <comment>{0} - the json property</comment>
@@ -258,9 +257,12 @@
   <data name="Symbol_Error_IsRequiredNotABoolOrString" xml:space="preserve">
     <value>Found disallowed value for IsRequired property: [{0}], expected boolean or string (condition) value</value>
     <comment>{0} - the json property</comment>
-=======
+  </data>
   <data name="SymbolModel_Error_MandatoryPropertyMissing" xml:space="preserve">
     <value>The symbol '{0}' of type '{1}' is incorrect: mandatory property '{2}' is not set. The symbol will be skipped.</value>
->>>>>>> 4ba6e00c
+  </data>
+  <data name="aa" xml:space="preserve">
+    <value>aaa</value>
+    <comment>aa</comment>
   </data>
 </root>