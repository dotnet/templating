﻿// Licensed to the .NET Foundation under one or more agreements.
// The .NET Foundation licenses this file to you under the MIT license.

#nullable enable

using System;
using System.Collections.Generic;
using System.IO;
using System.Linq;
using System.Text;
using System.Threading;
using System.Threading.Tasks;
using Microsoft.Extensions.Logging;
using Microsoft.TemplateEngine.Abstractions;
using Microsoft.TemplateEngine.Abstractions.Components;
using Microsoft.TemplateEngine.Abstractions.Mount;
using Microsoft.TemplateEngine.Core;
using Microsoft.TemplateEngine.Core.Contracts;
using Microsoft.TemplateEngine.Core.Expressions.Cpp2;
using Microsoft.TemplateEngine.Core.Operations;
using Microsoft.TemplateEngine.Orchestrator.RunnableProjects.Config;
using Microsoft.TemplateEngine.Orchestrator.RunnableProjects.Macros.Config;
using Microsoft.TemplateEngine.Orchestrator.RunnableProjects.SymbolModel;
using Microsoft.TemplateEngine.Orchestrator.RunnableProjects.ValueForms;
using Microsoft.TemplateEngine.Utils;
using Newtonsoft.Json.Linq;
using static Microsoft.TemplateEngine.Orchestrator.RunnableProjects.RunnableProjectGenerator;

namespace Microsoft.TemplateEngine.Orchestrator.RunnableProjects
{
    /// <summary>
    /// The class maps template.json configuration read in <see cref="SimpleConfigModel"/> to runnable configuration.
    /// </summary>
    internal partial class RunnableProjectConfig : IRunnableProjectConfig
    {
        private const string AdditionalConfigFilesIndicator = "AdditionalConfigFiles";
        private static readonly string[] IncludePatternDefaults = new[] { "**/*" };

        private static readonly string[] ExcludePatternDefaults = new[]
        {
            "**/[Bb]in/**",
            "**/[Oo]bj/**",
            "**/" + RunnableProjectGenerator.TemplateConfigDirectoryName + "/**",
            "**/*.filelist",
            "**/*.user",
            "**/*.lock.json"
        };

        private static readonly string[] CopyOnlyPatternDefaults = new[] { "**/node_modules/**" };
        private static readonly Dictionary<string, string> RenameDefaults = new Dictionary<string, string>(StringComparer.Ordinal);
        private static readonly string[] DefaultPlaceholderFilenames = new[] { "-.-", "_._" };
        private readonly IEngineEnvironmentSettings _settings;
        private readonly ILogger<RunnableProjectConfig> _logger;

        private readonly SimpleConfigModel _configuration;
        private readonly Dictionary<Guid, string> _guidToGuidPrefixMap = new Dictionary<Guid, string>();

        private readonly IGenerator _generator;
        private readonly IFile? _sourceFile;
        private readonly IFile? _localeConfigFile;
        private readonly IFile? _hostConfigFile;

        private IReadOnlyList<FileSourceMatchInfo>? _sources;
        private IGlobalRunConfig? _operationConfig;
        private IReadOnlyList<KeyValuePair<string, IGlobalRunConfig>>? _specialOperationConfig;
        private IReadOnlyList<IReplacementTokens>? _symbolFilenameReplacements;

        internal RunnableProjectConfig(IEngineEnvironmentSettings settings, IGenerator generator, IFile templateFile, IFile? hostConfigFile = null, IFile? localeConfigFile = null, string? baselineName = null)
        {
            _settings = settings;
            _logger = _settings.Host.LoggerFactory.CreateLogger<RunnableProjectConfig>();
            _generator = generator;
            _sourceFile = templateFile;
            _hostConfigFile = hostConfigFile;
            _localeConfigFile = localeConfigFile;

            ISimpleConfigModifiers? configModifiers = null;
            if (!string.IsNullOrWhiteSpace(baselineName))
            {
                configModifiers = new SimpleConfigModifiers(baselineName!);
            }
            _configuration = SimpleConfigModel.FromJObject (
                MergeAdditionalConfiguration(templateFile.ReadJObjectFromIFile(), templateFile),
                _settings.Host.LoggerFactory.CreateLogger<SimpleConfigModel>(),
                configModifiers,
                templateFile.GetDisplayPath());

            CheckGeneratorVersionRequiredByTemplate();
            PerformTemplateValidation();
            Identity = _configuration.Identity!;
            Parameters = ExtractParameters(_configuration);

            if (_localeConfigFile != null)
            {
                try
                {
                    ILocalizationModel locModel = LocalizationModelDeserializer.Deserialize(_localeConfigFile);
                    if (VerifyLocalizationModel(locModel))
                    {
                        _configuration.Localize(locModel);
                        Parameters = LocalizeParameters(locModel, Parameters);
                    }
                }
                catch (Exception ex)
                {
                    _logger.LogWarning(LocalizableStrings.LocalizationModelDeserializer_Error_FailedToParse, _localeConfigFile.GetDisplayPath());
                    _logger.LogDebug("Details: {0}", ex);
                }
            }
        }

        /// <summary>
        /// Test constructor.
        /// </summary>
        internal RunnableProjectConfig(IEngineEnvironmentSettings settings, IGenerator generator, SimpleConfigModel configuration, IFile? configurationFile = null)
        {
            _settings = settings;
            _logger = _settings.Host.LoggerFactory.CreateLogger<RunnableProjectConfig>();
            _generator = generator;
            _configuration = configuration;
            Identity = configuration.Identity ?? throw new ArgumentException($"{nameof(configuration)} should have identity set.");
            _sourceFile = configurationFile;
            Parameters = ExtractParameters(configuration);
        }

        public string Identity { get; }

        public IReadOnlyList<PostActionModel> PostActionModels => _configuration.PostActionModels;

        public IReadOnlyList<ICreationPathModel> PrimaryOutputs => _configuration.PrimaryOutputs;

        public IFile SourceFile => _sourceFile ?? throw new InvalidOperationException("Source file is not initialized, are you using test constructor?");

        public IDirectory? TemplateSourceRoot => SourceFile.Parent?.Parent;

        public IReadOnlyList<string> IgnoreFileNames => !string.IsNullOrWhiteSpace(_configuration.PlaceholderFilename) ? new[] { _configuration.PlaceholderFilename! } : DefaultPlaceholderFilenames;

        public IReadOnlyList<FileSourceMatchInfo> Sources
        {
            get
            {
                if (_sources == null)
                {
                    if (SourceFile == null)
                    {
                        throw new NotSupportedException($"{nameof(SourceFile)} should be set for sources processing.");
                    }
                    List<FileSourceMatchInfo> sources = new List<FileSourceMatchInfo>();

                    foreach (ExtendedFileSource source in _configuration.Sources)
                    {
                        IReadOnlyList<string> includePattern = JTokenAsFilenameToReadOrArrayToCollection(source.Include, SourceFile, IncludePatternDefaults);
                        IReadOnlyList<string> excludePattern = JTokenAsFilenameToReadOrArrayToCollection(source.Exclude, SourceFile, ExcludePatternDefaults);
                        IReadOnlyList<string> copyOnlyPattern = JTokenAsFilenameToReadOrArrayToCollection(source.CopyOnly, SourceFile, CopyOnlyPatternDefaults);
                        FileSourceEvaluable topLevelEvaluable = new FileSourceEvaluable(includePattern, excludePattern, copyOnlyPattern);
                        IReadOnlyDictionary<string, string> renamePatterns = new Dictionary<string, string>(source.Rename ?? RenameDefaults, StringComparer.Ordinal);
                        FileSourceMatchInfo matchInfo = new FileSourceMatchInfo(
                            source.Source ?? "./",
                            source.Target ?? "./",
                            topLevelEvaluable,
                            renamePatterns,
                            new List<FileSourceEvaluable>());
                        sources.Add(matchInfo);
                    }

                    if (sources.Count == 0)
                    {
                        IReadOnlyList<string> includePattern = IncludePatternDefaults;
                        IReadOnlyList<string> excludePattern = ExcludePatternDefaults;
                        IReadOnlyList<string> copyOnlyPattern = CopyOnlyPatternDefaults;
                        FileSourceEvaluable topLevelEvaluable = new FileSourceEvaluable(includePattern, excludePattern, copyOnlyPattern);

                        FileSourceMatchInfo matchInfo = new FileSourceMatchInfo(
                            "./",
                            "./",
                            topLevelEvaluable,
                            new Dictionary<string, string>(StringComparer.Ordinal),
                            new List<FileSourceEvaluable>());
                        sources.Add(matchInfo);
                    }

                    _sources = sources;
                }

                return _sources;
            }
        }

        public IGlobalRunConfig OperationConfig
        {
            get
            {
                if (_operationConfig == null)
                {
                    SpecialOperationConfigParams defaultOperationParams = new SpecialOperationConfigParams(string.Empty, "//", "C++", ConditionalType.CLineComments);
                    _operationConfig = ProduceOperationSetup(defaultOperationParams, true, _configuration.GlobalCustomOperations);
                }

                return _operationConfig;
            }
        }

        public IReadOnlyList<KeyValuePair<string, IGlobalRunConfig>> SpecialOperationConfig
        {
            get
            {
                if (_specialOperationConfig == null)
                {
                    List<SpecialOperationConfigParams> defaultSpecials = new List<SpecialOperationConfigParams>
                    {
                        new SpecialOperationConfigParams("**/*.js", "//", "C++", ConditionalType.CLineComments),
                        new SpecialOperationConfigParams("**/*.es", "//", "C++", ConditionalType.CLineComments),
                        new SpecialOperationConfigParams("**/*.es6", "//", "C++", ConditionalType.CLineComments),
                        new SpecialOperationConfigParams("**/*.ts", "//", "C++", ConditionalType.CLineComments),
                        new SpecialOperationConfigParams("**/*.json", "//", "C++", ConditionalType.CLineComments),
                        new SpecialOperationConfigParams("**/*.jsonld", "//", "C++", ConditionalType.CLineComments),
                        new SpecialOperationConfigParams("**/*.hjson", "//", "C++", ConditionalType.CLineComments),
                        new SpecialOperationConfigParams("**/*.json5", "//", "C++", ConditionalType.CLineComments),
                        new SpecialOperationConfigParams("**/*.geojson", "//", "C++", ConditionalType.CLineComments),
                        new SpecialOperationConfigParams("**/*.topojson", "//", "C++", ConditionalType.CLineComments),
                        new SpecialOperationConfigParams("**/*.bowerrc", "//", "C++", ConditionalType.CLineComments),
                        new SpecialOperationConfigParams("**/*.npmrc", "//", "C++", ConditionalType.CLineComments),
                        new SpecialOperationConfigParams("**/*.job", "//", "C++", ConditionalType.CLineComments),
                        new SpecialOperationConfigParams("**/*.postcssrc", "//", "C++", ConditionalType.CLineComments),
                        new SpecialOperationConfigParams("**/*.babelrc", "//", "C++", ConditionalType.CLineComments),
                        new SpecialOperationConfigParams("**/*.csslintrc", "//", "C++", ConditionalType.CLineComments),
                        new SpecialOperationConfigParams("**/*.eslintrc", "//", "C++", ConditionalType.CLineComments),
                        new SpecialOperationConfigParams("**/*.jade-lintrc", "//", "C++", ConditionalType.CLineComments),
                        new SpecialOperationConfigParams("**/*.pug-lintrc", "//", "C++", ConditionalType.CLineComments),
                        new SpecialOperationConfigParams("**/*.jshintrc", "//", "C++", ConditionalType.CLineComments),
                        new SpecialOperationConfigParams("**/*.stylelintrc", "//", "C++", ConditionalType.CLineComments),
                        new SpecialOperationConfigParams("**/*.yarnrc", "//", "C++", ConditionalType.CLineComments),
                        new SpecialOperationConfigParams("**/*.css.min", "/*", "C++", ConditionalType.CBlockComments),
                        new SpecialOperationConfigParams("**/*.css", "/*", "C++", ConditionalType.CBlockComments),
                        new SpecialOperationConfigParams("**/*.cshtml", "@*", "C++", ConditionalType.Razor),
                        new SpecialOperationConfigParams("**/*.razor", "@*", "C++", ConditionalType.Razor),
                        new SpecialOperationConfigParams("**/*.vbhtml", "@*", "VB", ConditionalType.Razor),
                        new SpecialOperationConfigParams("**/*.cs", "//", "C++", ConditionalType.CNoComments),
                        new SpecialOperationConfigParams("**/*.fs", "//", "C++", ConditionalType.CNoComments),
                        new SpecialOperationConfigParams("**/*.c", "//", "C++", ConditionalType.CNoComments),
                        new SpecialOperationConfigParams("**/*.cpp", "//", "C++", ConditionalType.CNoComments),
                        new SpecialOperationConfigParams("**/*.cxx", "//", "C++", ConditionalType.CNoComments),
                        new SpecialOperationConfigParams("**/*.h", "//", "C++", ConditionalType.CNoComments),
                        new SpecialOperationConfigParams("**/*.hpp", "//", "C++", ConditionalType.CNoComments),
                        new SpecialOperationConfigParams("**/*.hxx", "//", "C++", ConditionalType.CNoComments),
                        new SpecialOperationConfigParams("**/*.cake", "//", "C++", ConditionalType.CNoComments),
                        new SpecialOperationConfigParams("**/*.*proj", "<!--/", "MSBUILD", ConditionalType.MSBuild),
                        new SpecialOperationConfigParams("**/*.*proj.user", "<!--/", "MSBUILD", ConditionalType.MSBuild),
                        new SpecialOperationConfigParams("**/*.pubxml", "<!--/", "MSBUILD", ConditionalType.MSBuild),
                        new SpecialOperationConfigParams("**/*.pubxml.user", "<!--/", "MSBUILD", ConditionalType.MSBuild),
                        new SpecialOperationConfigParams("**/*.msbuild", "<!--/", "MSBUILD", ConditionalType.MSBuild),
                        new SpecialOperationConfigParams("**/*.targets", "<!--/", "MSBUILD", ConditionalType.MSBuild),
                        new SpecialOperationConfigParams("**/*.props", "<!--/", "MSBUILD", ConditionalType.MSBuild),
                        new SpecialOperationConfigParams("**/*.svg", "<!--", "C++", ConditionalType.Xml),
                        new SpecialOperationConfigParams("**/*.*htm", "<!--", "C++", ConditionalType.Xml),
                        new SpecialOperationConfigParams("**/*.*html", "<!--", "C++", ConditionalType.Xml),
                        new SpecialOperationConfigParams("**/*.md", "<!--", "C++", ConditionalType.Xml),
                        new SpecialOperationConfigParams("**/*.jsp", "<!--", "C++", ConditionalType.Xml),
                        new SpecialOperationConfigParams("**/*.asp", "<!--", "C++", ConditionalType.Xml),
                        new SpecialOperationConfigParams("**/*.aspx", "<!--", "C++", ConditionalType.Xml),
                        new SpecialOperationConfigParams("**/app.config", "<!--", "C++", ConditionalType.Xml),
                        new SpecialOperationConfigParams("**/web.config", "<!--", "C++", ConditionalType.Xml),
                        new SpecialOperationConfigParams("**/web.*.config", "<!--", "C++", ConditionalType.Xml),
                        new SpecialOperationConfigParams("**/packages.config", "<!--", "C++", ConditionalType.Xml),
                        new SpecialOperationConfigParams("**/nuget.config", "<!--", "C++", ConditionalType.Xml),
                        new SpecialOperationConfigParams("**/*.nuspec", "<!--", "C++", ConditionalType.Xml),
                        new SpecialOperationConfigParams("**/*.xslt", "<!--", "C++", ConditionalType.Xml),
                        new SpecialOperationConfigParams("**/*.xsd", "<!--", "C++", ConditionalType.Xml),
                        new SpecialOperationConfigParams("**/*.vsixmanifest", "<!--", "C++", ConditionalType.Xml),
                        new SpecialOperationConfigParams("**/*.vsct", "<!--", "C++", ConditionalType.Xml),
                        new SpecialOperationConfigParams("**/*.storyboard", "<!--", "C++", ConditionalType.Xml),
                        new SpecialOperationConfigParams("**/*.axml", "<!--", "C++", ConditionalType.Xml),
                        new SpecialOperationConfigParams("**/*.plist", "<!--", "C++", ConditionalType.Xml),
                        new SpecialOperationConfigParams("**/*.xib", "<!--", "C++", ConditionalType.Xml),
                        new SpecialOperationConfigParams("**/*.strings", "<!--", "C++", ConditionalType.Xml),
                        new SpecialOperationConfigParams("**/*.bat", "rem --:", "C++", ConditionalType.RemLineComment),
                        new SpecialOperationConfigParams("**/*.cmd", "rem --:", "C++", ConditionalType.RemLineComment),
                        new SpecialOperationConfigParams("**/nginx.conf", "#--", "C++", ConditionalType.HashSignLineComment),
                        new SpecialOperationConfigParams("**/robots.txt", "#--", "C++", ConditionalType.HashSignLineComment),
                        new SpecialOperationConfigParams("**/*.sh", "#--", "C++", ConditionalType.HashSignLineComment),
                        new SpecialOperationConfigParams("**/*.haml", "-#", "C++", ConditionalType.HamlLineComment),
                        new SpecialOperationConfigParams("**/*.jsx", "{/*", "C++", ConditionalType.JsxBlockComment),
                        new SpecialOperationConfigParams("**/*.tsx", "{/*", "C++", ConditionalType.JsxBlockComment),
                        new SpecialOperationConfigParams("**/*.xml", "<!--", "C++", ConditionalType.Xml),
                        new SpecialOperationConfigParams("**/*.resx", "<!--", "C++", ConditionalType.Xml),
                        new SpecialOperationConfigParams("**/*.bas", "'", "VB", ConditionalType.VB),
                        new SpecialOperationConfigParams("**/*.vb", "'", "VB", ConditionalType.VB),
                        new SpecialOperationConfigParams("**/*.xaml", "<!--", "C++", ConditionalType.Xml),
                        new SpecialOperationConfigParams("**/*.sln", "#-", "C++", ConditionalType.HashSignLineComment),
                        new SpecialOperationConfigParams("**/*.yaml", "#-", "C++", ConditionalType.HashSignLineComment),
                        new SpecialOperationConfigParams("**/*.yml", "#-", "C++", ConditionalType.HashSignLineComment),
                        new SpecialOperationConfigParams("**/Dockerfile", "#-", "C++", ConditionalType.HashSignLineComment),
                        new SpecialOperationConfigParams("**/.editorconfig", "#-", "C++", ConditionalType.HashSignLineComment),
                        new SpecialOperationConfigParams("**/.gitattributes", "#-", "C++", ConditionalType.HashSignLineComment),
                        new SpecialOperationConfigParams("**/.gitignore", "#-", "C++", ConditionalType.HashSignLineComment),
                        new SpecialOperationConfigParams("**/.dockerignore", "#-", "C++", ConditionalType.HashSignLineComment)
                    };
                    List<KeyValuePair<string, IGlobalRunConfig>> specialOperationConfig = new List<KeyValuePair<string, IGlobalRunConfig>>();

                    // put the custom configs first in the list
                    HashSet<string> processedGlobs = new HashSet<string>();

                    foreach (ICustomFileGlobModel customGlobModel in _configuration.SpecialCustomOperations)
                    {
                        if (customGlobModel.ConditionResult)
                        {
                            // only add the special if the condition is true
                            SpecialOperationConfigParams defaultParams = defaultSpecials.Where(x => x.Glob == customGlobModel.Glob).FirstOrDefault();

                            if (defaultParams == null)
                            {
                                defaultParams = SpecialOperationConfigParams.Defaults;
                            }

                            IGlobalRunConfig runConfig = ProduceOperationSetup(defaultParams, false, customGlobModel);
                            specialOperationConfig.Add(new KeyValuePair<string, IGlobalRunConfig>(customGlobModel.Glob, runConfig));
                        }

                        // mark this special as already processed, so it doesn't get included with the defaults
                        // even if the special was skipped due to its custom condition.
                        processedGlobs.Add(customGlobModel.Glob);
                    }

                    // add the remaining default configs in the order specified above
                    foreach (SpecialOperationConfigParams defaultParams in defaultSpecials)
                    {
                        if (processedGlobs.Contains(defaultParams.Glob))
                        {
                            // this one was already setup due to a custom config
                            continue;
                        }

                        IGlobalRunConfig runConfig = ProduceOperationSetup(defaultParams, false, null);
                        specialOperationConfig.Add(new KeyValuePair<string, IGlobalRunConfig>(defaultParams.Glob, runConfig));
                    }

                    _specialOperationConfig = specialOperationConfig;
                }

                return _specialOperationConfig;
            }
        }

        public IReadOnlyDictionary<string, Parameter> Parameters { get; private init; }

        internal Parameter NameParameter => Parameters.Values.First(p => p.IsName);

        internal IReadOnlyList<IReplacementTokens> SymbolFilenameReplacements
        {
            get
            {
                if (_symbolFilenameReplacements == null)
                {
                    _symbolFilenameReplacements = ProduceSymbolFilenameReplacements();
                }
                return _symbolFilenameReplacements;
            }
        }

        internal SimpleConfigModel ConfigurationModel => _configuration;

        public void Evaluate(IVariableCollection rootVariableCollection)
        {
            bool stable = false;
            Dictionary<string, bool> computed = new Dictionary<string, bool>();

            while (!stable)
            {
                stable = true;
                foreach (ComputedSymbol symbol in _configuration.Symbols.OfType<ComputedSymbol>())
                {
                    bool value = Cpp2StyleEvaluatorDefinition.EvaluateFromString(_settings.Host.Logger, symbol.Value, rootVariableCollection);
                    stable &= computed.TryGetValue(symbol.Name, out bool currentValue) && currentValue == value;
                    rootVariableCollection[symbol.Name] = value;
                    computed[symbol.Name] = value;
                }
            }

            // evaluate the file glob (specials) conditions
            // the result is needed for SpecialOperationConfig
            foreach (ICustomFileGlobModel fileGlobModel in _configuration.SpecialCustomOperations)
            {
                fileGlobModel.EvaluateCondition(_settings.Host.Logger, rootVariableCollection);
            }

            rootVariableCollection.TryGetValue(NameParameter.Name, out object resolvedNameParamValue);

            _sources = EvaluateSources(rootVariableCollection, resolvedNameParamValue);

            // evaluate the conditions and resolve the paths for the PrimaryOutputs
            foreach (ICreationPathModel pathModel in _configuration.PrimaryOutputs)
            {
                pathModel.EvaluateCondition(_settings.Host.Logger, rootVariableCollection);

                if (pathModel.ConditionResult)
                {
                    pathModel.PathResolved = FileRenameGenerator.ApplyRenameToPrimaryOutput(
                        pathModel.PathOriginal,
                        _settings,
                        _configuration.SourceName,
                        resolvedNameParamValue,
                        rootVariableCollection,
                        SymbolFilenameReplacements);
                }
            }
        }

        public Task EvaluateBindSymbolsAsync(IEngineEnvironmentSettings settings, IVariableCollection variableCollection, CancellationToken cancellationToken)
        {
            var bindSymbols = _configuration.Symbols.OfType<BindSymbol>();
            if (!bindSymbols.Any())
            {
                return Task.FromResult(0);
            }
            BindSymbolEvaluator bindSymbolEvaluator = new BindSymbolEvaluator(settings);

            return bindSymbolEvaluator.EvaluateBindedSymbolsAsync(bindSymbols, variableCollection, cancellationToken);
        }

        /// <summary>
        /// Verifies that the given localization model was correctly constructed
        /// to localize this SimpleConfigModel.
        /// </summary>
        /// <param name="locModel">The localization model to be verified.</param>
        /// <param name="localeFile">localization file (optional), needed to get file name for logging.</param>
        /// <returns>True if the verification succeeds. False otherwise.
        /// Check logs for details in case of a failed verification.</returns>
        internal bool VerifyLocalizationModel(ILocalizationModel locModel, IFile? localeFile = null)
        {
            bool validModel = true;
            localeFile = localeFile ?? _localeConfigFile;
            List<string> errorMessages = new List<string>();
            int unusedPostActionLocs = locModel.PostActions.Count;
            foreach (var postAction in PostActionModels)
            {
                if (postAction.Id == null || !locModel.PostActions.TryGetValue(postAction.Id, out IPostActionLocalizationModel postActionLocModel))
                {
                    // Post action with no localization model.
                    continue;
                }

                unusedPostActionLocs--;

                // Validate manual instructions.
                bool instructionUsesDefaultKey = postAction.ManualInstructionInfo.Count == 1 && postAction.ManualInstructionInfo[0].Id == null &&
                    postActionLocModel.Instructions.ContainsKey(PostActionModel.DefaultIdForSingleManualInstruction);
                if (instructionUsesDefaultKey)
                {
                    // Just one manual instruction using the default key. No issues. Continue.
                    continue;
                }

                int unusedManualInstructionLocs = postActionLocModel.Instructions.Count;
                foreach (var instruction in postAction.ManualInstructionInfo)
                {
                    if (instruction.Id != null && postActionLocModel.Instructions.ContainsKey(instruction.Id))
                    {
                        unusedManualInstructionLocs--;
                    }
                }

                if (unusedManualInstructionLocs > 0)
                {
                    // Localizations provide more translations than the number of manual instructions we have.
                    string excessInstructionLocalizationIds = string.Join(
                        ", ",
                        postActionLocModel.Instructions.Keys.Where(k => !postAction.ManualInstructionInfo.Any(i => i.Id == k)));

                    errorMessages.Add(string.Format(LocalizableStrings.Authoring_InvalidManualInstructionLocalizationIndex, excessInstructionLocalizationIds, postAction.Id));
                    validModel = false;
                }
            }

            if (unusedPostActionLocs > 0)
            {
                // Localizations provide more translations than the number of post actions we have.
                string excessPostActionLocalizationIds = string.Join(", ", locModel.PostActions.Keys.Where(k => !PostActionModels.Any(p => p.Id == k)).Select(k => k.ToString()));
                errorMessages.Add(string.Format(LocalizableStrings.Authoring_InvalidPostActionLocalizationIndex, excessPostActionLocalizationIds));
                validModel = false;
            }

            if (errorMessages.Any())
            {
                _logger.LogDebug($"Localization file {localeFile?.GetDisplayPath()} is not compatible with base configuration {_sourceFile?.GetDisplayPath()}");
                StringBuilder stringBuilder = new StringBuilder();
                stringBuilder.AppendLine(string.Format(LocalizableStrings.RunnableProjectGenerator_Warning_LocFileSkipped, localeFile?.GetDisplayPath(), _sourceFile?.GetDisplayPath()));
                foreach (string errorMessage in errorMessages)
                {
                    stringBuilder.AppendLine("  " + errorMessage);
                }
                _logger.LogWarning(stringBuilder.ToString());
            }
            return validModel;
        }

        internal void RemoveSymbol(string name)
        {
            _configuration.RemoveSymbol(name);
        }

        private static IReadOnlyDictionary<string, Parameter> ExtractParameters(SimpleConfigModel configuration)
        {
            Dictionary<string, Parameter> parameters = new Dictionary<string, Parameter>();
            foreach (BaseValueSymbol baseSymbol in configuration.Symbols.OfType<BaseValueSymbol>())
            {
                bool isName = baseSymbol == configuration.NameSymbol;

                Parameter parameter = new Parameter(symbol.Key, baseSymbol.Type, baseSymbol.DataType)
                {
                    DefaultValue = baseSymbol.DefaultValue ?? (!baseSymbol.IsRequired ? baseSymbol.Replaces : null),
                    IsName = isName,
                    IsVariable = true,
<<<<<<< HEAD
=======
                    Name = baseSymbol.Name,
>>>>>>> 4ba6e00c
                    Priority = baseSymbol.IsRequired ? TemplateParameterPriority.Required : isName ? TemplateParameterPriority.Implicit : TemplateParameterPriority.Optional,
                };

                if (baseSymbol is ParameterSymbol parameterSymbol)
                {
                    parameter.Priority = parameterSymbol.IsTag ? TemplateParameterPriority.Implicit : parameter.Priority;
                    parameter.Description = parameterSymbol.Description;
                    parameter.Choices = parameterSymbol.Choices;
                    parameter.DefaultIfOptionWithoutValue = parameterSymbol.DefaultIfOptionWithoutValue;
                    parameter.DisplayName = parameterSymbol.DisplayName;
                    parameter.EnableQuotelessLiterals = parameterSymbol.EnableQuotelessLiterals;
                    parameter.AllowMultipleValues = parameterSymbol.AllowMultipleValues;
                    parameter.IsEnabledCondition = parameterSymbol.IsEnabledCondition;
                    parameter.IsRequiredCondition = parameterSymbol.IsRequiredCondition;
                }

                parameters[baseSymbol.Name] = parameter;
            }

            return parameters;
        }

        private static IReadOnlyDictionary<string, Parameter> LocalizeParameters(ILocalizationModel localizationModel, IReadOnlyDictionary<string, Parameter> parameters)
        {
            Dictionary<string, Parameter> localizedParameters = new();

            foreach (var parameterPair in parameters)
            {
                IParameterSymbolLocalizationModel? localization;
                Dictionary<string, ParameterChoice>? localizedChoices = null;

                Parameter parameter = parameterPair.Value;
                if (!localizationModel.ParameterSymbols.TryGetValue(parameter.Name, out localization))
                {
                    // There is no localization for this parameter. Use the parameter as is.
                    localizedParameters.Add(parameterPair.Key, parameter);
                    continue;
                }
                if (parameter.IsChoice() && parameter.Choices != null)
                {
                    localizedChoices = new Dictionary<string, ParameterChoice>();
                    foreach (KeyValuePair<string, ParameterChoice> templateChoice in parameter.Choices)
                    {
                        ParameterChoice localizedChoice = new ParameterChoice(
                            templateChoice.Value.DisplayName,
                            templateChoice.Value.Description);

                        if (localization.Choices.TryGetValue(templateChoice.Key, out ParameterChoiceLocalizationModel locModel))
                        {
                            localizedChoice.Localize(locModel);
                        }
                        localizedChoices.Add(templateChoice.Key, localizedChoice);
                    }
                }

                Parameter localizedParameter = new Parameter(parameter.Name, parameter.Type, parameter.DataType)
                {
                    DisplayName = localization?.DisplayName ?? parameter.DisplayName,
                    Description = localization?.Description ?? parameter.Description,
                    DefaultValue = parameter.DefaultValue,
                    DefaultIfOptionWithoutValue = parameter.DefaultIfOptionWithoutValue,
                    Priority = parameter.Priority,
                    AllowMultipleValues = parameter.AllowMultipleValues,
                    EnableQuotelessLiterals = parameter.EnableQuotelessLiterals,
                    Choices = localizedChoices ?? parameter.Choices,
                    IsEnabledCondition = parameter.IsEnabledCondition,
                    IsRequiredCondition = parameter.IsRequiredCondition,
            };

                localizedParameters.Add(parameterPair.Key, localizedParameter);
            }

            return localizedParameters;
        }

        /// <summary>
        /// Checks the <paramref name="primarySource"/> for additional configuration files.
        /// If found, merges them all together.
        /// Returns the merged JObject (or the original if there was nothing to merge).
        /// Additional files must be in the same folder as the template file.
        /// </summary>
        /// <exception cref="TemplateAuthoringException">when additional files configuration is invalid.</exception>
        private static JObject MergeAdditionalConfiguration(JObject primarySource, IFileSystemInfo primarySourceConfig)
        {
            IReadOnlyList<string> otherFiles = primarySource.ArrayAsStrings(AdditionalConfigFilesIndicator);

            if (!otherFiles.Any())
            {
                return primarySource;
            }

            JObject combinedSource = (JObject)primarySource.DeepClone();

            foreach (string partialConfigFileName in otherFiles)
            {
                if (!partialConfigFileName.EndsWith("." + RunnableProjectGenerator.TemplateConfigFileName))
                {
                    throw new TemplateAuthoringException(string.Format(LocalizableStrings.SimpleConfigModel_AuthoringException_MergeConfiguration_InvalidFileName, partialConfigFileName, RunnableProjectGenerator.TemplateConfigFileName), partialConfigFileName);
                }

                IFile? partialConfigFile = primarySourceConfig.Parent?.EnumerateFiles(partialConfigFileName, SearchOption.TopDirectoryOnly).FirstOrDefault(x => string.Equals(x.Name, partialConfigFileName));

                if (partialConfigFile == null)
                {
                    throw new TemplateAuthoringException(string.Format(LocalizableStrings.SimpleConfigModel_AuthoringException_MergeConfiguration_FileNotFound, partialConfigFileName), partialConfigFileName);
                }

                JObject partialConfigJson = partialConfigFile.ReadJObjectFromIFile();
                combinedSource.Merge(partialConfigJson);
            }

            return combinedSource;
        }

        // If the token is a string:
        //      check if its a valid file in the same directory as the sourceFile.
        //          If so, read that files content as the exclude list.
        //          Otherwise returns an array containing the string value as its only entry.
        // Otherwise, interpret the token as an array and return the content.
        private static IReadOnlyList<string> JTokenAsFilenameToReadOrArrayToCollection(JToken token, IFile sourceFile, string[] defaultSet)
        {
            if (token == null)
            {
                return defaultSet;
            }

            if (token.Type == JTokenType.String)
            {
                string tokenValue = token.ToString();
                if ((tokenValue.IndexOfAny(Path.GetInvalidPathChars()) != -1)
                    || (!sourceFile.Parent?.FileInfo(tokenValue)?.Exists ?? true))
                {
                    return new List<string>(new[] { tokenValue });
                }
                else
                {
                    using (Stream excludeList = sourceFile.Parent!.FileInfo(tokenValue)!.OpenRead())
                    using (TextReader reader = new StreamReader(excludeList, Encoding.UTF8, true, 4096, true))
                    {
                        return reader.ReadToEnd().Split(new[] { '\r', '\n' }, StringSplitOptions.RemoveEmptyEntries);
                    }
                }
            }

            return token.ArrayAsStrings();
        }

        private IReadOnlyList<IReplacementTokens> ProduceSymbolFilenameReplacements()
        {
            List<IReplacementTokens> filenameReplacements = new List<IReplacementTokens>();
            if (!_configuration.Symbols.Any())
            {
                return filenameReplacements;
            }

            foreach (BaseReplaceSymbol symbol in _configuration.Symbols.OfType<BaseReplaceSymbol>().Where(s => !string.IsNullOrWhiteSpace(s.FileRename)))
            {
                if (symbol is BaseValueSymbol p)
                {
                    foreach (string formName in p.Forms.GlobalForms)
                    {
                        if (_configuration.Forms.TryGetValue(formName, out IValueForm valueForm))
                        {
                            string symbolName = symbol.Name + "{-VALUE-FORMS-}" + formName;
                            string processedFileReplacement = valueForm.Process(_configuration.Forms, p.FileRename);
                            GenerateFileReplacementsForSymbol(processedFileReplacement, symbolName, filenameReplacements);
                        }
                        else
                        {
                            _settings.Host.Logger.LogDebug($"Unable to find a form called '{formName}'");
                        }
                    }
                }
                else
                {
                    if (!string.IsNullOrWhiteSpace(symbol.FileRename))
                    {
                        GenerateFileReplacementsForSymbol(symbol.FileRename!, symbol.Name, filenameReplacements);
                    }
                }
            }
            return filenameReplacements;
        }

        private IGlobalRunConfig ProduceOperationSetup(SpecialOperationConfigParams defaultModel, bool generateMacros, ICustomFileGlobModel? customGlobModel = null)
        {
            List<IOperationProvider> operations = new List<IOperationProvider>();

            // TODO: if we allow custom config to specify a built-in conditional type, decide what to do.
            if (defaultModel.ConditionalStyle != ConditionalType.None)
            {
                operations.AddRange(ConditionalConfig.ConditionalSetup(defaultModel.ConditionalStyle, defaultModel.EvaluatorName, true, true, null));
            }

            if (customGlobModel == null || string.IsNullOrEmpty(customGlobModel.FlagPrefix))
            {
                // these conditions may need to be separated - if there is custom info, but the flag prefix was not provided, we might want to raise a warning / error
                operations.AddRange(FlagsConfig.FlagsDefaultSetup(defaultModel.FlagPrefix));
            }
            else
            {
                operations.AddRange(FlagsConfig.FlagsDefaultSetup(customGlobModel.FlagPrefix));
            }

            IVariableConfig variableConfig;
            if (customGlobModel != null)
            {
                variableConfig = customGlobModel.VariableFormat;
            }
            else
            {
                variableConfig = VariableConfig.DefaultVariableSetup();
            }

            List<IMacroConfig>? macros = null;
            List<IMacroConfig> computedMacros = new List<IMacroConfig>();
            List<IReplacementTokens> macroGeneratedReplacements = new List<IReplacementTokens>();

            if (generateMacros)
            {
                macros = ProduceMacroConfig(computedMacros);
            }

            foreach (BaseSymbol symbol in _configuration.Symbols)
            {
                if (symbol is DerivedSymbol derivedSymbol)
                {
                    if (generateMacros)
                    {
                        macros?.Add(new ProcessValueFormMacroConfig(derivedSymbol.ValueSource, symbol.Name, derivedSymbol.DataType, derivedSymbol.ValueTransform, _configuration.Forms));
                    }
                }

                string sourceVariable = symbol.Name;

                if (symbol is BaseReplaceSymbol replaceSymbol)
                {
                    if (symbol is BaseValueSymbol baseValueSymbol)
                    {
                        foreach (string formName in baseValueSymbol.Forms.GlobalForms)
                        {
                            if (_configuration.Forms.TryGetValue(formName, out IValueForm valueForm))
                            {
                                string symbolName = sourceVariable + "{-VALUE-FORMS-}" + formName;
                                if (!string.IsNullOrWhiteSpace(replaceSymbol.Replaces))
                                {
                                    string processedReplacement = valueForm.Process(_configuration.Forms, baseValueSymbol.Replaces);
                                    GenerateReplacementsForSymbol(replaceSymbol, processedReplacement, symbolName, macroGeneratedReplacements);
                                }
                                if (generateMacros)
                                {
                                    macros?.Add(new ProcessValueFormMacroConfig(sourceVariable, symbolName, "string", formName, _configuration.Forms));
                                }
                            }
                            else
                            {
                                _settings.Host.Logger.LogDebug($"Unable to find a form called '{formName}'");
                            }
                        }
                    }
                    else if (!string.IsNullOrWhiteSpace(replaceSymbol.Replaces))
                    {
                        GenerateReplacementsForSymbol(replaceSymbol, replaceSymbol.Replaces!, sourceVariable, macroGeneratedReplacements);
                    }
                }
            }
            foreach (KeyValuePair<Guid, string> map in _guidToGuidPrefixMap)
            {
                foreach (char format in GuidMacroConfig.DefaultFormats)
                {
                    bool isUpperCase = char.IsUpper(format);
                    string newGuid = map.Key.ToString(format.ToString());
                    newGuid = isUpperCase ? newGuid.ToUpperInvariant() : newGuid.ToLowerInvariant();
                    string replacementKey = map.Value + (isUpperCase ? GuidMacroConfig.UpperCaseDenominator : GuidMacroConfig.LowerCaseDenominator) + format;
                    macroGeneratedReplacements.Add(new ReplacementTokens(replacementKey, newGuid.TokenConfig()));
                }
            }

            IReadOnlyList<ICustomOperationModel> customOperationConfig;
            if (customGlobModel != null && customGlobModel.Operations != null)
            {
                customOperationConfig = customGlobModel.Operations;
            }
            else
            {
                customOperationConfig = new List<ICustomOperationModel>();
            }

            foreach (IOperationProvider p in operations.ToList())
            {
                if (!string.IsNullOrEmpty(p.Id))
                {
                    string prefix = (customGlobModel == null || string.IsNullOrEmpty(customGlobModel.FlagPrefix)) ? defaultModel.FlagPrefix : customGlobModel.FlagPrefix;
                    string on = $"{prefix}+:{p.Id}";
                    string off = $"{prefix}-:{p.Id}";
                    string onNoEmit = $"{prefix}+:{p.Id}:noEmit";
                    string offNoEmit = $"{prefix}-:{p.Id}:noEmit";
                    operations.Add(new SetFlag(p.Id, on.TokenConfig(), off.TokenConfig(), onNoEmit.TokenConfig(), offNoEmit.TokenConfig(), null, true));
                }
            }

            GlobalRunConfig config = new GlobalRunConfig()
            {
                Operations = operations,
                VariableSetup = variableConfig,
                Macros = macros,
                ComputedMacros = computedMacros,
                Replacements = macroGeneratedReplacements,
                CustomOperations = customOperationConfig
            };
            return config;
        }

        private void GenerateReplacementsForSymbol(BaseReplaceSymbol symbol, string replaces, string sourceVariable, List<IReplacementTokens> macroGeneratedReplacements)
        {
            TokenConfig replacementConfig = replaces.TokenConfigBuilder();
            if (symbol.ReplacementContexts.Count > 0)
            {
                foreach (IReplacementContext context in symbol.ReplacementContexts)
                {
                    TokenConfig builder = replacementConfig;
                    if (!string.IsNullOrEmpty(context.OnlyIfAfter))
                    {
                        builder = builder.OnlyIfAfter(context.OnlyIfAfter);
                    }

                    if (!string.IsNullOrEmpty(context.OnlyIfBefore))
                    {
                        builder = builder.OnlyIfBefore(context.OnlyIfBefore);
                    }

                    macroGeneratedReplacements.Add(new ReplacementTokens(sourceVariable, builder));
                }
            }
            else
            {
                macroGeneratedReplacements.Add(new ReplacementTokens(sourceVariable, replacementConfig));
            }
        }

        private void GenerateFileReplacementsForSymbol(string fileRename, string sourceVariable, List<IReplacementTokens> filenameReplacements)
        {
            TokenConfig replacementConfig = fileRename.TokenConfigBuilder();
            filenameReplacements.Add(new ReplacementTokens(sourceVariable, replacementConfig));
        }

        private List<IMacroConfig> ProduceMacroConfig(List<IMacroConfig> computedMacroConfigs)
        {
            List<IMacroConfig> generatedMacroConfigs = new List<IMacroConfig>();

            if (_configuration.Guids != null)
            {
                int guidCount = 0;
                foreach (Guid guid in _configuration.Guids)
                {
                    int id = guidCount++;
                    string replacementId = "guid" + id;
                    generatedMacroConfigs.Add(new GuidMacroConfig(replacementId, "string", null, null));
                    _guidToGuidPrefixMap[guid] = replacementId;
                }
            }

            foreach (BaseSymbol symbol in _configuration.Symbols)
            {
                if (symbol is ComputedSymbol computed)
                {
                    string value = computed.Value;
                    string? evaluator = computed.Evaluator;
                    computedMacroConfigs.Add(new EvaluateMacroConfig(symbol.Name, "bool", value, evaluator));
                }
                else if (symbol is GeneratedSymbol generated)
                {
                    string type = generated.Generator;
                    string variableName = symbol.Name;
                    Dictionary<string, JToken> configParams = new Dictionary<string, JToken>();

                    foreach (KeyValuePair<string, JToken> parameter in generated.Parameters)
                    {
                        configParams.Add(parameter.Key, parameter.Value);
                    }

                    string? dataType = generated.DataType;

                    if (string.Equals(dataType, "choice", StringComparison.OrdinalIgnoreCase))
                    {
                        dataType = "string";
                    }

                    generatedMacroConfigs.Add(new GeneratedSymbolDeferredMacroConfig(type, dataType, variableName, configParams));
                }
            }

            return generatedMacroConfigs;
        }

        private List<FileSourceMatchInfo> EvaluateSources(IVariableCollection rootVariableCollection, object resolvedNameParamValue)
        {
            if (SourceFile == null)
            {
                throw new NotSupportedException($"{nameof(SourceFile)} should be set for sources processing.");
            }

            List<FileSourceMatchInfo> sources = new List<FileSourceMatchInfo>();

            foreach (ExtendedFileSource source in _configuration.Sources)
            {
                if (!string.IsNullOrEmpty(source.Condition) && !Cpp2StyleEvaluatorDefinition.EvaluateFromString(_settings.Host.Logger, source.Condition, rootVariableCollection))
                {
                    continue;
                }

                IReadOnlyList<string> topIncludePattern = JTokenAsFilenameToReadOrArrayToCollection(source.Include, SourceFile, IncludePatternDefaults).ToList();
                IReadOnlyList<string> topExcludePattern = JTokenAsFilenameToReadOrArrayToCollection(source.Exclude, SourceFile, ExcludePatternDefaults).ToList();
                IReadOnlyList<string> topCopyOnlyPattern = JTokenAsFilenameToReadOrArrayToCollection(source.CopyOnly, SourceFile, CopyOnlyPatternDefaults).ToList();
                FileSourceEvaluable topLevelPatterns = new FileSourceEvaluable(topIncludePattern, topExcludePattern, topCopyOnlyPattern);

                Dictionary<string, string> fileRenamesFromSource = new Dictionary<string, string>(source.Rename ?? RenameDefaults, StringComparer.Ordinal);
                List<FileSourceEvaluable> modifierList = new List<FileSourceEvaluable>();

                if (source.Modifiers != null)
                {
                    foreach (SourceModifier modifier in source.Modifiers)
                    {
                        if (string.IsNullOrEmpty(modifier.Condition) || Cpp2StyleEvaluatorDefinition.EvaluateFromString(_settings.Host.Logger, modifier.Condition, rootVariableCollection))
                        {
                            IReadOnlyList<string> modifierIncludes = JTokenAsFilenameToReadOrArrayToCollection(modifier.Include, SourceFile, Array.Empty<string>());
                            IReadOnlyList<string> modifierExcludes = JTokenAsFilenameToReadOrArrayToCollection(modifier.Exclude, SourceFile, Array.Empty<string>());
                            IReadOnlyList<string> modifierCopyOnly = JTokenAsFilenameToReadOrArrayToCollection(modifier.CopyOnly, SourceFile, Array.Empty<string>());
                            FileSourceEvaluable modifierPatterns = new FileSourceEvaluable(modifierIncludes, modifierExcludes, modifierCopyOnly);
                            modifierList.Add(modifierPatterns);

                            if (modifier.Rename != null)
                            {
                                foreach (JProperty property in modifier.Rename.Properties())
                                {
                                    fileRenamesFromSource[property.Name] = property.Value.Value<string>() ?? string.Empty;
                                }
                            }
                        }
                    }
                }

                string sourceDirectory = source.Source ?? "./";
                string targetDirectory = source.Target ?? "./";
                IReadOnlyDictionary<string, string> allRenamesForSource = AugmentRenames(SourceFile, sourceDirectory, ref targetDirectory, resolvedNameParamValue, rootVariableCollection, fileRenamesFromSource);

                FileSourceMatchInfo sourceMatcher = new FileSourceMatchInfo(
                    sourceDirectory,
                    targetDirectory,
                    topLevelPatterns,
                    allRenamesForSource,
                    modifierList);
                sources.Add(sourceMatcher);
            }

            if (_configuration.Sources.Count == 0)
            {
                IReadOnlyList<string> includePattern = IncludePatternDefaults;
                IReadOnlyList<string> excludePattern = ExcludePatternDefaults;
                IReadOnlyList<string> copyOnlyPattern = CopyOnlyPatternDefaults;
                FileSourceEvaluable topLevelPatterns = new FileSourceEvaluable(includePattern, excludePattern, copyOnlyPattern);

                string targetDirectory = string.Empty;
                Dictionary<string, string> fileRenamesFromSource = new Dictionary<string, string>(StringComparer.Ordinal);
                IReadOnlyDictionary<string, string> allRenamesForSource = AugmentRenames(SourceFile, "./", ref targetDirectory, resolvedNameParamValue, rootVariableCollection, fileRenamesFromSource);

                FileSourceMatchInfo sourceMatcher = new FileSourceMatchInfo(
                    "./",
                    "./",
                    topLevelPatterns,
                    allRenamesForSource,
                    new List<FileSourceEvaluable>());
                sources.Add(sourceMatcher);
            }

            return sources;
        }

        private IReadOnlyDictionary<string, string> AugmentRenames(IFileSystemInfo configFile, string sourceDirectory, ref string targetDirectory, object resolvedNameParamValue, IVariableCollection variables, Dictionary<string, string> fileRenames)
        {
            return FileRenameGenerator.AugmentFileRenames(_settings, _configuration.SourceName, configFile, sourceDirectory, ref targetDirectory, resolvedNameParamValue, variables, fileRenames, SymbolFilenameReplacements);
        }

        private void CheckGeneratorVersionRequiredByTemplate()
        {
            if (string.IsNullOrWhiteSpace(_configuration.GeneratorVersions))
            {
                return;
            }

            string allowedGeneratorVersions = _configuration.GeneratorVersions!;

            if (!VersionStringHelpers.TryParseVersionSpecification(allowedGeneratorVersions, out IVersionSpecification? versionChecker))
            {
                throw new NotSupportedException(string.Format(LocalizableStrings.RunnableProjectGenerator_Exception_TemplateVersionNotSupported, allowedGeneratorVersions, RunnableProjectGenerator.GeneratorVersion));
            }

            if (versionChecker is null)
            {
                throw new InvalidOperationException($"{nameof(versionChecker)} cannot be null when {nameof(VersionStringHelpers.TryParseVersionSpecification)} is 'true'");
            }

            if (!versionChecker.CheckIfVersionIsValid(RunnableProjectGenerator.GeneratorVersion))
            {
                throw new NotSupportedException(string.Format(LocalizableStrings.RunnableProjectGenerator_Exception_TemplateVersionNotSupported, allowedGeneratorVersions, RunnableProjectGenerator.GeneratorVersion));
            }
        }

        /// <summary>
        /// The method validates loaded cpnfiguration. The errors and warnings are printed using logger.
        /// The warning messages is mainly only for template authoring, and should be used for template validation, so for now they are logged in debug level only.
        /// https://github.com/dotnet/templating/issues/2623.
        /// </summary>
        /// <exception cref="TemplateValidationException">in case of validation fails.</exception>
#pragma warning disable SA1202 // Elements should be ordered by access
        internal void PerformTemplateValidation()
#pragma warning restore SA1202 // Elements should be ordered by access
        {
            //Do some basic checks...
            List<string> errorMessages = new List<string>();
            List<string> warningMessages = new List<string>();

            #region Errors
            if (string.IsNullOrWhiteSpace(_configuration.Identity))
            {
                errorMessages.Add(string.Format(LocalizableStrings.Authoring_MissingValue, "identity"));
            }

            if (string.IsNullOrWhiteSpace(_configuration.Name))
            {
                errorMessages.Add(string.Format(LocalizableStrings.Authoring_MissingValue, "name"));
            }

            if ((_configuration.ShortNameList?.Count ?? 0) == 0)
            {
                errorMessages.Add(string.Format(LocalizableStrings.Authoring_MissingValue, "shortName"));
            }

            var invalidMultichoices =
                _configuration.Symbols
                    .OfType<ParameterSymbol>()
                    .Where(p => p.AllowMultipleValues)
                    .Where(p => p.Choices.Any(c => !c.Key.IsValidMultiValueParameterValue()));
            errorMessages.AddRange(
                invalidMultichoices.Select(p =>
                    string.Format(
                        LocalizableStrings.Authoring_InvalidMultichoiceSymbol,
                        p.DisplayName,
                        string.Join(", ", MultiValueParameter.MultiValueSeparators.Select(c => $"'{c}'")),
                        string.Join(
                            ", ",
                            p.Choices.Where(c => !c.Key.IsValidMultiValueParameterValue())
                                .Select(c => $"{{{c.Key}}}"))))
            );

            errorMessages.AddRange(ValidateTemplateSourcePaths());
            #endregion

            #region Warnings
            //TODO: the warning messages should be transferred to validate subcommand, as they are not useful for final user, but useful for template author.
            //https://github.com/dotnet/templating/issues/2623
            if (string.IsNullOrWhiteSpace(_configuration.SourceName))
            {
                warningMessages.Add(string.Format(LocalizableStrings.Authoring_MissingValue, "sourceName"));
            }

            if (string.IsNullOrWhiteSpace(_configuration.Author))
            {
                warningMessages.Add(string.Format(LocalizableStrings.Authoring_MissingValue, "author"));
            }

            if (string.IsNullOrWhiteSpace(_configuration.GroupIdentity))
            {
                warningMessages.Add(string.Format(LocalizableStrings.Authoring_MissingValue, "groupIdentity"));
            }

            if (string.IsNullOrWhiteSpace(_configuration.GeneratorVersions))
            {
                warningMessages.Add(string.Format(LocalizableStrings.Authoring_MissingValue, "generatorVersions"));
            }

            if (_configuration.Precedence == 0)
            {
                warningMessages.Add(string.Format(LocalizableStrings.Authoring_MissingValue, "precedence"));
            }

            if ((_configuration.Classifications?.Count ?? 0) == 0)
            {
                warningMessages.Add(string.Format(LocalizableStrings.Authoring_MissingValue, "classifications"));
            }

            if (_configuration.PostActionModels != null && _configuration.PostActionModels.Any(x => x.ManualInstructionInfo == null || x.ManualInstructionInfo.Count == 0))
            {
                warningMessages.Add(string.Format(LocalizableStrings.Authoring_MalformedPostActionManualInstructions));
            }
            #endregion

            if (warningMessages.Count > 0)
            {
                StringBuilder stringBuilder = new StringBuilder();
                stringBuilder.AppendLine(string.Format(LocalizableStrings.Authoring_TemplateMissingCommonInformation, SourceFile.GetDisplayPath()));
                foreach (string message in warningMessages)
                {
                    stringBuilder.AppendLine("  " + message);
                }
                _logger.LogDebug(stringBuilder.ToString());
            }

            if (errorMessages.Count > 0)
            {
                StringBuilder stringBuilder = new StringBuilder();
                stringBuilder.AppendLine(string.Format(LocalizableStrings.Authoring_TemplateNotInstalled, SourceFile.GetDisplayPath()));
                foreach (string message in errorMessages)
                {
                    stringBuilder.AppendLine("  " + message);
                }
                _logger.LogError(stringBuilder.ToString());
                throw new TemplateValidationException(string.Format(LocalizableStrings.RunnableProjectGenerator_Exception_TemplateValidationFailed, SourceFile.GetDisplayPath()));
            }
        }

        /// <summary>
        /// The method checks if all the sources are valid.
        /// Example: the source directory should exist, should not be a file, should be accessible via mount point.
        /// </summary>
        /// <returns>list of found errors.</returns>
#pragma warning disable SA1202 // Elements should be ordered by access
        internal IEnumerable<string> ValidateTemplateSourcePaths()
#pragma warning restore SA1202 // Elements should be ordered by access
        {
            List<string> errors = new List<string>();
            if (TemplateSourceRoot == null)
            {
                errors.Add(LocalizableStrings.Authoring_TemplateRootOutsideInstallSource);
            }
            // check if any sources get out of the mount point
            foreach (FileSourceMatchInfo source in Sources)
            {
                try
                {
                    IFile? file = TemplateSourceRoot?.FileInfo(source.Source);
                    //template source root should not be a file
                    if (file?.Exists ?? false)
                    {
                        errors.Add(string.Format(LocalizableStrings.Authoring_SourceMustBeDirectory, source.Source));
                    }
                    else
                    {
                        IDirectory? sourceRoot = TemplateSourceRoot?.DirectoryInfo(source.Source);
                        if (sourceRoot is null)
                        {
                            errors.Add(string.Format(LocalizableStrings.Authoring_SourceIsOutsideInstallSource, source.Source));
                        }
                        else if (!sourceRoot.Exists)
                        {
                            errors.Add(string.Format(LocalizableStrings.Authoring_SourceDoesNotExist, source.Source));
                        }
                    }
                }
                catch
                {
                    // outside the mount point root
                    // TODO: after the null ref exception in DirectoryInfo is fixed, change how this check works.
                    errors.Add(string.Format(LocalizableStrings.Authoring_SourceIsOutsideInstallSource, source.Source));
                }
            }
            return errors;
        }

        private class SpecialOperationConfigParams
        {
            private static readonly SpecialOperationConfigParams _Defaults = new SpecialOperationConfigParams(string.Empty, string.Empty, "C++", ConditionalType.None);

            internal SpecialOperationConfigParams(string glob, string flagPrefix, string evaluatorName, ConditionalType type)
            {
                EvaluatorName = evaluatorName;
                Glob = glob;
                FlagPrefix = flagPrefix;
                ConditionalStyle = type;
            }

            internal static SpecialOperationConfigParams Defaults
            {
                get
                {
                    return _Defaults;
                }
            }

            internal string Glob { get; }

            internal string EvaluatorName { get; }

            internal string FlagPrefix { get; }

            internal ConditionalType ConditionalStyle { get; }
        }
    }
}<|MERGE_RESOLUTION|>--- conflicted
+++ resolved
@@ -510,10 +510,7 @@
                     DefaultValue = baseSymbol.DefaultValue ?? (!baseSymbol.IsRequired ? baseSymbol.Replaces : null),
                     IsName = isName,
                     IsVariable = true,
-<<<<<<< HEAD
-=======
                     Name = baseSymbol.Name,
->>>>>>> 4ba6e00c
                     Priority = baseSymbol.IsRequired ? TemplateParameterPriority.Required : isName ? TemplateParameterPriority.Implicit : TemplateParameterPriority.Optional,
                 };
 
