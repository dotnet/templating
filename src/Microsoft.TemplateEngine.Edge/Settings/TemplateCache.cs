// Licensed to the .NET Foundation under one or more agreements.
// The .NET Foundation licenses this file to you under the MIT license.

using System;
using System.Collections.Generic;
using System.Globalization;
using System.Linq;
using System.Text;
using Microsoft.Extensions.Logging;
using Microsoft.TemplateEngine.Abstractions;
using Microsoft.TemplateEngine.Abstractions.TemplatePackage;
using Newtonsoft.Json;
using Newtonsoft.Json.Linq;

namespace Microsoft.TemplateEngine.Edge.Settings
{
    internal class TemplateCache
    {
        private const string BulletSymbol = "\u2022";

        private readonly ILogger _logger;

        public TemplateCache(IReadOnlyList<ITemplatePackage> allTemplatePackages, ScanResult?[] scanResults, Dictionary<string, DateTime> mountPoints, ILogger logger)
        {
            _logger = logger;

            // We need this dictionary to de-duplicate templates that have same identity
            // notice that IEnumerable<ScanResult> that we get in is order by priority which means
            // last template with same Identity will win, others will be ignored...
            var templateDeduplicationDictionary = new Dictionary<string, IList<(ITemplate Template, ITemplatePackage TemplatePackage, ILocalizationLocator? Localization)>>();
            foreach (var scanResult in scanResults)
            {
                if (scanResult == null)
                {
                    continue;
                }

                foreach (ITemplate template in scanResult.Templates)
                {
                    var templatePackage = allTemplatePackages.FirstOrDefault(tp => tp.MountPointUri == template.MountPointUri);

                    if (templateDeduplicationDictionary.ContainsKey(template.Identity))
                    {
                        templateDeduplicationDictionary[template.Identity].Add((template, templatePackage, GetBestLocalizationLocatorMatch(scanResult.Localizations, template.Identity)));
                    }
                    else
                    {
                        templateDeduplicationDictionary[template.Identity] = new List<(ITemplate Template, ITemplatePackage TemplatePackage, ILocalizationLocator? Localization)>
                        {
                            (template, templatePackage, GetBestLocalizationLocatorMatch(scanResult.Localizations, template.Identity))
                        };
                    }
                }
            }

            var templates = new List<TemplateInfo>();
            foreach (var duplicatedIdentities in templateDeduplicationDictionary)
            {
                // last template with same Identity wins, others will be ignored due to applied deduplication logic
                var newTemplate = duplicatedIdentities.Value.Last();
                templates.Add(new TemplateInfo(newTemplate.Template, newTemplate.Localization, logger));
            }

            Version = Settings.TemplateInfo.CurrentVersion;
            Locale = CultureInfo.CurrentUICulture.Name;
            TemplateInfo = templates;
            MountPointsInfo = mountPoints;

            PrintOverlappingIdentityWarning(templateDeduplicationDictionary);
        }

        public TemplateCache(JObject? contentJobject, ILogger logger)
        {
            _logger = logger;
            if (contentJobject != null && contentJobject.TryGetValue(nameof(Version), StringComparison.OrdinalIgnoreCase, out JToken? versionToken))
            {
                Version = versionToken.ToString();
            }
            else
            {
                Version = null;
                TemplateInfo = Array.Empty<TemplateInfo>();
                MountPointsInfo = new Dictionary<string, DateTime>();
                Locale = string.Empty;
                return;
            }

            Locale = contentJobject.TryGetValue(nameof(Locale), StringComparison.OrdinalIgnoreCase, out JToken? localeToken)
                ? localeToken.ToString()
                : string.Empty;

            var mountPointInfo = new Dictionary<string, DateTime>();

            if (contentJobject.TryGetValue(nameof(MountPointsInfo), StringComparison.OrdinalIgnoreCase, out JToken? mountPointInfoToken) && mountPointInfoToken is IDictionary<string, JToken> dict)
            {
                foreach (var entry in dict)
                {
                    mountPointInfo.Add(entry.Key, entry.Value.Value<DateTime>());
                }
            }

            MountPointsInfo = mountPointInfo;

            List<TemplateInfo> templateList = new List<TemplateInfo>();

            if (contentJobject.TryGetValue(nameof(TemplateInfo), StringComparison.OrdinalIgnoreCase, out JToken? templateInfoToken) && templateInfoToken is JArray arr)
            {
                foreach (JToken entry in arr)
                {
                    if (entry != null && entry.Type == JTokenType.Object)
                    {
                        templateList.Add(Settings.TemplateInfo.FromJObject((JObject)entry));
                    }
                }
            }

            TemplateInfo = templateList;
        }

        [JsonProperty]
        public string? Version { get; }

        [JsonProperty]
        public string Locale { get; }

        [JsonProperty]
        public IReadOnlyList<TemplateInfo> TemplateInfo { get; }

        [JsonProperty]
        public Dictionary<string, DateTime> MountPointsInfo { get; }

        private ILocalizationLocator? GetBestLocalizationLocatorMatch(IReadOnlyList<ILocalizationLocator> localizations, string identity)
        {
            IEnumerable<ILocalizationLocator> localizationsForTemplate = localizations.Where(locator => locator.Identity.Equals(identity, StringComparison.OrdinalIgnoreCase));

            if (!localizations.Any())
            {
                return null;
            }
            IEnumerable<string> availableLocalizations = localizationsForTemplate.Select(locator => locator.Locale);
            string? bestMatch = GetBestLocaleMatch(availableLocalizations);
            if (string.IsNullOrWhiteSpace(bestMatch))
            {
                return null;
            }
            return localizationsForTemplate.FirstOrDefault(locator => locator.Locale == bestMatch);
        }

        /// <remarks>see https://source.dot.net/#System.Private.CoreLib/ResourceFallbackManager.cs.</remarks>
        private string? GetBestLocaleMatch(IEnumerable<string> availableLocalizations)
        {
            CultureInfo currentCulture = CultureInfo.CurrentUICulture;
            do
            {
                if (availableLocalizations.Contains(currentCulture.Name, StringComparer.OrdinalIgnoreCase))
                {
                    return currentCulture.Name;
                }
                currentCulture = currentCulture.Parent;
            }
            while (currentCulture.Name != CultureInfo.InvariantCulture.Name);
            return null;
        }

        // add warning for the case when there is an attempt to overwrite existing managed by new managed template
        private void PrintOverlappingIdentityWarning(IDictionary<string, IList<(ITemplate Template, ITemplatePackage TemplatePackage, ILocalizationLocator? Localization)>> templateDeduplicationDictionary)
        {
            foreach (var identityToTemplates in templateDeduplicationDictionary)
            {
                // we print the message only if managed template wins and we have > 1 managed templates with overlapping identities
<<<<<<< HEAD
                var lastTemplate = identityToTemplates.Value.LastOrDefault();
                var managedTemplates = identityToTemplates.Value.Where(templateInto => templateInto.TemplatePackage is IManagedTemplatePackage).Except(new[] { lastTemplate }).ToArray();
                if (lastTemplate.TemplatePackage is IManagedTemplatePackage managedPackage && managedTemplates.Length > 0)
=======
                var lastTemplate = identityToTemplates.Value.Last();
                var managedTemplates = identityToTemplates.Value.Where(templateInto => templateInto.Template is IManagedTemplatePackage);
                if (lastTemplate.Template is IManagedTemplatePackage && managedTemplates.Take(2).Count() > 1)
>>>>>>> 6d3e5981
                {
                    var templatesList = new StringBuilder();
                    foreach (var (templateName, packageId, _) in managedTemplates)
                    {
                        templatesList.AppendLine(string.Format(
                            LocalizableStrings.TemplatePackageManager_Warning_DetectedTemplatesIdentityConflict_Subentry,
                            BulletSymbol,
                            templateName.Name,
                            (packageId as IManagedTemplatePackage)?.DisplayName));
                    }

                    _logger.LogWarning(string.Format(
                            LocalizableStrings.TemplatePackageManager_Warning_DetectedTemplatesIdentityConflict,
                            identityToTemplates.Key,
                            templatesList.ToString().TrimEnd(Environment.NewLine.ToCharArray()),
                            lastTemplate.Template.Name));
                }
            }
        }
    }
}<|MERGE_RESOLUTION|>--- conflicted
+++ resolved
@@ -168,15 +168,9 @@
             foreach (var identityToTemplates in templateDeduplicationDictionary)
             {
                 // we print the message only if managed template wins and we have > 1 managed templates with overlapping identities
-<<<<<<< HEAD
-                var lastTemplate = identityToTemplates.Value.LastOrDefault();
-                var managedTemplates = identityToTemplates.Value.Where(templateInto => templateInto.TemplatePackage is IManagedTemplatePackage).Except(new[] { lastTemplate }).ToArray();
-                if (lastTemplate.TemplatePackage is IManagedTemplatePackage managedPackage && managedTemplates.Length > 0)
-=======
                 var lastTemplate = identityToTemplates.Value.Last();
-                var managedTemplates = identityToTemplates.Value.Where(templateInto => templateInto.Template is IManagedTemplatePackage);
-                if (lastTemplate.Template is IManagedTemplatePackage && managedTemplates.Take(2).Count() > 1)
->>>>>>> 6d3e5981
+                var managedTemplates = identityToTemplates.Value.Where(templateInto => templateInto.TemplatePackage is IManagedTemplatePackage).Except(new[] { lastTemplate });
+                if (lastTemplate.TemplatePackage is IManagedTemplatePackage managedPackage && managedTemplates.Any())
                 {
                     var templatesList = new StringBuilder();
                     foreach (var (templateName, packageId, _) in managedTemplates)
