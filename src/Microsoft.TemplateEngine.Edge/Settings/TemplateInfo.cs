// Licensed to the .NET Foundation under one or more agreements.
// The .NET Foundation licenses this file to you under the MIT license.

#nullable enable

using System;
using System.Collections.Generic;
using System.IO;
using System.Linq;
using Microsoft.Extensions.Logging;
using Microsoft.TemplateEngine.Abstractions;
using Microsoft.TemplateEngine.Utils;
using Newtonsoft.Json;
using Newtonsoft.Json.Linq;

namespace Microsoft.TemplateEngine.Edge.Settings
{
    internal partial class TemplateInfo : ITemplateInfo, ITemplateInfoHostJsonCache
    {
        internal const string CurrentVersion = "1.0.0.7";
        private static readonly Guid RunnableProjectGeneratorId = new Guid("0C434DF7-E2CB-4DEE-B216-D7C58C8EB4B3");

#pragma warning disable CS0618 // Type or member is obsolete
        private IReadOnlyDictionary<string, ICacheTag>? _tags;
        private IReadOnlyDictionary<string, ICacheParameter>? _cacheParameters;
#pragma warning restore CS0618 // Type or member is obsolete

        internal TemplateInfo(string identity, string name, IEnumerable<string> shortNames, string mountPointUri, string configPlace)
        {
            if (string.IsNullOrWhiteSpace(identity))
            {
                throw new ArgumentException($"'{nameof(identity)}' cannot be null or whitespace.", nameof(identity));
            }

            if (string.IsNullOrWhiteSpace(name))
            {
                throw new ArgumentException($"'{nameof(name)}' cannot be null or whitespace.", nameof(name));
            }

            if (shortNames is null)
            {
                throw new ArgumentNullException(nameof(shortNames));
            }
            if (!shortNames.Any())
            {
                throw new ArgumentException($"'{nameof(shortNames)}' should contain at least one entry.", nameof(shortNames));
            }
            if (shortNames.Any(name => string.IsNullOrWhiteSpace(name)))
            {
                throw new ArgumentException($"'{nameof(shortNames)}' should not contain empty values.", nameof(shortNames));
            }

            if (string.IsNullOrWhiteSpace(mountPointUri))
            {
                throw new ArgumentException($"'{nameof(mountPointUri)}' cannot be null or whitespace.", nameof(mountPointUri));
            }

            if (string.IsNullOrWhiteSpace(configPlace))
            {
                throw new ArgumentException($"'{nameof(configPlace)}' cannot be null or whitespace.", nameof(configPlace));
            }

            Identity = identity;
            Name = name;
            MountPointUri = mountPointUri;
            ConfigPlace = configPlace;
            ShortNameList = shortNames.ToList();
        }

        /// <summary>
        /// Localization copy-constructor.
        /// </summary>
        /// <param name="template">unlocalized template.</param>
        /// <param name="localizationInfo">localization information.</param>
        /// <param name="logger"></param>
        internal TemplateInfo(ITemplate template, ILocalizationLocator? localizationInfo, ILogger logger)
        {
            if (template is null)
            {
                throw new ArgumentNullException(nameof(template));
            }
            GeneratorId = template.GeneratorId;
            ConfigPlace = template.ConfigPlace;
            MountPointUri = template.MountPointUri;
            TagsCollection = template.TagsCollection;
            Classifications = template.Classifications;
            GroupIdentity = template.GroupIdentity;
            Precedence = template.Precedence;
            Identity = template.Identity;
            DefaultName = template.DefaultName;
            HostConfigPlace = template.HostConfigPlace;
            ThirdPartyNotices = template.ThirdPartyNotices;
            BaselineInfo = template.BaselineInfo;
            ShortNameList = template.ShortNameList;
            PostActions = template.PostActions;

            LocaleConfigPlace = localizationInfo?.ConfigPlace;

            Author = localizationInfo?.Author ?? template.Author;
            Description = localizationInfo?.Description ?? template.Description;

            Name = localizationInfo?.Name ?? template.Name;
            Parameters = LocalizeParameters(template, localizationInfo);

            if (template.GeneratorId == RunnableProjectGeneratorId && HostConfigPlace != null)
            {
                try
                {
                    using (var sr = new StreamReader(template.TemplateSourceRoot.FileInfo(HostConfigPlace).OpenRead()))
                    using (var jsonTextReader = new JsonTextReader(sr))
                    {
                        HostData = JObject.Load(jsonTextReader);
                    }
                }
                catch (Exception ex)
                {
                    logger.LogWarning(
                        ex,
                        LocalizableStrings.TemplateInfo_Warning_FailedToReadHostData,
                        template.MountPointUri,
                        template.HostConfigPlace);
                }
            }
        }

        [JsonProperty]
        public IReadOnlyList<ITemplateParameter> Parameters { get; private set; } = new List<ITemplateParameter>();

        [JsonProperty]
        public string MountPointUri { get; }

        [JsonProperty]
        public string? Author { get; private set; }

        [JsonProperty]
        public IReadOnlyList<string> Classifications { get; private set; } = new List<string>();

        [JsonProperty]
        public string? DefaultName { get; private set; }

        [JsonProperty]
        public string? Description { get; private set; }

        [JsonProperty]
        public string Identity { get; }

        [JsonProperty]
        public Guid GeneratorId { get; private set; }

        [JsonProperty]
        public string? GroupIdentity { get; private set; }

        [JsonProperty]
        public int Precedence { get; private set; }

        [JsonProperty]
        public string Name { get; }

        [JsonIgnore]
        [Obsolete]
        string ITemplateInfo.ShortName
        {
            get
            {
                if (ShortNameList.Count > 0)
                {
                    return ShortNameList[0];
                }

                return string.Empty;
            }
        }

        public IReadOnlyList<string> ShortNameList { get; } = new List<string>();

        [JsonIgnore]
        [Obsolete]
        IReadOnlyDictionary<string, ICacheTag> ITemplateInfo.Tags
        {
            get
            {
                if (_tags == null)
                {
                    Dictionary<string, ICacheTag> tags = new Dictionary<string, ICacheTag>();
                    foreach (KeyValuePair<string, string> tag in TagsCollection)
                    {
                        tags[tag.Key] = new CacheTag(null, null, new Dictionary<string, ParameterChoice> { { tag.Value, new ParameterChoice(null, null) } }, tag.Value);
                    }
                    foreach (ITemplateParameter parameter in Parameters.Where(TemplateParameterExtensions.IsChoice))
                    {
                        IReadOnlyDictionary<string, ParameterChoice> choices = parameter.Choices ?? new Dictionary<string, ParameterChoice>();
                        tags[parameter.Name] = new CacheTag(parameter.DisplayName, parameter.Documentation, choices, parameter.DefaultValue);
                    }
                    return _tags = tags;
                }
                return _tags;
            }
        }

        [JsonIgnore]
        [Obsolete]
        IReadOnlyDictionary<string, ICacheParameter> ITemplateInfo.CacheParameters
        {
            get
            {
                if (_cacheParameters == null)
                {
                    Dictionary<string, ICacheParameter> cacheParameters = new Dictionary<string, ICacheParameter>();
                    foreach (ITemplateParameter parameter in Parameters.Where(p => !p.IsChoice()))
                    {
                        cacheParameters[parameter.Name] = new CacheParameter()
                        {
                             DataType = parameter.DataType,
                             DefaultValue = parameter.DefaultValue,
                             Description = parameter.Documentation,
                             DefaultIfOptionWithoutValue = parameter.DefaultIfOptionWithoutValue,
                             DisplayName = parameter.DisplayName

                        };
                    }
                    return _cacheParameters = cacheParameters;
                }
                return _cacheParameters;
            }
        }

        [JsonProperty]
        public string ConfigPlace { get; }

        [JsonProperty]
        public string? LocaleConfigPlace { get; private set; }

        [JsonProperty]
        public string? HostConfigPlace { get; private set; }

        [JsonProperty]
        public string? ThirdPartyNotices { get; private set; }

        [JsonProperty]
        public IReadOnlyDictionary<string, IBaselineInfo> BaselineInfo { get; private set; } = new Dictionary<string, IBaselineInfo>();

        [JsonProperty]
        public IReadOnlyDictionary<string, string> TagsCollection { get; private set; } = new Dictionary<string, string>();

        [JsonIgnore]
        bool ITemplateInfo.HasScriptRunningPostActions { get; set; }

        public JObject? HostData { get; private set; }

        [JsonProperty]
        public IReadOnlyList<Guid> PostActions { get; private set; } = Array.Empty<Guid>();

        public static TemplateInfo FromJObject(JObject entry)
        {
            return TemplateInfoReader.FromJObject(entry);
        }

        private static IReadOnlyList<ITemplateParameter> LocalizeParameters(ITemplateInfo template, ILocalizationLocator? localizationInfo)
        {
            //we would like to copy the parameters to format supported for serialization as we cannot be sure that ITemplateInfo supports serialization in needed format.
            List<ITemplateParameter> localizedParameters = new List<ITemplateParameter>();
            foreach (ITemplateParameter parameter in template.Parameters)
            {
                IParameterSymbolLocalizationModel? localization = null;
                Dictionary<string, ParameterChoice>? localizedChoices = null;
                if (localizationInfo != null)
                {
                    if (!localizationInfo.ParameterSymbols.TryGetValue(parameter.Name, out localization))
                    {
                        // There is no localization for this symbol. Use the symbol as is.
                        localizedParameters.Add(parameter);
                        continue;
                    }
                    if (parameter.IsChoice() && parameter.Choices != null)
                    {
                        localizedChoices = new Dictionary<string, ParameterChoice>();
                        foreach (KeyValuePair<string, ParameterChoice> templateChoice in parameter.Choices)
                        {
                            ParameterChoice localizedChoice = new ParameterChoice(
                                templateChoice.Value.DisplayName,
                                templateChoice.Value.Description);

                            if (localization.Choices.TryGetValue(templateChoice.Key, out ParameterChoiceLocalizationModel locModel))
                            {
                                localizedChoice.Localize(locModel);
                            }
                            localizedChoices.Add(templateChoice.Key, localizedChoice);
                        }
                    }
                }

                TemplateParameter localizedParameter = new TemplateParameter(
                    name: parameter.Name,
                    displayName: localization?.DisplayName ?? parameter.DisplayName,
                    description: localization?.Description ?? parameter.Description,
                    defaultValue: parameter.DefaultValue,
                    defaultIfOptionWithoutValue: parameter.DefaultIfOptionWithoutValue,
                    datatype: parameter.DataType,
                    priority: parameter.Priority,
                    type: parameter.Type,
<<<<<<< HEAD
                    allowMultipleValues: parameter.AllowMultipleValues,
=======
                    enableQuotelessLiterals: parameter.EnableQuotelessLiterals,
>>>>>>> 381e2155
                    choices: localizedChoices ?? parameter.Choices);

                localizedParameters.Add(localizedParameter);
            }
            return localizedParameters;
        }
    }
}<|MERGE_RESOLUTION|>--- conflicted
+++ resolved
@@ -298,11 +298,8 @@
                     datatype: parameter.DataType,
                     priority: parameter.Priority,
                     type: parameter.Type,
-<<<<<<< HEAD
                     allowMultipleValues: parameter.AllowMultipleValues,
-=======
                     enableQuotelessLiterals: parameter.EnableQuotelessLiterals,
->>>>>>> 381e2155
                     choices: localizedChoices ?? parameter.Choices);
 
                 localizedParameters.Add(localizedParameter);
