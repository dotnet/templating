﻿<?xml version="1.0" encoding="utf-8"?>
<root>
  <!-- 
    Microsoft ResX Schema 
    
    Version 2.0
    
    The primary goals of this format is to allow a simple XML format 
    that is mostly human readable. The generation and parsing of the 
    various data types are done through the TypeConverter classes 
    associated with the data types.
    
    Example:
    
    ... ado.net/XML headers & schema ...
    <resheader name="resmimetype">text/microsoft-resx</resheader>
    <resheader name="version">2.0</resheader>
    <resheader name="reader">System.Resources.ResXResourceReader, System.Windows.Forms, ...</resheader>
    <resheader name="writer">System.Resources.ResXResourceWriter, System.Windows.Forms, ...</resheader>
    <data name="Name1"><value>this is my long string</value><comment>this is a comment</comment></data>
    <data name="Color1" type="System.Drawing.Color, System.Drawing">Blue</data>
    <data name="Bitmap1" mimetype="application/x-microsoft.net.object.binary.base64">
        <value>[base64 mime encoded serialized .NET Framework object]</value>
    </data>
    <data name="Icon1" type="System.Drawing.Icon, System.Drawing" mimetype="application/x-microsoft.net.object.bytearray.base64">
        <value>[base64 mime encoded string representing a byte array form of the .NET Framework object]</value>
        <comment>This is a comment</comment>
    </data>
                
    There are any number of "resheader" rows that contain simple 
    name/value pairs.
    
    Each data row contains a name, and value. The row also contains a 
    type or mimetype. Type corresponds to a .NET class that support 
    text/value conversion through the TypeConverter architecture. 
    Classes that don't support this are serialized and stored with the 
    mimetype set.
    
    The mimetype is used for serialized objects, and tells the 
    ResXResourceReader how to depersist the object. This is currently not 
    extensible. For a given mimetype the value must be set accordingly:
    
    Note - application/x-microsoft.net.object.binary.base64 is the format 
    that the ResXResourceWriter will generate, however the reader can 
    read any of the formats listed below.
    
    mimetype: application/x-microsoft.net.object.binary.base64
    value   : The object must be serialized with 
            : System.Runtime.Serialization.Formatters.Binary.BinaryFormatter
            : and then encoded with base64 encoding.
    
    mimetype: application/x-microsoft.net.object.soap.base64
    value   : The object must be serialized with 
            : System.Runtime.Serialization.Formatters.Soap.SoapFormatter
            : and then encoded with base64 encoding.

    mimetype: application/x-microsoft.net.object.bytearray.base64
    value   : The object must be serialized into a byte array 
            : using a System.ComponentModel.TypeConverter
            : and then encoded with base64 encoding.
    -->
  <xsd:schema id="root" xmlns="" xmlns:xsd="http://www.w3.org/2001/XMLSchema" xmlns:msdata="urn:schemas-microsoft-com:xml-msdata">
    <xsd:import namespace="http://www.w3.org/XML/1998/namespace" />
    <xsd:element name="root" msdata:IsDataSet="true">
      <xsd:complexType>
        <xsd:choice maxOccurs="unbounded">
          <xsd:element name="metadata">
            <xsd:complexType>
              <xsd:sequence>
                <xsd:element name="value" type="xsd:string" minOccurs="0" />
              </xsd:sequence>
              <xsd:attribute name="name" use="required" type="xsd:string" />
              <xsd:attribute name="type" type="xsd:string" />
              <xsd:attribute name="mimetype" type="xsd:string" />
              <xsd:attribute ref="xml:space" />
            </xsd:complexType>
          </xsd:element>
          <xsd:element name="assembly">
            <xsd:complexType>
              <xsd:attribute name="alias" type="xsd:string" />
              <xsd:attribute name="name" type="xsd:string" />
            </xsd:complexType>
          </xsd:element>
          <xsd:element name="data">
            <xsd:complexType>
              <xsd:sequence>
                <xsd:element name="value" type="xsd:string" minOccurs="0" msdata:Ordinal="1" />
                <xsd:element name="comment" type="xsd:string" minOccurs="0" msdata:Ordinal="2" />
              </xsd:sequence>
              <xsd:attribute name="name" type="xsd:string" use="required" msdata:Ordinal="1" />
              <xsd:attribute name="type" type="xsd:string" msdata:Ordinal="3" />
              <xsd:attribute name="mimetype" type="xsd:string" msdata:Ordinal="4" />
              <xsd:attribute ref="xml:space" />
            </xsd:complexType>
          </xsd:element>
          <xsd:element name="resheader">
            <xsd:complexType>
              <xsd:sequence>
                <xsd:element name="value" type="xsd:string" minOccurs="0" msdata:Ordinal="1" />
              </xsd:sequence>
              <xsd:attribute name="name" type="xsd:string" use="required" />
            </xsd:complexType>
          </xsd:element>
        </xsd:choice>
      </xsd:complexType>
    </xsd:element>
  </xsd:schema>
  <resheader name="resmimetype">
    <value>text/microsoft-resx</value>
  </resheader>
  <resheader name="version">
    <value>2.0</value>
  </resheader>
  <resheader name="reader">
    <value>System.Resources.ResXResourceReader, System.Windows.Forms, Version=4.0.0.0, Culture=neutral, PublicKeyToken=b77a5c561934e089</value>
  </resheader>
  <resheader name="writer">
    <value>System.Resources.ResXResourceWriter, System.Windows.Forms, Version=4.0.0.0, Culture=neutral, PublicKeyToken=b77a5c561934e089</value>
  </resheader>
  <data name="ConditionEvaluation_Error_CyclicDependency" xml:space="preserve">
    <value>Parameter conditions contain cyclic dependency: [{0}] that is preventing deterministic evaluation.</value>
    <comment>{0} is the dependency chain</comment>
  </data>
  <data name="ConditionEvaluation_Error_MismatchedCondition" xml:space="preserve">
    <value>Failed to evaluate condition {0} on parameter {1} (condition text: {2}, evaluation error: {3}) - condition might be malformed or referenced parameters do not have default nor explicit values.</value>
    <comment>{0} is the condition type
{1} is parameter name
{2} is condition text
{3} is evaluation error message</comment>
  </data>
  <data name="ConditionEvaluation_Error_TopologicalSort" xml:space="preserve">
    <value>Unexpected internal error - unable to perform topological sort of parameter dependencies that do not appear to have a cyclic dependencies.</value>
  </data>
  <data name="ConditionEvaluation_Warning_CyclicDependency" xml:space="preserve">
    <value>Parameter conditions contain cyclic dependency: [{0}]. With current values of parameters it's possible to deterministically evaluate parameters - so proceeding further. However template should be reviewed as instantiation with different parameters can lead to error.</value>
    <comment>{0} is the dependency chain</comment>
  </data>
  <data name="Constaint_Error_ArgumentHasEmptyString" xml:space="preserve">
    <value>'{0}' should not contain empty items</value>
    <comment>{0} is JSON configuration for constraint</comment>
  </data>
  <data name="Constraint_Error_ArgumentsNotSpecified" xml:space="preserve">
    <value>Argument(s) were not specified. At least one argument should be specified.</value>
  </data>
  <data name="Constraint_Error_ArrayHasNoObjects" xml:space="preserve">
    <value>'{0}' does not contain valid items.</value>
    <comment>{0} is JSON configuration for constraint</comment>
  </data>
  <data name="Constraint_Error_InvalidJson" xml:space="preserve">
    <value>'{0}' is not a valid JSON.</value>
    <comment>{0} is JSON configuration for constraint</comment>
  </data>
  <data name="Constraint_Error_InvalidJsonArray_Objects" xml:space="preserve">
    <value>'{0}' should be an array of objects.</value>
    <comment>{0} is JSON configuration for constraint</comment>
  </data>
  <data name="Constraint_Error_InvalidJsonType_Array" xml:space="preserve">
    <value>'{0}' is not a valid JSON array.</value>
    <comment>{0} is JSON configuration for constraint</comment>
  </data>
  <data name="Constraint_Error_InvalidJsonType_StringOrArray" xml:space="preserve">
    <value>'{0}' is not a valid JSON string or array.</value>
    <comment>{0} is JSON configuration for constraint</comment>
  </data>
  <data name="Constraint_Error_InvalidVersion" xml:space="preserve">
    <value>'{0}' is not a valid version or version range.</value>
    <comment>{0} is version range specified in JSON configuration</comment>
  </data>
  <data name="Constraint_WrongConfigurationCTA" xml:space="preserve">
    <value>Check the constraint configuration in template.json.</value>
  </data>
  <data name="EnvironmentVariablesBindSource_Name" xml:space="preserve">
    <value>Environment variables</value>
  </data>
  <data name="EvaluatedInputDataSet_Error_MismatchedConditions" xml:space="preserve">
    <value>Attempt to pass result of external evaluation of parameters conditions for parameter(s) that do not have appropriate condition set in template (IsEnabled or IsRequired attributes not populated with condition) or a failure to pass the condition results for parameters with condition(s) in template. Offending parameters: {0}.</value>
  </data>
  <data name="EvaluatedInputParameterData_Error_ConditionsInvalid" xml:space="preserve">
    <value>Attempt to pass result of external evaluation of parameters conditions for parameter(s) that do not have appropriate condition set in template (IsEnabled or IsRequired attributes not populated with condition) or a failure to pass the condition results for parameters with condition(s) in template. Offending parameter(s): {0}.</value>
  </data>
  <data name="FolderInstaller_InstallResult_Error_FolderDoesNotExist" xml:space="preserve">
    <value>The folder {0} doesn't exist.</value>
  </data>
  <data name="Generic_Constraint_WrongConfigurationCTA" xml:space="preserve">
    <value>Check the constraint configuration in template.json.</value>
  </data>
  <data name="Generic_LatestVersion" xml:space="preserve">
    <value>latest version</value>
    <comment>small letters, string is used in the sentence</comment>
  </data>
  <data name="Generic_Version" xml:space="preserve">
    <value>version {0}</value>
    <comment>small letters, string is used in the sentence</comment>
  </data>
  <data name="GlobalSettingsTemplatePackageProvider_InstallResult_Error_MultipleInstallersCanBeUsed" xml:space="preserve">
    <value>{0} can be installed by several installers. Specify the installer name to be used.</value>
  </data>
  <data name="GlobalSettingsTemplatePackageProvider_InstallResult_Error_PackageAlreadyInstalled" xml:space="preserve">
    <value>{0} is already installed.</value>
  </data>
  <data name="GlobalSettingsTemplatePackageProvider_InstallResult_Error_PackageCannotBeInstalled" xml:space="preserve">
    <value>{0} cannot be installed.</value>
  </data>
  <data name="GlobalSettingsTemplatePackagesProvider_Info_PackageAlreadyInstalled" xml:space="preserve">
    <value>{0} is already installed, it will be replaced with {1}.</value>
  </data>
  <data name="GlobalSettingsTemplatePackagesProvider_Info_PackageUninstalled" xml:space="preserve">
    <value>{0} was successfully uninstalled.</value>
  </data>
  <data name="HostConstraint_Error_MissingMandatoryProperty" xml:space="preserve">
    <value>'{0}' does not have mandatory property '{1}'.</value>
    <comment>{0} is JSON configuration, {1} mandatory JSON property name</comment>
  </data>
  <data name="HostConstraint_Message_Restricted" xml:space="preserve">
    <value>Running template on {0} (version: {1}) is not supported, supported hosts is/are: {2}.</value>
    <comment>{0} - host name ("dotnetcli", "ide"..)
{1} - host version (usually matches VS or SDK version)
{2} - comma-separated list of supported hosts and their versions (example: host1, host2(1.0.0), host3([1.0.0-*]))</comment>
  </data>
  <data name="HostConstraint_Name" xml:space="preserve">
    <value>Template engine host</value>
  </data>
  <data name="HostParametersBindSource_Name" xml:space="preserve">
    <value>Host defined parameters</value>
  </data>
  <data name="NuGetApiPackageManager_Error_FailedToLoadSource" xml:space="preserve">
    <value>Failed to load the NuGet source {0}.</value>
  </data>
  <data name="NuGetApiPackageManager_Error_FailedToLoadSources" xml:space="preserve">
    <value>Failed to load NuGet sources configured for the folder {0}.</value>
  </data>
  <data name="NuGetApiPackageManager_Error_FailedToReadPackage" xml:space="preserve">
    <value>Failed to read package information from NuGet source {0}.</value>
  </data>
  <data name="NuGetApiPackageManager_Error_FileAlreadyExists" xml:space="preserve">
    <value>File {0} already exists.</value>
  </data>
  <data name="NuGetApiPackageManager_Error_NoSources" xml:space="preserve">
    <value>No NuGet sources are defined or enabled.</value>
  </data>
  <data name="NuGetApiPackageManager_Warning_FailedToDelete" xml:space="preserve">
    <value>Failed to remove {0} after failed download. Remove the file manually if it exists.</value>
  </data>
  <data name="NuGetApiPackageManager_Warning_FailedToDownload" xml:space="preserve">
    <value>Failed to download {0} from NuGet feed {1}.</value>
  </data>
  <data name="NuGetApiPackageManager_Warning_FailedToLoadSource" xml:space="preserve">
    <value>Failed to load NuGet source {0}: the source is not valid. It will be skipped in further processing.</value>
  </data>
  <data name="NuGetApiPackageManager_Warning_PackageNotFound" xml:space="preserve">
    <value>{0} is not found in NuGet feeds {1}.</value>
  </data>
  <data name="NuGetInstaller_Error_CopyFailed" xml:space="preserve">
    <value>Failed to copy package {0} to {1}.</value>
  </data>
  <data name="NuGetInstaller_Error_FailedToReadPackage" xml:space="preserve">
    <value>Failed to read content of package {0}.</value>
  </data>
  <data name="NuGetInstaller_Error_FileAlreadyExists" xml:space="preserve">
    <value>File {0} already exists.</value>
  </data>
  <data name="NuGetInstaller_InstallResut_Error_DownloadFailed" xml:space="preserve">
    <value>Failed to download {0} from {1}.</value>
  </data>
  <data name="NuGetInstaller_InstallResut_Error_InstallGeneric" xml:space="preserve">
    <value>Failed to install the package {0}.
Details: {1}.</value>
  </data>
  <data name="NuGetInstaller_InstallResut_Error_InstallRequestNotSupported" xml:space="preserve">
    <value>The install request {0} cannot be processed by installer {1}.</value>
  </data>
  <data name="NuGetInstaller_InstallResut_Error_InvalidPackage" xml:space="preserve">
    <value>The NuGet package {0} is invalid.</value>
  </data>
  <data name="NuGetInstaller_InstallResut_Error_InvalidSources" xml:space="preserve">
    <value>The configured NuGet sources are invalid: {0}.</value>
  </data>
  <data name="NuGetInstaller_InstallResut_Error_InvalidSources_None" xml:space="preserve">
    <value>No NuGet sources are configured.</value>
  </data>
  <data name="NuGetInstaller_InstallResut_Error_OperationCancelled" xml:space="preserve">
    <value>The operation was cancelled.</value>
  </data>
  <data name="NuGetInstaller_InstallResut_Error_PackageNotFound" xml:space="preserve">
    <value>{0} was not found in NuGet feeds {1}.</value>
  </data>
  <data name="NuGetInstaller_InstallResut_Error_PackageNotSupported" xml:space="preserve">
    <value>The package {0} is not supported by installer {1}.</value>
  </data>
  <data name="NuGetInstaller_InstallResut_Error_UninstallGeneric" xml:space="preserve">
    <value>Failed to uninstall the package {0}.
Details: {1}.</value>
  </data>
  <data name="NuGetInstaller_InstallResut_Error_UpdateCheckGeneric" xml:space="preserve">
    <value>Failed to check the update for the package {0}.
Details: {1}.</value>
  </data>
  <data name="OSConstraint_Error_InvalidOSName" xml:space="preserve">
    <value>'{0}' is not a valid operating system name. Allowed values are: {1}.</value>
    <comment>{0} - OS name in configuration
{1} - comma-separated list of allowed operating system names</comment>
  </data>
  <data name="OSConstraint_Message_Restricted" xml:space="preserve">
    <value>Running template on {0} is not supported, supported OS is/are: {1}.</value>
    <comment>{0} - name of the executing operating system, {1} - comma separated list of supported operating systems.</comment>
  </data>
  <data name="OSConstraint_Name" xml:space="preserve">
    <value>Operating System</value>
    <comment>this is name of constraint that will appear in the UI</comment>
  </data>
  <data name="Scanner_Error_TemplatePackageLocationIsNotSupported" xml:space="preserve">
    <value>Template package location {0} is not supported, or doesn't exist.</value>
  </data>
  <data name="Validation_Error_Header" xml:space="preserve">
    <value>The template {0} has the following validation errors:</value>
    <comment>This is a header for the list of issues found for the template, and followed by the list of issues (from new line). {0} template info in format 'template name' (template.identity)</comment>
  </data>
  <data name="Validation_Info_Header" xml:space="preserve">
    <value>The template {0} has the following validation messages:</value>
    <comment>This is a header for the list of issues found for the template, and followed by the list of issues (from new line). {0} template info in format 'template name' (template.identity)</comment>
  </data>
  <data name="Validation_InvalidTemplate" xml:space="preserve">
    <value>Failed to load the template {0}: the template is not valid.</value>
    <comment>{0} template info in format 'template name' (template.identity)</comment>
  </data>
  <data name="Validation_InvalidTemplateLoc" xml:space="preserve">
    <value>Failed to load the '{0}' localization the template {1}: the localization file is not valid. The localization will be skipped.</value>
    <comment>{1} template info in format 'template name' (template.identity), {0} is localization locale in "en-US" format</comment>
  </data>
  <data name="Validation_LocError_Header" xml:space="preserve">
    <value>The template {0} has the following validation errors in '{1}' localization:</value>
    <comment>This is a header for the list of issues found for the template, and followed by the list of issues (from new line). {0} template info in format 'template name' (template.identity), {1} is localization locale in "en-US" format</comment>
  </data>
  <data name="Validation_LocInfo_Header" xml:space="preserve">
    <value>The template {0} has the following validation messages in '{1}' localization:</value>
    <comment>This is a header for the list of issues found for the template, and followed by the list of issues (from new line). {0} template info in format 'template name' (template.identity), {1} is localization locale in "en-US" format</comment>
  </data>
  <data name="Validation_LocWarning_Header" xml:space="preserve">
    <value>The template {0} has the following validation warnings in '{1}' localization:</value>
    <comment>This is a header for the list of issues found for the template, and followed by the list of issues (from new line). {0} template info in format 'template name' (template.identity), {1} is localization locale in "en-US" format</comment>
  </data>
  <data name="Validation_Warning_Header" xml:space="preserve">
    <value>The template {0} has the following validation warnings:</value>
    <comment>This is a header for the list of issues found for the template, and followed by the list of issues (from new line). {0} template info in format 'template name' (template.identity)</comment>
  </data>
  <data name="SdkConstraint_Error_InvalidVersion" xml:space="preserve">
    <value>'{0}' is not a valid semver version.</value>
    <comment>{0} is the provided version</comment>
  </data>
  <data name="SdkConstraint_Error_MismatchedProviders" xml:space="preserve">
    <value>Multiple 'ISdkInfoProvider' components provided by host ({0}), therefore 'SdkVersionConstraint' cannot be properly initialized.</value>
    <comment>{0} is the list of providers</comment>
  </data>
  <data name="SdkConstraint_Error_MissingProvider" xml:space="preserve">
    <value>No 'ISdkInfoProvider' component provided by host. 'SdkVersionConstraint' cannot be properly initialized.</value>
  </data>
  <data name="SdkConstraint_Message_Restricted" xml:space="preserve">
    <value>Running template on current .NET SDK version ({0}) is unsupported. Supported version(s): {1}</value>
    <comment>{0} is the current SDK version, {1} is the list of supported SDK versions</comment>
  </data>
  <data name="SdkVersionConstraint_Name" xml:space="preserve">
    <value>.NET SDK version</value>
  </data>
  <data name="TemplateConstraintManager_Error_FailedToEvaluate" xml:space="preserve">
    <value>The constraint '{0}' failed to be evaluated for the args '{1}', details: {2}</value>
    <comment>{0} - constraint type
{1} - arguments (in JSON format)
{2} - reason of failure (has the period).</comment>
  </data>
  <data name="TemplateConstraintManager_Error_FailedToInitialize" xml:space="preserve">
    <value>The constraint '{0}' failed to initialize: {1}</value>
    <comment>{0} is constraint type
{1} - reason of failure (has the period).</comment>
  </data>
  <data name="TemplateConstraintManager_Error_UnknownType" xml:space="preserve">
    <value>The constraint '{0}' is unknown.</value>
    <comment>{0} is constraint type</comment>
  </data>
  <data name="TemplateCreator_TemplateCreationResult_Error_CouldNotLoadTemplate" xml:space="preserve">
    <value>Could not load template.</value>
  </data>
  <data name="TemplateCreator_TemplateCreationResult_Error_CreationFailed" xml:space="preserve">
    <value>Failed to create template.
Details: {0}</value>
  </data>
  <data name="TemplateCreator_TemplateCreationResult_Error_NoDefaultName" xml:space="preserve">
    <value>Failed to create template: the template name is not specified. Template configuration does not configure a default name that can be used when name is not specified. Specify the name for the template when instantiating or configure a default name in the template configuration.</value>
  </data>
  <data name="TemplateCreator_TemplateCreationResult_Error_DestructiveChanges" xml:space="preserve">
    <value>Destructive changes detected.</value>
  </data>
  <data name="TemplateInfo_Warning_FailedToReadHostData" xml:space="preserve">
    <value>Failed to load host data in {0} at {1}.</value>
    <comment>{0} - path to template location, {1} relative path inside template location.</comment>
  </data>
  <data name="TemplatePackageManager_Error_FailedToGetTemplatePackages" xml:space="preserve">
    <value>Failed to retrieve template packages from provider '{0}'.
Details: {1}</value>
    <comment>{0} - provider name (not localized). Last line should not end with a period - period is already included in {1}.</comment>
  </data>
  <data name="TemplatePackageManager_Error_FailedToScan" xml:space="preserve">
    <value>Failed to scan {0}.
Details: {1}</value>
    <comment>last line should not end with a period, period is a part of the format entry</comment>
  </data>
  <data name="TemplatePackageManager_Error_FailedToStoreCache" xml:space="preserve">
    <value>Failed to store template cache, details: {0}
Template cache will be recreated on the next run.</value>
    <comment>{0} should not end with period - period is a part of the format entry.</comment>
  </data>
  <data name="WorkloadConstraint_Error_MismatchedProviders" xml:space="preserve">
    <value>Multiple 'IWorkloadsInfoProvider' components provided by host ({0}), therefore 'WorkloadConstraint' cannot be properly initialized.</value>
    <comment>{0} is list of ids of providers</comment>
  </data>
  <data name="WorkloadConstraint_Error_MissingProvider" xml:space="preserve">
    <value>No 'IWorkloadsInfoProvider' component provided by host. 'WorkloadConstraint' cannot be properly initialized.</value>
  </data>
  <data name="WorkloadConstraint_Message_Restricted" xml:space="preserve">
    <value>Running template is not supported - required optional workload(s) not installed. Supported workload(s): {0}. Currently installed optional workloads: {1}</value>
    <comment>{0} is list of supported workloads. {1} is list of installed optional workloads</comment>
  </data>
  <data name="WorkloadConstraint_Name" xml:space="preserve">
    <value>Workload</value>
    <comment>Terminus Technicus - most likely not to be translated (https://docs.microsoft.com/en-us/dotnet/core/tools/dotnet-workload-install)</comment>
  </data>
  <data name="WorkloadConstraint_Warning_DuplicateWorkloads" xml:space="preserve">
    <value>'IWorkloadsInfoProvider' component provided by host provided some duplicated workloads (duplicates: {0}). Duplicates will be skipped.</value>
    <comment>{0} is the list of duplicates</comment>
  </data>
  <data name="TemplatePackageManager_Warning_DetectedTemplatesIdentityConflict" xml:space="preserve">
    <value>
The following templates use the same identity '{0}':
{1}
The template from '{2}' will be used. To resolve this conflict, uninstall the conflicting template packages.</value>
    <comment>
The following templates use the same identity 'IDENTITY':
  * 'TEMPLATE' from 'PACKAGE_ID'
The template from 'PACKAGE_ID' will be used. To resolve this conflict, uninstall the conflicting template packages.
    </comment>
  </data>
  <data name="TemplatePackageManager_Warning_DetectedTemplatesIdentityConflict_Subentry" xml:space="preserve">
    <value>  {0} '{1}' from '{2}'</value>
    <comment>* 'TEMPLATE' from 'PACKAGE_ID'</comment>
  </data>
  <data name="GlobalSettings_Error_CorruptedSettings" xml:space="preserve">
    <value>Failed to read installed template packages list at {0}. It might be due to the file is corrupted. Please review this file manually and fix the errors in JSON structure, or remove the file to clear up the list of list installed packages and reinstall them again. Details of the error: {1}.</value>
  </data>
<<<<<<< HEAD
  <data name="NuGetApiPackageManager_Warning_InsecureFeed" xml:space="preserve">
    <value>The nuget sources {0} are insecure and will not be searched</value>
    <comment>{0} - List of nuGet feeds that start with http.</comment>
=======
  <data name="TemplateCreator_TemplateCreationResult_Error_InvalidTemplate" xml:space="preserve">
    <value>The template is invalid and cannot be instantiated.</value>
>>>>>>> a1bd6906
  </data>
</root><|MERGE_RESOLUTION|>--- conflicted
+++ resolved
@@ -445,13 +445,10 @@
   <data name="GlobalSettings_Error_CorruptedSettings" xml:space="preserve">
     <value>Failed to read installed template packages list at {0}. It might be due to the file is corrupted. Please review this file manually and fix the errors in JSON structure, or remove the file to clear up the list of list installed packages and reinstall them again. Details of the error: {1}.</value>
   </data>
-<<<<<<< HEAD
   <data name="NuGetApiPackageManager_Warning_InsecureFeed" xml:space="preserve">
     <value>The nuget sources {0} are insecure and will not be searched</value>
     <comment>{0} - List of nuGet feeds that start with http.</comment>
-=======
   <data name="TemplateCreator_TemplateCreationResult_Error_InvalidTemplate" xml:space="preserve">
     <value>The template is invalid and cannot be instantiated.</value>
->>>>>>> a1bd6906
   </data>
 </root>