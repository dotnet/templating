﻿<?xml version="1.0" encoding="utf-8"?>
<xliff xmlns="urn:oasis:names:tc:xliff:document:1.2" xmlns:xsi="http://www.w3.org/2001/XMLSchema-instance" version="1.2" xsi:schemaLocation="urn:oasis:names:tc:xliff:document:1.2 xliff-core-1.2-transitional.xsd">
  <file datatype="xml" source-language="en" target-language="tr" original="../LocalizableStrings.resx">
    <body>
      <trans-unit id="ConditionEvaluation_Error_CyclicDependency">
        <source>Parameter conditions contain cyclic dependency: [{0}] that is preventing deterministic evaluation.</source>
        <target state="translated">Parametre koşulları, belirlenimci değerlendirmeyi engelleyen döngüsel bağımlılık içeriyor: [{0}]</target>
        <note>{0} is the dependency chain</note>
      </trans-unit>
      <trans-unit id="ConditionEvaluation_Error_MismatchedCondition">
        <source>Failed to evaluate condition {0} on parameter {1} (condition text: {2}, evaluation error: {3}) - condition might be malformed or referenced parameters do not have default nor explicit values.</source>
        <target state="translated">{1} parametresinde {0} koşulu değerlendirilemedi (koşul metni: {2}, değerlendirme hatası: {3}). Koşul hatalı biçimlendirilmiş olabilir ya da başvurulan parametreler varsayılan veya açık değerleri içermiyor.</target>
        <note>{0} is the condition type
{1} is parameter name
{2} is condition text
{3} is evaluation error message</note>
      </trans-unit>
      <trans-unit id="ConditionEvaluation_Error_TopologicalSort">
        <source>Unexpected internal error - unable to perform topological sort of parameter dependencies that do not appear to have a cyclic dependencies.</source>
        <target state="translated">Beklenmeyen iç hata. Döngüsel bağımlılıkları olmadığı anlaşılan parametre bağımlılıklarının topolojik sıralaması gerçekleştirilemiyor.</target>
        <note />
      </trans-unit>
      <trans-unit id="ConditionEvaluation_Warning_CyclicDependency">
        <source>Parameter conditions contain cyclic dependency: [{0}]. With current values of parameters it's possible to deterministically evaluate parameters - so proceeding further. However template should be reviewed as instantiation with different parameters can lead to error.</source>
        <target state="translated">Parametre koşulları döngüsel bağımlılık içeriyor: [{0}]. Parametrelerin geçerli değerleriyle parametrelerin belirlenimci değerlendirmesini gerçekleştirmek mümkün olduğu için devam ediliyor. Ancak farklı parametrelerle örnek oluşturma, hataya neden olabileceğinden şablon gözden geçiriliyor.</target>
        <note>{0} is the dependency chain</note>
      </trans-unit>
      <trans-unit id="Constaint_Error_ArgumentHasEmptyString">
        <source>'{0}' should not contain empty items</source>
        <target state="translated">'{0}' boş öğe içermemelidir</target>
        <note>{0} is JSON configuration for constraint</note>
      </trans-unit>
      <trans-unit id="Constraint_Error_ArgumentsNotSpecified">
        <source>Argument(s) were not specified. At least one argument should be specified.</source>
        <target state="translated">Bağımsız değişkenler belirtilmedi. En az bir bağımsız değişken belirtilmelidir.</target>
        <note />
      </trans-unit>
      <trans-unit id="Constraint_Error_ArrayHasNoObjects">
        <source>'{0}' does not contain valid items.</source>
        <target state="translated">'{0}' geçerli öğeler içermiyor.</target>
        <note>{0} is JSON configuration for constraint</note>
      </trans-unit>
      <trans-unit id="Constraint_Error_InvalidJson">
        <source>'{0}' is not a valid JSON.</source>
        <target state="translated">'{0}' geçerli bir JSON değil.</target>
        <note>{0} is JSON configuration for constraint</note>
      </trans-unit>
      <trans-unit id="Constraint_Error_InvalidJsonArray_Objects">
        <source>'{0}' should be an array of objects.</source>
        <target state="translated">'{0}' bir nesne dizisi olmalıdır.</target>
        <note>{0} is JSON configuration for constraint</note>
      </trans-unit>
      <trans-unit id="Constraint_Error_InvalidJsonType_Array">
        <source>'{0}' is not a valid JSON array.</source>
        <target state="translated">'{0}' geçerli bir JSON dizisi değil.</target>
        <note>{0} is JSON configuration for constraint</note>
      </trans-unit>
      <trans-unit id="Constraint_Error_InvalidJsonType_StringOrArray">
        <source>'{0}' is not a valid JSON string or array.</source>
        <target state="translated">'{0}' geçerli bir JSON dizesi veya dizisi değil.</target>
        <note>{0} is JSON configuration for constraint</note>
      </trans-unit>
      <trans-unit id="Constraint_Error_InvalidVersion">
        <source>'{0}' is not a valid version or version range.</source>
        <target state="translated">'{0}' geçerli bir sürüm veya sürüm aralığı değil.</target>
        <note>{0} is version range specified in JSON configuration</note>
      </trans-unit>
      <trans-unit id="Constraint_WrongConfigurationCTA">
        <source>Check the constraint configuration in template.json.</source>
        <target state="translated">template.json dosyasındaki kısıtlama yapılandırmasını kontrol edin.</target>
        <note />
      </trans-unit>
      <trans-unit id="EnvironmentVariablesBindSource_Name">
        <source>Environment variables</source>
        <target state="translated">Ortam değişkenleri</target>
        <note />
      </trans-unit>
      <trans-unit id="EvaluatedInputDataSet_Error_MismatchedConditions">
        <source>Attempt to pass result of external evaluation of parameters conditions for parameter(s) that do not have appropriate condition set in template (IsEnabled or IsRequired attributes not populated with condition) or a failure to pass the condition results for parameters with condition(s) in template. Offending parameters: {0}.</source>
        <target state="translated">Şablonda (IsEnabled veya IsRequired öznitelikleri koşulla doldurulmamış) uygun koşul kümesine sahip olmayan parametre(ler) için parametre koşullarının dış değerlendirme sonucu veya şablonda koşulları olan parametrelerin koşul sonuçlarını geçiremedik. Sorunlu parametreler: {0}.</target>
        <note />
      </trans-unit>
      <trans-unit id="EvaluatedInputParameterData_Error_ConditionsInvalid">
        <source>Attempt to pass result of external evaluation of parameters conditions for parameter(s) that do not have appropriate condition set in template (IsEnabled or IsRequired attributes not populated with condition) or a failure to pass the condition results for parameters with condition(s) in template. Offending parameter(s): {0}.</source>
        <target state="translated">Şablonda uygun koşul kümesine sahip olmayan (IsEnabled veya IsRequired öznitelikleri koşulla doldurulmamış) parametre(ler) için parametrelerin koşullarının dış değerlendirme sonucunu geçirme girişimi veya şablonda koşulları olan parametrelerin koşul sonuçlarını geçirme başarısız. Sorunlu parametre(ler): {0}.</target>
        <note />
      </trans-unit>
      <trans-unit id="FolderInstaller_InstallResult_Error_FolderDoesNotExist">
        <source>The folder {0} doesn't exist.</source>
        <target state="translated">{0} klasörü yok.</target>
        <note />
      </trans-unit>
      <trans-unit id="Generic_Constraint_WrongConfigurationCTA">
        <source>Check the constraint configuration in template.json.</source>
        <target state="translated">template.json dosyasındaki kısıtlama yapılandırmasını kontrol edin.</target>
        <note />
      </trans-unit>
      <trans-unit id="Generic_LatestVersion">
        <source>latest version</source>
        <target state="translated">en son sürüm</target>
        <note>small letters, string is used in the sentence</note>
      </trans-unit>
      <trans-unit id="Generic_Version">
        <source>version {0}</source>
        <target state="translated">sürüm {0}</target>
        <note>small letters, string is used in the sentence</note>
      </trans-unit>
      <trans-unit id="GlobalSettingsTemplatePackageProvider_InstallResult_Error_MultipleInstallersCanBeUsed">
        <source>{0} can be installed by several installers. Specify the installer name to be used.</source>
        <target state="translated">{0}, birkaç yükleyiciyle yüklenebilir. Kullanılacak yükleyici adını belirtin.</target>
        <note />
      </trans-unit>
      <trans-unit id="GlobalSettingsTemplatePackageProvider_InstallResult_Error_PackageAlreadyInstalled">
        <source>{0} is already installed.</source>
        <target state="translated">{0} zaten yüklendi.</target>
        <note />
      </trans-unit>
      <trans-unit id="GlobalSettingsTemplatePackageProvider_InstallResult_Error_PackageCannotBeInstalled">
        <source>{0} cannot be installed.</source>
        <target state="translated">{0} yüklenemiyor.</target>
        <note />
      </trans-unit>
      <trans-unit id="GlobalSettingsTemplatePackagesProvider_Info_PackageAlreadyInstalled">
        <source>{0} is already installed, it will be replaced with {1}.</source>
        <target state="translated">{0} zaten yüklü, {1} ile değiştirilecek.</target>
        <note />
      </trans-unit>
      <trans-unit id="GlobalSettingsTemplatePackagesProvider_Info_PackageUninstalled">
        <source>{0} was successfully uninstalled.</source>
        <target state="translated">{0} başarıyla kaldırıldı.</target>
        <note />
      </trans-unit>
      <trans-unit id="GlobalSettings_Error_CorruptedSettings">
        <source>Failed to read installed template packages list at {0}. It might be due to the file is corrupted. Please review this file manually and fix the errors in JSON structure, or remove the file to clear up the list of list installed packages and reinstall them again. Details of the error: {1}.</source>
        <target state="translated">{0} konumundaki yüklü şablon paketleri listesi okunamadı. Bunun nedeni dosyanın bozuk olması olabilir. Lütfen bu dosyayı el ile gözden geçirin ve JSON yapısındaki hataları düzeltin veya yüklü paketlerin listesini temizlemek ve yeniden yüklemek için dosyayı kaldırın. Hatanın ayrıntıları: {1}.</target>
        <note />
      </trans-unit>
      <trans-unit id="HostConstraint_Error_MissingMandatoryProperty">
        <source>'{0}' does not have mandatory property '{1}'.</source>
        <target state="translated">'{0}', zorunlu '{1}' özelliğine sahip değil.</target>
        <note>{0} is JSON configuration, {1} mandatory JSON property name</note>
      </trans-unit>
      <trans-unit id="HostConstraint_Message_Restricted">
        <source>Running template on {0} (version: {1}) is not supported, supported hosts is/are: {2}.</source>
        <target state="translated">Şablonu {0} konağı üzerinde çalıştırma (sürüm: {1}) desteklenmiyor, desteklenen konak/konaklar: {2}.</target>
        <note>{0} - host name ("dotnetcli", "ide"..)
{1} - host version (usually matches VS or SDK version)
{2} - comma-separated list of supported hosts and their versions (example: host1, host2(1.0.0), host3([1.0.0-*]))</note>
      </trans-unit>
      <trans-unit id="HostConstraint_Name">
        <source>Template engine host</source>
        <target state="translated">Şablon altyapısı ana bilgisayarı</target>
        <note />
      </trans-unit>
      <trans-unit id="HostParametersBindSource_Name">
        <source>Host defined parameters</source>
        <target state="translated">Ana bilgisayar tanımlı parametreler</target>
        <note />
      </trans-unit>
      <trans-unit id="NuGetApiPackageManager_DownloadError_VulnerablePackage">
        <source>Found package is vulnerable source: {0}</source>
        <target state="translated">Bulunan paket savunmasız kaynak: {0}</target>
        <note />
      </trans-unit>
      <trans-unit id="NuGetApiPackageManager_Error_FailedToLoadSource">
        <source>Failed to load the NuGet source {0}.</source>
        <target state="translated">{0} NuGet kaynağı yüklenemedi.</target>
        <note />
      </trans-unit>
      <trans-unit id="NuGetApiPackageManager_Error_FailedToLoadSources">
        <source>Failed to load NuGet sources configured for the folder {0}.</source>
        <target state="translated">{0} klasörü için yapılandırılan NuGet kaynakları yüklenemedi.</target>
        <note />
      </trans-unit>
      <trans-unit id="NuGetApiPackageManager_Error_FailedToReadPackage">
        <source>Failed to read package information from NuGet source {0}.</source>
        <target state="translated">Paket bilgileri {0} NuGet kaynağından okunamadı.</target>
        <note />
      </trans-unit>
      <trans-unit id="NuGetApiPackageManager_Error_FileAlreadyExists">
        <source>File {0} already exists.</source>
        <target state="translated">{0} dosyası zaten var.</target>
        <note />
      </trans-unit>
      <trans-unit id="NuGetApiPackageManager_Error_NoSources">
        <source>No NuGet sources are defined or enabled.</source>
        <target state="translated">Tanımlanmış veya etkinleştirilmiş NuGet kaynağı yok.</target>
        <note />
      </trans-unit>
      <trans-unit id="NuGetApiPackageManager_UpdateCheckError_VulnerablePackage">
        <source>The checked package {0} is vulnerable.</source>
        <target state="translated">Denetlenen {0} paketi savunmasız.</target>
        <note />
      </trans-unit>
      <trans-unit id="NuGetApiPackageManager_Warning_FailedToDelete">
        <source>Failed to remove {0} after failed download. Remove the file manually if it exists.</source>
        <target state="translated">Başarısız indirme işleminden sonra {0} kaldırılamadı. Varsa, dosyayı el ile kaldırın.</target>
        <note />
      </trans-unit>
      <trans-unit id="NuGetApiPackageManager_Warning_FailedToDownload">
        <source>Failed to download {0} from NuGet feed {1}.</source>
        <target state="translated">{0}, {1} NuGet akışından indirilemedi.</target>
        <note />
      </trans-unit>
      <trans-unit id="NuGetApiPackageManager_Warning_FailedToLoadSource">
        <source>Failed to load NuGet source {0}: the source is not valid. It will be skipped in further processing.</source>
        <target state="translated">{0} NuGet kaynağı yüklenemedi: kaynak geçerli değil. Daha fazla işlemede atlanacak.</target>
        <note />
      </trans-unit>
      <trans-unit id="NuGetApiPackageManager_Warning_InsecureFeed">
        <source>The NuGet sources {0} are insecure and will not be searched. If you want to include those sources for search, use --force.</source>
        <target state="translated">{0} NuGet kaynakları güvenli değil ve aranmaz. Bu kaynakları aramaya dahil etmek istiyorsanız --force komutunu kullanın.</target>
        <note />
      </trans-unit>
      <trans-unit id="NuGetApiPackageManager_Warning_PackageNotFound">
        <source>{0} is not found in NuGet feeds {1}.</source>
        <target state="translated">{0}, {1} NuGet akışlarında bulunamadı.</target>
        <note />
      </trans-unit>
      <trans-unit id="NuGetInstaller_Error_CopyFailed">
        <source>Failed to copy package {0} to {1}.</source>
        <target state="translated">{0} paketi {1} konumuna kopyalanamadı.</target>
        <note />
      </trans-unit>
      <trans-unit id="NuGetInstaller_Error_FailedToReadPackage">
        <source>Failed to read content of package {0}.</source>
        <target state="translated">{0} paketinin içeriği okunamadı.</target>
        <note />
      </trans-unit>
      <trans-unit id="NuGetInstaller_Error_FileAlreadyExists">
        <source>File {0} already exists.</source>
        <target state="translated">{0} dosyası zaten var.</target>
        <note />
      </trans-unit>
      <trans-unit id="NuGetInstaller_InstallResut_Error_DownloadFailed">
        <source>Failed to download {0} from {1}.</source>
        <target state="translated">{0}, {1} kaynağından indirilemedi.</target>
        <note />
      </trans-unit>
      <trans-unit id="NuGetInstaller_InstallResut_Error_InstallGeneric">
        <source>Failed to install the package {0}.
Details: {1}.</source>
        <target state="translated">{0} paketi yüklenemedi.
Ayrıntılar: {1}.</target>
        <note />
      </trans-unit>
      <trans-unit id="NuGetInstaller_InstallResut_Error_InstallRequestNotSupported">
        <source>The install request {0} cannot be processed by installer {1}.</source>
        <target state="translated">{0} yükleme isteği {1} yükleyicisi tarafından işlenemiyor.</target>
        <note />
      </trans-unit>
      <trans-unit id="NuGetInstaller_InstallResut_Error_InvalidPackage">
        <source>The NuGet package {0} is invalid.</source>
        <target state="translated">{0} NuGet paketi geçersiz.</target>
        <note />
      </trans-unit>
      <trans-unit id="NuGetInstaller_InstallResut_Error_InvalidSources">
        <source>The configured NuGet sources are invalid: {0}.</source>
        <target state="translated">Yapılandırılan NuGet kaynakları geçersiz: {0}.</target>
        <note />
      </trans-unit>
      <trans-unit id="NuGetInstaller_InstallResut_Error_InvalidSources_None">
        <source>No NuGet sources are configured.</source>
        <target state="translated">Hiçbir NuGet kaynağı yapılandırılmadı.</target>
        <note />
      </trans-unit>
      <trans-unit id="NuGetInstaller_InstallResut_Error_OperationCancelled">
        <source>The operation was cancelled.</source>
        <target state="translated">İşlem iptal edildi.</target>
        <note />
      </trans-unit>
      <trans-unit id="NuGetInstaller_InstallResut_Error_PackageNotFound">
        <source>{0} was not found in NuGet feeds {1}.</source>
        <target state="translated">{0}, {1} NuGet akışlarında bulunamadı.</target>
        <note />
      </trans-unit>
      <trans-unit id="NuGetInstaller_InstallResut_Error_PackageNotSupported">
        <source>The package {0} is not supported by installer {1}.</source>
        <target state="translated">{0} paketi, {1} yükleyicisi tarafından desteklenmiyor.</target>
        <note />
      </trans-unit>
      <trans-unit id="NuGetInstaller_InstallResut_Error_UninstallGeneric">
        <source>Failed to uninstall the package {0}.
Details: {1}.</source>
        <target state="translated">{0} paketi yüklenemedi.
Ayrıntılar: {1}.</target>
        <note />
      </trans-unit>
      <trans-unit id="NuGetInstaller_InstallResut_Error_UpdateCheckGeneric">
        <source>Failed to check the update for the package {0}.
Details: {1}.</source>
        <target state="translated">{0} paketi için güncelleştirme denetimi başarısız oldu.
Ayrıntılar: {1}.</target>
        <note />
      </trans-unit>
      <trans-unit id="NuGetInstaller_InstallResult_Error_VulnerablePackage">
        <source>The requested package {0} has vulnerabilities.</source>
        <target state="translated">İstenen {0} paketinde güvenlik açıkları var.</target>
        <note />
      </trans-unit>
      <trans-unit id="NuGetInstaller_UpdateCheck_Error_VulnerablePackage">
        <source>The checked package {0} has vulnerabilities.</source>
        <target state="translated">Denetlenen {0} paketinde güvenlik açıkları var.</target>
        <note />
      </trans-unit>
      <trans-unit id="OSConstraint_Error_InvalidOSName">
        <source>'{0}' is not a valid operating system name. Allowed values are: {1}.</source>
        <target state="translated">'{0}' geçerli bir işletim sistemi adı değil. İzin verilen değerler: {1}.</target>
        <note>{0} - OS name in configuration
{1} - comma-separated list of allowed operating system names</note>
      </trans-unit>
      <trans-unit id="OSConstraint_Message_Restricted">
        <source>Running template on {0} is not supported, supported OS is/are: {1}.</source>
        <target state="translated">Şablonu {0} işletim sistemi üzerinde çalıştırma desteklenmiyor, desteklenen işletim sistemi/sistemleri: {1}.</target>
        <note>{0} - name of the executing operating system, {1} - comma separated list of supported operating systems.</note>
      </trans-unit>
      <trans-unit id="OSConstraint_Name">
        <source>Operating System</source>
        <target state="translated">İşletim Sistemi</target>
        <note>this is name of constraint that will appear in the UI</note>
      </trans-unit>
      <trans-unit id="Scanner_Error_TemplatePackageLocationIsNotSupported">
        <source>Template package location {0} is not supported, or doesn't exist.</source>
        <target state="translated">Şablon paketi konumu {0} desteklenmiyor veya yok.</target>
        <note />
      </trans-unit>
      <trans-unit id="SdkConstraint_Error_InvalidVersion">
        <source>'{0}' is not a valid semver version.</source>
        <target state="translated">'{0}' geçerli bir semver sürümü değil.</target>
        <note>{0} is the provided version</note>
      </trans-unit>
      <trans-unit id="SdkConstraint_Error_MismatchedProviders">
        <source>Multiple 'ISdkInfoProvider' components provided by host ({0}), therefore 'SdkVersionConstraint' cannot be properly initialized.</source>
        <target state="translated">Ana bilgisayar ({0}) tarafından sağlanan birden çok 'ISdkInfoProvider' bileşeni bulunuyor. Dolayısıyla 'SdkVersionConstraint' düzgün başlatılamıyor.</target>
        <note>{0} is the list of providers</note>
      </trans-unit>
      <trans-unit id="SdkConstraint_Error_MissingProvider">
        <source>No 'ISdkInfoProvider' component provided by host. 'SdkVersionConstraint' cannot be properly initialized.</source>
        <target state="translated">Ana bilgisayar tarafından sağlanan 'ISdkInfoProvider' bileşeni yok. 'SdkVersionConstraint' düzgün başlatılamıyor.</target>
        <note />
      </trans-unit>
      <trans-unit id="SdkConstraint_Message_Restricted">
        <source>Running template on current .NET SDK version ({0}) is unsupported. Supported version(s): {1}</source>
        <target state="translated">Geçerli .NET SDK sürümünde ({0}) çalışan şablon desteklenmiyor. Desteklenen sürüm(ler): {1}</target>
        <note>{0} is the current SDK version, {1} is the list of supported SDK versions</note>
      </trans-unit>
      <trans-unit id="SdkVersionConstraint_Name">
        <source>.NET SDK version</source>
        <target state="translated">.NET SDK sürümü</target>
        <note />
      </trans-unit>
      <trans-unit id="TemplateConstraintManager_Error_FailedToEvaluate">
        <source>The constraint '{0}' failed to be evaluated for the args '{1}', details: {2}</source>
        <target state="translated">Kısıtlama '{0}', bağımsız değişkenler '{1}' için değerlendirilemedi, ayrıntılar: {2}</target>
        <note>{0} - constraint type
{1} - arguments (in JSON format)
{2} - reason of failure (has the period).</note>
      </trans-unit>
      <trans-unit id="TemplateConstraintManager_Error_FailedToInitialize">
        <source>The constraint '{0}' failed to initialize: {1}</source>
        <target state="translated">Kısıtlama '{0}', başlatılamadı: {1}</target>
        <note>{0} is constraint type
{1} - reason of failure (has the period).</note>
      </trans-unit>
      <trans-unit id="TemplateConstraintManager_Error_UnknownType">
        <source>The constraint '{0}' is unknown.</source>
        <target state="translated">Kısıtlama '{0}' bilinmiyor.</target>
        <note>{0} is constraint type</note>
      </trans-unit>
      <trans-unit id="TemplateCreator_TemplateCreationResult_Error_CouldNotLoadTemplate">
        <source>Could not load template.</source>
        <target state="translated">Şablon yüklenemedi.</target>
        <note />
      </trans-unit>
      <trans-unit id="TemplateCreator_TemplateCreationResult_Error_CreationFailed">
        <source>Failed to create template.
Details: {0}</source>
        <target state="translated">Şablon oluşturulamadı.
Ayrıntılar: {0}.</target>
        <note />
      </trans-unit>
      <trans-unit id="TemplateCreator_TemplateCreationResult_Error_DestructiveChanges">
        <source>Destructive changes detected.</source>
        <target state="translated">Zararlı değişiklikler algılandı.</target>
        <note />
      </trans-unit>
      <trans-unit id="TemplateCreator_TemplateCreationResult_Error_InvalidTemplate">
        <source>The template is invalid and cannot be instantiated.</source>
        <target state="translated">Şablon geçersiz ve örneği oluşturulamıyor.</target>
        <note />
      </trans-unit>
      <trans-unit id="TemplateCreator_TemplateCreationResult_Error_NoDefaultName">
        <source>Failed to create template: the template name is not specified. Template configuration does not configure a default name that can be used when name is not specified. Specify the name for the template when instantiating or configure a default name in the template configuration.</source>
        <target state="translated">Şablon oluşturulamadı: Şablon adı belirtilmedi. Şablon yapılandırması, ad belirtilmediğinde kullanılabilecek bir varsayılan ad yapılandırmıyor. Nesne örneği oluştururken şablonun adını belirtin veya şablon yapılandırmasında bir varsayılan ad yapılandırın.</target>
        <note />
      </trans-unit>
      <trans-unit id="TemplateInfo_Warning_FailedToReadHostData">
        <source>Failed to load host data in {0} at {1}.</source>
        <target state="translated">{1} konumundaki {0} içinde yer alan konak verileri yüklenemedi.</target>
        <note>{0} - path to template location, {1} relative path inside template location.</note>
      </trans-unit>
      <trans-unit id="TemplatePackageManager_Error_FailedToFindPackage">
        <source>Failed to retrieve package with identifier '{0}'.</source>
<<<<<<< HEAD
        <target state="new">Failed to retrieve package with identifier '{0}'.</target>
=======
        <target state="translated">'{0}' tanımlayıcısına sahip paket alınamadı.</target>
>>>>>>> 9982bb9b
        <note />
      </trans-unit>
      <trans-unit id="TemplatePackageManager_Error_FailedToGetTemplatePackages">
        <source>Failed to retrieve template packages from provider '{0}'.
Details: {1}</source>
        <target state="translated">Şablon paketleri '{0}' sağlayıcısından alınamadı.
Ayrıntılar: {1}</target>
        <note>{0} - provider name (not localized). Last line should not end with a period - period is already included in {1}.</note>
      </trans-unit>
      <trans-unit id="TemplatePackageManager_Error_FailedToScan">
        <source>Failed to scan {0}.
Details: {1}</source>
        <target state="translated">{0} taranamadı.
Ayrıntılar: {1}</target>
        <note>last line should not end with a period, period is a part of the format entry</note>
      </trans-unit>
      <trans-unit id="TemplatePackageManager_Error_FailedToStoreCache">
        <source>Failed to store template cache, details: {0}
Template cache will be recreated on the next run.</source>
        <target state="translated">Şablon önbelleği depolanamadı, ayrıntılar: {0}
Şablon önbelleği sonraki çalıştırmada yeniden oluşturulacak.</target>
        <note>{0} should not end with period - period is a part of the format entry.</note>
      </trans-unit>
      <trans-unit id="TemplatePackageManager_Warning_DetectedTemplatesIdentityConflict">
        <source>
The following templates use the same identity '{0}':
{1}
The template from '{2}' will be used. To resolve this conflict, uninstall the conflicting template packages.</source>
        <target state="translated">
Aşağıdaki şablonlar aynı '{0}' kimliğini kullanıyor:
{1}
'{2}' paketindeki şablon kullanılacak. Bu çakışmayı çözmek için çakışan şablon paketlerini kaldırın.</target>
        <note>
The following templates use the same identity 'IDENTITY':
  * 'TEMPLATE' from 'PACKAGE_ID'
The template from 'PACKAGE_ID' will be used. To resolve this conflict, uninstall the conflicting template packages.
    </note>
      </trans-unit>
      <trans-unit id="TemplatePackageManager_Warning_DetectedTemplatesIdentityConflict_Subentry">
        <source>  {0} '{1}' from '{2}'</source>
        <target state="translated">  {0} '{2}' paketindeki '{1}' şablonu</target>
        <note>* 'TEMPLATE' from 'PACKAGE_ID'</note>
      </trans-unit>
      <trans-unit id="Validation_Error_Header">
        <source>The template {0} has the following validation errors:</source>
        <target state="translated">{0} şablonu aşağıdaki doğrulama hatalarına sahip:</target>
        <note>This is a header for the list of issues found for the template, and followed by the list of issues (from new line). {0} template info in format 'template name' (template.identity)</note>
      </trans-unit>
      <trans-unit id="Validation_Info_Header">
        <source>The template {0} has the following validation messages:</source>
        <target state="translated">{0} şablonu aşağıdaki doğrulama iletilerine sahip:</target>
        <note>This is a header for the list of issues found for the template, and followed by the list of issues (from new line). {0} template info in format 'template name' (template.identity)</note>
      </trans-unit>
      <trans-unit id="Validation_InvalidTemplate">
        <source>Failed to load the template {0}: the template is not valid.</source>
        <target state="translated">{0} şablonu yüklenemedi: Şablon geçerli değil.</target>
        <note>{0} template info in format 'template name' (template.identity)</note>
      </trans-unit>
      <trans-unit id="Validation_InvalidTemplateLoc">
        <source>Failed to load the '{0}' localization the template {1}: the localization file is not valid. The localization will be skipped.</source>
        <target state="translated">{1} şablonunun '{0}' yerelleştirmesi yüklenemedi: yerelleştirme dosyası geçerli değil. Yerelleştirme atlanacak.</target>
        <note>{1} template info in format 'template name' (template.identity), {0} is localization locale in "en-US" format</note>
      </trans-unit>
      <trans-unit id="Validation_LocError_Header">
        <source>The template {0} has the following validation errors in '{1}' localization:</source>
        <target state="translated">{0} şablonu {1} yerelleştirmesinde aşağıdaki doğrulama hatalarına sahip:</target>
        <note>This is a header for the list of issues found for the template, and followed by the list of issues (from new line). {0} template info in format 'template name' (template.identity), {1} is localization locale in "en-US" format</note>
      </trans-unit>
      <trans-unit id="Validation_LocInfo_Header">
        <source>The template {0} has the following validation messages in '{1}' localization:</source>
        <target state="translated">{0} şablonu {1} yerelleştirmesinde aşağıdaki doğrulama iletilerine sahip:</target>
        <note>This is a header for the list of issues found for the template, and followed by the list of issues (from new line). {0} template info in format 'template name' (template.identity), {1} is localization locale in "en-US" format</note>
      </trans-unit>
      <trans-unit id="Validation_LocWarning_Header">
        <source>The template {0} has the following validation warnings in '{1}' localization:</source>
        <target state="translated">{0} şablonu {1} yerelleştirmesinde aşağıdaki doğrulama uyarılarına sahip:</target>
        <note>This is a header for the list of issues found for the template, and followed by the list of issues (from new line). {0} template info in format 'template name' (template.identity), {1} is localization locale in "en-US" format</note>
      </trans-unit>
      <trans-unit id="Validation_Warning_Header">
        <source>The template {0} has the following validation warnings:</source>
        <target state="translated">{0} şablonu aşağıdaki doğrulama uyarılarına sahip:</target>
        <note>This is a header for the list of issues found for the template, and followed by the list of issues (from new line). {0} template info in format 'template name' (template.identity)</note>
      </trans-unit>
      <trans-unit id="WorkloadConstraint_Error_MismatchedProviders">
        <source>Multiple 'IWorkloadsInfoProvider' components provided by host ({0}), therefore 'WorkloadConstraint' cannot be properly initialized.</source>
        <target state="translated">Ana bilgisayar ({0}) tarafından sağlanan birden çok 'IWorkloadsInfoProvider' bileşeni bulunuyor. Dolayısıyla 'WorkloadConstraint' düzgün başlatılamıyor.</target>
        <note>{0} is list of ids of providers</note>
      </trans-unit>
      <trans-unit id="WorkloadConstraint_Error_MissingProvider">
        <source>No 'IWorkloadsInfoProvider' component provided by host. 'WorkloadConstraint' cannot be properly initialized.</source>
        <target state="translated">Ana bilgisayar tarafından sağlanan 'IWorkloadsInfoProvider' bileşeni yok. 'WorkloadConstraint' düzgün başlatılamıyor.</target>
        <note />
      </trans-unit>
      <trans-unit id="WorkloadConstraint_Message_Restricted">
        <source>Running template is not supported - required optional workload(s) not installed. Supported workload(s): {0}. Currently installed optional workloads: {1}</source>
        <target state="translated">Şablon çalıştırma desteklenmiyor. Gerekli isteğe bağlı iş yükleri yüklü değil. Desteklenen iş yükleri: {0}. Şu anda yüklü isteğe bağlı iş yükleri: {1}</target>
        <note>{0} is list of supported workloads. {1} is list of installed optional workloads</note>
      </trans-unit>
      <trans-unit id="WorkloadConstraint_Name">
        <source>Workload</source>
        <target state="translated">İş Yükü</target>
        <note>Terminus Technicus - most likely not to be translated (https://docs.microsoft.com/en-us/dotnet/core/tools/dotnet-workload-install)</note>
      </trans-unit>
      <trans-unit id="WorkloadConstraint_Warning_DuplicateWorkloads">
        <source>'IWorkloadsInfoProvider' component provided by host provided some duplicated workloads (duplicates: {0}). Duplicates will be skipped.</source>
        <target state="translated">Ana bilgisayar tarafından sağlanan 'IWorkloadsInfoProvider' bileşeni, bazı yinelenen iş yükleri sağladı (yinelenenler: {0}). Yinelenenler atlanacak.</target>
        <note>{0} is the list of duplicates</note>
      </trans-unit>
    </body>
  </file>
</xliff><|MERGE_RESOLUTION|>--- conflicted
+++ resolved
@@ -401,11 +401,7 @@
       </trans-unit>
       <trans-unit id="TemplatePackageManager_Error_FailedToFindPackage">
         <source>Failed to retrieve package with identifier '{0}'.</source>
-<<<<<<< HEAD
-        <target state="new">Failed to retrieve package with identifier '{0}'.</target>
-=======
         <target state="translated">'{0}' tanımlayıcısına sahip paket alınamadı.</target>
->>>>>>> 9982bb9b
         <note />
       </trans-unit>
       <trans-unit id="TemplatePackageManager_Error_FailedToGetTemplatePackages">
