--- conflicted
+++ resolved
@@ -2,11 +2,6 @@
 <xliff xmlns="urn:oasis:names:tc:xliff:document:1.2" xmlns:xsi="http://www.w3.org/2001/XMLSchema-instance" version="1.2" xsi:schemaLocation="urn:oasis:names:tc:xliff:document:1.2 xliff-core-1.2-transitional.xsd">
   <file datatype="xml" source-language="en" target-language="ko" original="../LocalizableStrings.resx">
     <body>
-      <trans-unit id="Constaint_Error_ArgumentHasEmptyString">
-        <source>'{0}' should not contain empty items</source>
-        <target state="new">'{0}' should not contain empty items</target>
-        <note>{0} is JSON configuration for constraint</note>
-      </trans-unit>
       <trans-unit id="Constraint_Error_ArgumentsNotSpecified">
         <source>Argument(s) were not specified. At least one argument should be specified.</source>
         <target state="translated">인수를 지정하지 않았습니다. 인수를 하나 이상 지정해야 합니다.</target>
@@ -21,26 +16,6 @@
         <source>'{0}' is not a valid JSON.</source>
         <target state="translated">'{0}'은(는) 유효한 JSON이 아닙니다.</target>
         <note>{0} is JSON configuration for constraint</note>
-      </trans-unit>
-      <trans-unit id="Constraint_Error_InvalidJsonArray_Objects">
-        <source>'{0}' should be an array of objects.</source>
-        <target state="new">'{0}' should be an array of objects.</target>
-        <note>{0} is JSON configuration for constraint</note>
-      </trans-unit>
-      <trans-unit id="Constraint_Error_InvalidJsonType_Array">
-        <source>'{0}' is not a valid JSON array.</source>
-        <target state="new">'{0}' is not a valid JSON array.</target>
-        <note>{0} is JSON configuration for constraint</note>
-      </trans-unit>
-      <trans-unit id="Constraint_Error_InvalidJsonType_StringOrArray">
-        <source>'{0}' is not a valid JSON string or array.</source>
-        <target state="new">'{0}' is not a valid JSON string or array.</target>
-        <note>{0} is JSON configuration for constraint</note>
-      </trans-unit>
-      <trans-unit id="Constraint_Error_InvalidVersion">
-        <source>'{0}' is not a valid version or version range.</source>
-        <target state="new">'{0}' is not a valid version or version range.</target>
-        <note>{0} is version range specified in JSON configuration</note>
       </trans-unit>
       <trans-unit id="Constraint_WrongConfigurationCTA">
         <source>Check the constraint configuration in template.json.</source>
@@ -92,8 +67,6 @@
         <target state="translated">{0}이(가) 성공적으로 제거되었습니다.</target>
         <note />
       </trans-unit>
-<<<<<<< HEAD
-=======
       <trans-unit id="HostConstraint_Error_ArgumentsNotSpecified">
         <source>Argument(s) were not specified. At least one argument should be specified.</source>
         <target state="translated">인수를 지정하지 않았습니다. 인수를 하나 이상 지정해야 합니다.</target>
@@ -124,7 +97,6 @@
         <target state="translated">'{0}'은(는) 올바른 버전 또는 버전 범위가 아닙니다.</target>
         <note>{0} is version range specified in JSON configuration</note>
       </trans-unit>
->>>>>>> bfd51d65
       <trans-unit id="HostConstraint_Error_MissingMandatoryProperty">
         <source>'{0}' does not have mandatory property '{1}'.</source>
         <target state="translated">'{0}'에 '{1}' 필수 속성이 없습니다.</target>
@@ -258,14 +230,11 @@
 세부 정보: {1}.</target>
         <note />
       </trans-unit>
-<<<<<<< HEAD
-=======
       <trans-unit id="OSConstraint_Error_InvalidJsonType">
         <source>'{0}' is not a valid JSON string or array.</source>
         <target state="translated">'{0}'은(는) 유효한 JSON 문자열 또는 배열이 아닙니다.</target>
         <note>{0} is JSON configuration for constraint</note>
       </trans-unit>
->>>>>>> bfd51d65
       <trans-unit id="OSConstraint_Error_InvalidOSName">
         <source>'{0}' is not a valid operating system name. Allowed values are: {1}.</source>
         <target state="translated">'{0}'은(는) 올바른 운영 체제 이름이 아닙니다. 허용되는 값은 {1}입니다.</target>
@@ -286,36 +255,6 @@
         <source>Template package location {0} is not supported, or doesn't exist.</source>
         <target state="translated">템플릿 패키지 위치 {0}이(가) 지원되지 않거나 존재하지 않습니다.</target>
         <note />
-      </trans-unit>
-      <trans-unit id="SdkConstraint_Error_InvalidVersion">
-        <source>'{0}' is not a valid semver version.</source>
-        <target state="new">'{0}' is not a valid semver version.</target>
-        <note>{0} is the provided version</note>
-      </trans-unit>
-      <trans-unit id="SdkConstraint_Error_MismatchedProviders">
-        <source>Multiple 'ISdkInfoProvider' components provided by host ({0}), therefore SdkVersionConstraints cannot be properly initialized.</source>
-        <target state="new">Multiple 'ISdkInfoProvider' components provided by host ({0}), therefore SdkVersionConstraints cannot be properly initialized.</target>
-        <note>{0} is the list of providers</note>
-      </trans-unit>
-      <trans-unit id="SdkConstraint_Error_MissingProvider">
-        <source>No 'ISdkInfoProvider' component provided by host. SdkVersionConstraints cannot be properly initialized.</source>
-        <target state="new">No 'ISdkInfoProvider' component provided by host. SdkVersionConstraints cannot be properly initialized.</target>
-        <note />
-      </trans-unit>
-      <trans-unit id="SdkConstraint_Message_InstallSdk">
-        <source>Install any of the supported SDK versions.</source>
-        <target state="new">Install any of the supported SDK versions.</target>
-        <note />
-      </trans-unit>
-      <trans-unit id="SdkConstraint_Message_Restricted">
-        <source>Running template on current dotnet SDK version ({0}) is unsupported. Supported SDK instance(s): {1}</source>
-        <target state="new">Running template on current dotnet SDK version ({0}) is unsupported. Supported SDK instance(s): {1}</target>
-        <note>{0} isthe current SDK version, {1} is the list of supported SDK versions</note>
-      </trans-unit>
-      <trans-unit id="SdkConstraint_Message_SwitchSdk">
-        <source>You have other SDK version(s) installed that can be used to run this template. Switch to any of the following SDK(s) on your system to run this template: {0}</source>
-        <target state="new">You have other SDK version(s) installed that can be used to run this template. Switch to any of the following SDK(s) on your system to run this template: {0}</target>
-        <note>{0} is the csv list of supported SDKs</note>
       </trans-unit>
       <trans-unit id="TemplateConstraintManager_Error_FailedToEvaluate">
         <source>The constraint '{0}' failed to be evaluated for the args '{1}', details: {2}</source>
@@ -378,31 +317,6 @@
 템플릿 캐시는 다음에 실행될 때 다시 만들어집니다.</target>
         <note>{0} should not end with period - period is a part of the format entry.</note>
       </trans-unit>
-      <trans-unit id="WorkloadConstraint_Error_MismatchedProviders">
-        <source>Multiple 'IWorkloadsInfoProvider' components provided by host ({0}), therefore WorkloadConstraints cannot be properly initialized.</source>
-        <target state="new">Multiple 'IWorkloadsInfoProvider' components provided by host ({0}), therefore WorkloadConstraints cannot be properly initialized.</target>
-        <note>{0} is list of ids of providers</note>
-      </trans-unit>
-      <trans-unit id="WorkloadConstraint_Error_MissingProvider">
-        <source>No 'IWorkloadsInfoProvider' component provided by host. WorkloadConstraints cannot be properly initialized.</source>
-        <target state="new">No 'IWorkloadsInfoProvider' component provided by host. WorkloadConstraints cannot be properly initialized.</target>
-        <note />
-      </trans-unit>
-      <trans-unit id="WorkloadConstraint_Message_Restricted">
-        <source>Running template on this host is not supported. It is supported on workload(s): {0}. Currently installed optional workloads: {1}</source>
-        <target state="new">Running template on this host is not supported. It is supported on workload(s): {0}. Currently installed optional workloads: {1}</target>
-        <note>{0} is list of supported workloads. {1} is list of installed optional workloads</note>
-      </trans-unit>
-      <trans-unit id="WorkloadConstraint_Warning_DuplicateWorkloads">
-        <source>'IWorkloadsInfoProvider' component provided by host provided some duplicated workloads (duplicates: {0}). Duplicates will be skipped.</source>
-        <target state="new">'IWorkloadsInfoProvider' component provided by host provided some duplicated workloads (duplicates: {0}). Duplicates will be skipped.</target>
-        <note>{0} is the list of duplicates</note>
-      </trans-unit>
-      <trans-unit id="Workload_Message_CTA">
-        <source>Run 'dotnet workloads search' to search workloads available to be installed on your SDK.</source>
-        <target state="new">Run 'dotnet workloads search' to search workloads available to be installed on your SDK.</target>
-        <note />
-      </trans-unit>
     </body>
   </file>
 </xliff>