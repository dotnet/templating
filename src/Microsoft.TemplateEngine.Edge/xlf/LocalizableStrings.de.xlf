--- conflicted
+++ resolved
@@ -92,39 +92,6 @@
         <target state="translated">\"{0}\" wurde erfolgreich deinstalliert.</target>
         <note />
       </trans-unit>
-<<<<<<< HEAD
-=======
-      <trans-unit id="HostConstraint_Error_ArgumentsNotSpecified">
-        <source>Argument(s) were not specified. At least one argument should be specified.</source>
-        <target state="translated">Argument(e) wurden nicht angegeben. Es muss mindestens ein Argument angegeben werden.</target>
-        <note />
-      </trans-unit>
-      <trans-unit id="HostConstraint_Error_ArrayHasNoObjects">
-        <source>'{0}' does not contain valid host configurations.</source>
-        <target state="translated">„{0}“ enthält keine gültigen Hostkonfigurationen.</target>
-        <note>{0} is JSON configuration for constraint</note>
-      </trans-unit>
-      <trans-unit id="HostConstraint_Error_InvalidJson">
-        <source>'{0}' is not a valid JSON</source>
-        <target state="translated">„{0}“ ist kein gültiger JSON-Code</target>
-        <note>{0} is JSON configuration for constraint</note>
-      </trans-unit>
-      <trans-unit id="HostConstraint_Error_InvalidJsonArray">
-        <source>'{0}' is not a valid JSON array.</source>
-        <target state="translated">„{0}“ ist kein gültiges JSON-Array.</target>
-        <note>{0} is JSON configuration for constraint</note>
-      </trans-unit>
-      <trans-unit id="HostConstraint_Error_InvalidJsonArray_Objects">
-        <source>'{0}' should be an array of objects.</source>
-        <target state="translated">„{0}“ muss ein Array von Objekten sein.</target>
-        <note>{0} is JSON configuration for constraint</note>
-      </trans-unit>
-      <trans-unit id="HostConstraint_Error_InvalidVersion">
-        <source>'{0}' is not a valid version or version range.</source>
-        <target state="translated">„{0}“ ist keine gültige Version oder kein gültiger Versionsbereich.</target>
-        <note>{0} is version range specified in JSON configuration</note>
-      </trans-unit>
->>>>>>> bfd51d65
       <trans-unit id="HostConstraint_Error_MissingMandatoryProperty">
         <source>'{0}' does not have mandatory property '{1}'.</source>
         <target state="translated">„{0}“ weist keine obligatorische Eigenschaft „{1}“ auf.</target>
@@ -258,14 +225,6 @@
 Details: {1}.</target>
         <note />
       </trans-unit>
-<<<<<<< HEAD
-=======
-      <trans-unit id="OSConstraint_Error_InvalidJsonType">
-        <source>'{0}' is not a valid JSON string or array.</source>
-        <target state="translated">„{0}“ ist keine gültige JSON-Zeichenfolge oder kein gültiges Array.</target>
-        <note>{0} is JSON configuration for constraint</note>
-      </trans-unit>
->>>>>>> bfd51d65
       <trans-unit id="OSConstraint_Error_InvalidOSName">
         <source>'{0}' is not a valid operating system name. Allowed values are: {1}.</source>
         <target state="translated">„{0}“ ist kein gültiger Betriebssystemname. Zulässige Werte sind: {1}.</target>
