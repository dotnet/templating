--- conflicted
+++ resolved
@@ -205,7 +205,6 @@
             return (package.Identity.Version.ToNormalizedString(), isLatestVersion);
         }
 
-<<<<<<< HEAD
         internal IEnumerable<PackageSource> RemoveInsecurePackages(IEnumerable<PackageSource> packagesSources)
         {
             var insecurePackages = new List<PackageSource>();
@@ -232,10 +231,7 @@
             return securePackages;
         }
 
-        private async Task<(PackageSource, IPackageSearchMetadata)> GetLatestVersionInternalAsync(
-=======
         private async Task<(PackageSource, NugetPackageMetadata)> GetLatestVersionInternalAsync(
->>>>>>> 985dfbb1
             string packageIdentifier,
             IEnumerable<PackageSource> packageSources,
             FloatRange floatRange,
