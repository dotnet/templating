--- conflicted
+++ resolved
@@ -15,11 +15,7 @@
 
     internal class NuGetPackageInfo
     {
-<<<<<<< HEAD
-        public NuGetPackageInfo(string author, string fullPath, string? nuGetSource, string packageIdentifier, string packageVersion, IEnumerable<PackageVulnerabilityMetadata>? vulnerabilities = null)
-=======
-        public NuGetPackageInfo(string author, string owners, bool trusted, string fullPath, string? nuGetSource, string packageIdentifier, string packageVersion)
->>>>>>> b1a9547f
+        public NuGetPackageInfo(string author, string owners, bool trusted, string fullPath, string? nuGetSource, string packageIdentifier, string packageVersion, IEnumerable<PackageVulnerabilityMetadata>? vulnerabilities = null)
         {
             Author = author;
             Owners = owners;
@@ -56,7 +52,8 @@
                 newFullPath,
                 NuGetSource,
                 PackageIdentifier,
-                PackageVersion);
+                PackageVersion,
+                Packagevulnerabilities);
         }
     }
 }