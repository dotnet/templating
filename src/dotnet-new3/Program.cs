--- conflicted
+++ resolved
@@ -18,7 +18,7 @@
     {
         public static int Main(string[] args)
         {
-            Console.ReadLine();
+            //Console.ReadLine();
             
             CommandLineApplication app = new CommandLineApplication(false)
             {
@@ -127,11 +127,7 @@
                 string aliasName = alias.HasValue() ? alias.Value() : null;
                 string fallbackName = new DirectoryInfo(Directory.GetCurrentDirectory()).Name;
 
-<<<<<<< HEAD
                 if (await TemplateCreator.InstantiateAsync(template.Value ?? "", name.Value(), fallbackName, dir.HasValue(), aliasName, parameters, skipUpdateCheck.HasValue()) == -1)
-=======
-                if (await TemplateCreator.Instantiate(template.Value ?? "", name.Value(), fallbackName, dir.HasValue(), aliasName, parameters, skipUpdateCheck.HasValue()) == -1)
->>>>>>> 3528199e
                 {
                     ListTemplates(template);
                     return -1;
@@ -312,8 +308,6 @@
 
             TemplateCache.WriteTemplateCaches();
 
-            TemplateCache.WriteTemplateCaches();
-
             if (!quiet)
             {
                 ListTemplates(new CommandArgument());
