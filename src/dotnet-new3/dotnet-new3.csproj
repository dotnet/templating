<Project ToolsVersion="15.0" Sdk="Microsoft.NET.Sdk">
    <PropertyGroup>
        <Description>Template Instantiation Commands for .NET Core CLI.</Description>
<<<<<<< HEAD
        <TargetFramework>netcoreapp3.1</TargetFramework>
=======
        <TargetFramework>$(NETCoreTargetFramework)</TargetFramework>
>>>>>>> fba0000e
        <OutputType>Exe</OutputType>
    </PropertyGroup>

    <ItemGroup>
        <None Update="**\*.list" CopyToOutputDirectory="Always" />
        <None Update="defaultinstall.TemplateSearchInfo.json" CopyToOutputDirectory="Always" />
        <None Update="dotnet-new3.sh" CopyToOutputDirectory="Always" />
        <None Update="dotnet-new3.cmd" CopyToOutputDirectory="Always" />
    </ItemGroup>

    <ItemGroup>
        <PackageReference Include="System.Diagnostics.Process" />
        <PackageReference Include="Newtonsoft.Json" />
    </ItemGroup>

    <ItemGroup>
        <ProjectReference Include="$(SrcDir)Microsoft.TemplateEngine.Cli\Microsoft.TemplateEngine.Cli.csproj" />
        <ProjectReference Include="$(SrcDir)Microsoft.TemplateEngine.Orchestrator.RunnableProjects\Microsoft.TemplateEngine.Orchestrator.RunnableProjects.csproj" />
    </ItemGroup>

    <Target Name="AddRuntimeDependenciesToContent" Condition=" '$(TargetFrameworkIdentifier)' == '.NETCoreApp'" BeforeTargets="GetCopyToOutputDirectoryItems" DependsOnTargets="GenerateBuildDependencyFile;GenerateBuildRuntimeConfigurationFiles">
        <ItemGroup>
            <ContentWithTargetPath Include="$(ProjectDepsFilePath)" CopyToOutputDirectory="PreserveNewest" TargetPath="$(ProjectDepsFileName)" />
            <ContentWithTargetPath Include="$(ProjectRuntimeConfigFilePath)" CopyToOutputDirectory="PreserveNewest" TargetPath="$(ProjectRuntimeConfigFileName)" />
        </ItemGroup>
    </Target>
</Project><|MERGE_RESOLUTION|>--- conflicted
+++ resolved
@@ -1,11 +1,7 @@
 <Project ToolsVersion="15.0" Sdk="Microsoft.NET.Sdk">
     <PropertyGroup>
         <Description>Template Instantiation Commands for .NET Core CLI.</Description>
-<<<<<<< HEAD
-        <TargetFramework>netcoreapp3.1</TargetFramework>
-=======
         <TargetFramework>$(NETCoreTargetFramework)</TargetFramework>
->>>>>>> fba0000e
         <OutputType>Exe</OutputType>
     </PropertyGroup>
 
