--- conflicted
+++ resolved
@@ -55,9 +55,6 @@
             option.AddCompletions(allowedValues);
         }
 
-<<<<<<< HEAD
-        private static void ValidateAllowedValues(OptionResult optionResult, string[] allowedValues, string? allowedHiddenValue = null)
-=======
         /// <summary>
         /// Gets the list of allowed templates from <paramref name="templateGroup"/> as the result of constraints evaluation.
         /// </summary>
@@ -78,8 +75,7 @@
             return constraintResult.All(s => s.EvaluationStatus == TemplateConstraintResult.Status.Allowed);
         }
 
-        private static void ValidateAllowedValues(OptionResult optionResult, string[] allowedValues)
->>>>>>> c988d74e
+        private static void ValidateAllowedValues(OptionResult optionResult, string[] allowedValues, string? allowedHiddenValue = null)
         {
             var invalidArguments = optionResult.Tokens.Where(token => !allowedValues.Append(allowedHiddenValue).Contains(token.Value, StringComparer.OrdinalIgnoreCase)).ToList();
             if (invalidArguments.Any())
