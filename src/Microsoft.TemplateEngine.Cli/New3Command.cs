--- conflicted
+++ resolved
@@ -16,10 +16,7 @@
 using Microsoft.TemplateEngine.Cli.CommandParsing;
 using Microsoft.TemplateEngine.Cli.HelpAndUsage;
 using Microsoft.TemplateEngine.Cli.TemplateResolution;
-<<<<<<< HEAD
-=======
 using Microsoft.TemplateEngine.Cli.TemplateSearch;
->>>>>>> fba0000e
 using Microsoft.TemplateEngine.Cli.TemplateUpdate;
 using Microsoft.TemplateEngine.Edge;
 using Microsoft.TemplateEngine.Edge.Settings;
@@ -284,11 +281,7 @@
                 if (installResult == CreationResultStatus.Success)
                 {
                     _settingsLoader.Reload();
-<<<<<<< HEAD
-                    ListOrHelpTemplateListResolutionResult resolutionResult = TemplateListResolver.GetTemplateResolutionResultForListOrHelp(_settingsLoader.UserTemplateCache.TemplateInfo, _hostDataLoader, _commandInput, _defaultLanguage);
-=======
                     TemplateListResolutionResult resolutionResult = TemplateResolver.GetTemplateResolutionResultForListOrHelp(_settingsLoader.UserTemplateCache.TemplateInfo, _hostDataLoader, _commandInput, _defaultLanguage);
->>>>>>> fba0000e
                     HelpForTemplateResolution.CoordinateHelpAndUsageDisplay(resolutionResult, EnvironmentSettings, _commandInput, _hostDataLoader, _telemetryLogger, _templateCreator, _defaultLanguage, showUsageHelp: false);
                 }
 
@@ -296,11 +289,7 @@
             }
 
             // No other cases specified, we've fallen through to "Optional usage help + List"
-<<<<<<< HEAD
-            ListOrHelpTemplateListResolutionResult templateResolutionResult = TemplateListResolver.GetTemplateResolutionResultForListOrHelp(_settingsLoader.UserTemplateCache.TemplateInfo, _hostDataLoader, _commandInput, _defaultLanguage);
-=======
             TemplateListResolutionResult templateResolutionResult = TemplateResolver.GetTemplateResolutionResultForListOrHelp(_settingsLoader.UserTemplateCache.TemplateInfo, _hostDataLoader, _commandInput, _defaultLanguage);
->>>>>>> fba0000e
             HelpForTemplateResolution.CoordinateHelpAndUsageDisplay(templateResolutionResult, EnvironmentSettings, _commandInput, _hostDataLoader, _telemetryLogger, _templateCreator, _defaultLanguage, showUsageHelp: _commandInput.IsHelpFlagSpecified);
 
             return CreationResultStatus.Success;
@@ -402,15 +391,6 @@
         {
             if (_commandInput.IsListFlagSpecified || _commandInput.IsHelpFlagSpecified)
             {
-<<<<<<< HEAD
-                ListOrHelpTemplateListResolutionResult listingTemplateResolutionResult = TemplateListResolver.GetTemplateResolutionResultForListOrHelp(_settingsLoader.UserTemplateCache.TemplateInfo, _hostDataLoader, _commandInput, _defaultLanguage);
-                return HelpForTemplateResolution.CoordinateHelpAndUsageDisplay(listingTemplateResolutionResult, EnvironmentSettings, _commandInput, _hostDataLoader, _telemetryLogger, _templateCreator, _defaultLanguage, showUsageHelp: _commandInput.IsHelpFlagSpecified);
-            }
-
-            TemplateListResolutionResult templateResolutionResult = TemplateListResolver.GetTemplateResolutionResult(_settingsLoader.UserTemplateCache.TemplateInfo, _hostDataLoader, _commandInput, _defaultLanguage);
-            TemplateInvocationAndAcquisitionCoordinator invocationCoordinator = new TemplateInvocationAndAcquisitionCoordinator(_settingsLoader, _commandInput, _templateCreator, _hostDataLoader, _telemetryLogger, _defaultLanguage, CommandName, _inputGetter, _callbacks);
-            return await invocationCoordinator.CoordinateInvocationOrAcquisitionAsync();
-=======
                 TemplateListResolutionResult listingTemplateResolutionResult = TemplateResolver.GetTemplateResolutionResultForListOrHelp(_settingsLoader.UserTemplateCache.TemplateInfo, _hostDataLoader, _commandInput, _defaultLanguage);
                 return Task.FromResult(HelpForTemplateResolution.CoordinateHelpAndUsageDisplay(listingTemplateResolutionResult, EnvironmentSettings, _commandInput, _hostDataLoader, _telemetryLogger, _templateCreator, _defaultLanguage, showUsageHelp: _commandInput.IsHelpFlagSpecified));
             }
@@ -425,7 +405,6 @@
             {
                 return Task.FromResult(HelpForTemplateResolution.CoordinateAmbiguousTemplateResolutionDisplay(templateResolutionResult, EnvironmentSettings, _commandInput, _defaultLanguage, _settingsLoader.InstallUnitDescriptorCache.Descriptors.Values));
             }
->>>>>>> fba0000e
         }
 
 
