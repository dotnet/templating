--- conflicted
+++ resolved
@@ -634,7 +634,6 @@
   <data name="GenericWarning" xml:space="preserve">
     <value>Warning: {0}</value>
   </data>
-<<<<<<< HEAD
   <data name="TemplatesPackageCoordinator_Error_PackageNameContainsTemplates" xml:space="preserve">
     <value>  {0} (contains {1} templates)</value>
   </data>
@@ -697,9 +696,5 @@
   </data>
   <data name="TemplatesPackageCoordinator_Verbose_NuGetCredentialServiceError" xml:space="preserve">
     <value>Failed to initialize NuGet credential service, details: {0}.</value>
-=======
-  <data name="OptionDescriptionTagFilter" xml:space="preserve">
-    <value>Filters the templates based on the tag. Applies to --search and --list.</value>
->>>>>>> 137f20df
   </data>
 </root>